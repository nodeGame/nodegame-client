--- conflicted
+++ resolved
@@ -4,9 +4,4 @@
 .project
 *~
 _*
-<<<<<<< HEAD
-
-node_modules/*
-=======
-node_modules
->>>>>>> 256f55be
+node_modules