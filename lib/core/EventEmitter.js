/**
 * # EventEmitter
 *
 * Event emitter engine for `nodeGame`
 *
 * Copyright(c) 2014 Stefano Balietti
 * MIT Licensed
 *
 * Keeps a register of events listeners.
 * ---
 */
(function(exports, parent) {

    "use strict";

    // ## Global scope

    var NDDB = parent.NDDB,
    GameStage = parent.GameStage;

    exports.EventEmitter = EventEmitter;
    exports.EventEmitterManager = EventEmitterManager;

    /**
     * ## EventEmitter constructor
     *
     * Creates a new instance of EventEmitter
     */
    function EventEmitter(name, node) {

        this.node = node;

        // ## Public properties

        this.name = 'undefined' !== typeof name ? name : 'EE';

        /**
         * ### EventEmitter.listeners
         *
         * Event listeners collection
         */
        this.events = {};

        /**
         * ### EventEmitter.history
         *
         * Database of emitted events
         *
         * @see NDDB
         * @see EventEmitter.EventHistory
         * @see EventEmitter.store
         */
        this.history = new EventHistory(this.node);
    }

    // ## EventEmitter methods

    /**
     * ### EventEmitter.add
     *
     * Registers a global listener for an event
     *
     * Listeners registered with this method are valid for the
     * whole length of the game
     *
     * @param {string} type The event name
     * @param {function} listener The function to emit
     */
    EventEmitter.prototype.on = function(type, listener) {
        if ('string' !== typeof type) {
            throw TypeError('EventEmitter.on: type must be a string.');
        }
        if ('function' !== typeof listener) {
            throw TypeError('EventEmitter.on: listener must be a function.');
        }

        if (!this.events[type]) {
            // Optimize the case of one listener.
            // Don't need the extra array object.
            this.events[type] = listener;
        }
        else if (typeof this.events[type] === 'object') {
            // If we've already got an array, just append.
            this.events[type].push(listener);
        }
        else {
            // Adding the second element, need to change to array.
            this.events[type] = [this.events[type], listener];
        }

        this.node.silly('ee.' + this.name + ' added listener: ' +
                        type + ' ' + listener);
    };

    /**
     * ### EventEmitter.once
     *
     * Registers an event listener that will be removed
     * after its first invocation
     *
     * @param {string} event The name of the event
     * @param {function} listener The callback function
     *
     * @see EventEmitter.on
     * @see EventEmitter.off
     */
    EventEmitter.prototype.once = function(type, listener) {
        var node = this.node;
        function g() {
            this.remove(type, g);
            listener.apply(node.game, arguments);
        }
        this.on(type, g);
    };

    /**
     * ### EventEmitter.emit
     *
     * Fires all the listeners associated with an event
     *
     * The first parameter be the name of the event as _string_,
     * followed by any number of parameters that will be passed to the
     * handler callback.
     *
     * Return values of each callback are aggregated and returned as an
     * array. If the array contains less than 2 elements, the only element
     * or _undefined_ is returned instead.
     *
     * Technical notice: classic EventEmitter classes do not return any value.
     * Returning a value creates an overhead when multiple listeners are
     * registered under the same event, and an array needs to be managed.
     * Such overhead is anyway very small, and can be neglected (for now).
     *
     * @return {mixed} The return value of the callback/s
     */
    EventEmitter.prototype.emit = function() {

        var handler, len, args, i, listeners, type, ctx, node;
        var res, tmpRes;

        type = arguments[0];
        handler = this.events[type];

        if ('undefined' === typeof handler) return;

        node = this.node;
        ctx = node.game;

        // Useful for debugging.
        if (this.node.conf.events && this.node.conf.events.dumpEvents) {
            this.node.log('F - ' + this.name + ': ' + type);
        }

        if ('function' === typeof handler) {

            switch (arguments.length) {
                // fast cases
            case 1:
                res = handler.call(ctx);
                break;
            case 2:
                res = handler.call(ctx, arguments[1]);
                break;
            case 3:
                res = handler.call(ctx, arguments[1], arguments[2]);
                break;
            case 4:
                res = handler.call(ctx, arguments[1], arguments[2],
                                   arguments[3]);
                break;

            default:
                // slower
                len = arguments.length;
                args = new Array(len - 1);
                for (i = 1; i < len; i++) {
                    args[i - 1] = arguments[i];
                }
                res = handler.apply(ctx, args);
            }
        }
        else if ('object' === typeof handler) {
            len = arguments.length;
            args = new Array(len - 1);
            for (i = 1; i < len; i++) {
                args[i - 1] = arguments[i];
            }
            listeners = handler.slice();
            len = listeners.length;
            // If more than one event listener is registered,
            // we will return an array.
            res = [];
            for (i = 0; i < len; i++) {
                tmpRes = listeners[i].apply(node.game, args);
                if ('undefined' !== typeof tmpRes)
                res.push(tmpRes);
            }
            // If less than 2 listeners returned a value, compact the result.
            if (!res.length) res = undefined;
            else if (res.length === 1) res = res[0];
        }

        // Log the event into node.history object, if present.
        if (node.conf && node.conf.events
            && node.conf.events.history) {
            this.history.insert({
                stage: node.game.getCurrentGameStage(),
                args: arguments
            });
        }

        return res;
    };

    /**
     * ### EventEmitter.remove
     *
     * Deregisters one or multiple event listeners
     *
     * @param {string} type The event name
     * @param {function} listener Optional. The specific function
     *   to deregister
     *
     * @return Boolean TRUE, if the removal is successful
     */
    EventEmitter.prototype.remove = EventEmitter.prototype.off =
    function(type, listener) {

        var listeners, len, i, type, node;
        node = this.node;

        if ('string' !== typeof type) {
            throw TypeError('EventEmitter.remove (' + this.name +
                            '): type must be a string');
        }

        if (!this.events[type]) {
            node.warn('EventEmitter.remove (' + this.name +
                      '): unexisting event ' + type);
            return false;
        }

        if (!listener) {
            delete this.events[type];
            node.silly('Removed listener ' + type);
            return true;
        }

        if (listener && 'function' !== typeof listener) {
            throw TypeError('EventEmitter.remove (' + this.name +
                            '): listener must be a function');
        }

        if ('function' === typeof this.events[type] ) {
            if (listener == this.events[type]) {
                delete this.events[type];
                node.silly('ee.' + this.name + ' removed listener: ' +
                           type + ' ' + listener);
                return true;
            }
        }
        else {
            // array
            listeners = this.events[type];
            len = listeners.length;
            for (i = 0; i < len; i++) {
                if (listeners[i] == listener) {
                    listeners.splice(i, 1);
                    node.silly('ee.' + this.name + ' removed ' +
                               'listener: ' + type + ' ' + listener);
                    return true;
                }
            }
        }

        node.warn('EventEmitter.remove (' + this.name + '): no ' +
                  'listener-match found for event ' + type);
        return false;
    };

    /**
     * ### EventEmitter.clear
     *
     * Removes all registered event listeners
     */
    EventEmitter.prototype.clear = function() {
        this.events = {};
    };

    /**
     * ### EventEmitter.printAll
     *
     * Prints to console all the registered functions
     */
    EventEmitter.prototype.printAll = function() {
        var i, len;
        for (i in this.events) {
            if (this.events.hasOwnProperty(i)) {
<<<<<<< HEAD
                len = this.events[i].length ? this.events[i].length : 1;
                console.log(i + ': ' + len + ' listener/s');
=======
                len = ('function' === typeof this.events[i]) ?
                    1 : this.events[i].length;
                console.log(i + ': ' + len + ' listener/s');   
>>>>>>> 81386d90
            }
        }
    };

    /**
     * # EventEmitterManager constructor
     *
     * @param {NodeGameClient} A reference to the node object
     */
    function EventEmitterManager(node) {

        this.node = node;

        this.ee = {};
        this.createEE('ng');
        this.createEE('game');
        this.createEE('stage');
        this.createEE('step');

        this.createEEGroup('game', 'step', 'stage', 'game');
        this.createEEGroup('stage', 'stage', 'game');
    };

    // ## EventEmitterManager methods

    /**
     * ### EventEmitterManager.createEEGroup
     *
     * Creates a group of event emitters
     *
     * Accepts a variable number of input parameters.
     *
     * Adds _global_ methods: emit, on, once, remove, printAll methods to be
     * applied to every element of the group
     *
     * @param {string} groupName
     * @param {string} The name of the event emitter precendtly created
     * @return {object} A reference to the event emitter group
     *
     * @see EventEmitterManager.createEE
     */
    EventEmitterManager.prototype.createEEGroup = function(groupName) {
        var i, len, that, args;
        len = arguments.length, that = this;

        if (!len) {
            throw new Error('EEGroup needs a name and valid members.');
        }
        if (len === 1) {
            throw new Error('EEGroup needs at least one member.');
        }

        // Checking if each ee exist.
        for (i = 1; i < len; i++) {
            if ('string' !== typeof arguments[i]) {
                throw new TypeError(
                    'EventEmitter name must be a string');
            }
            if (!this.ee[arguments[i]]) {
                throw new Error('EventEmitterManager.createEEGroup: ' +
                                'non-existing EventEmitter in group ' +
                                groupName + ': ' + arguments[i]);
            }
        }

        // Copying the args obj into an array.
        args = new Array(len - 1);
        for (i = 1; i < len; i++) {
            args[i - 1] = arguments[i];
        }

        switch (len) {
            // Fast cases.
        case 2:
            this[groupName] = this.ee[args[0]];
            break;
        case 3:
            this[groupName] = {
                emit: function() {
                    that.ee[args[0]].emit(arguments);
                    that.ee[args[1]].emit(arguments);
                },
                on: this.ee[args[0]].on,
                once: this.ee[args[1]].once,
                clear: function() {
                    that.ee[args[0]].clear();
                    that.ee[args[1]].clear();
                },
                remove: function() {
                    that.ee[args[0]].remove(arguments);
                    that.ee[args[1]].remove(arguments);
                },
                printAll: function() {
                    that.ee[args[0]].printAll();
                    that.ee[args[1]].printAll();
                }
            };
            break;
        case 4:
            this[groupName] = {
                emit: function() {
                    that.ee[args[0]].emit(arguments);
                    that.ee[args[1]].emit(arguments);
                    that.ee[args[2]].emit(arguments);
                },
                on: this.ee[args[0]].on,
                once: this.ee[args[1]].once,
                clear: function() {
                    that.ee[args[0]].clear();
                    that.ee[args[1]].clear();
                    that.ee[args[2]].clear();
                },
                remove: function() {
                    that.ee[args[0]].remove(arguments);
                    that.ee[args[1]].remove(arguments);
                    that.ee[args[2]].remove(arguments);
                },
                printAll: function() {
                    that.ee[args[0]].printAll();
                    that.ee[args[1]].printAll();
                    that.ee[args[2]].printAll();
                }
            };
            break;
        default:
            // Slower.
            len = args.len;
            this[groupName] = {
                emit: function() {
                    for (i = 0; i < len; i++) {
                        that.ee[args[i]].emit(arguments);
                    }
                },
                on: this.ee[args[0]].on,
                once: this.ee[args[1]].once,
                clear: function() {
                    for (i = 0; i < len; i++) {
                        that.ee[args[i]].clear();
                    }

                },
                remove: function() {
                    for (i = 0; i < len; i++) {
                        that.ee[args[i]].remove(arguments);
                    }
                },
                printAll: function() {
                    for (i = 0; i < len; i++) {
                        that.ee[args[i]].printAll();
                    }
                }
            };
        }
        return this[groupName];
    };

    /**
     * ### EventEmitterManager.createEE
     *
     * Creates and registers an event emitter
     *
     * A double reference is added to _this.ee_ and to _this_.
     *
     * @param {string} name The name of the event emitter
     * @return {EventEmitter} A reference to the newly created event emitter
     *
     * @see EventEmitter constructor
     */
    EventEmitterManager.prototype.createEE = function(name) {
        this.ee[name] = new EventEmitter(name, this.node);
        this[name] = this.ee[name];
        return this.ee[name];
    };

    /**
     * ### EventEmitterManager.destroyEE
     *
     * Removes an existing event emitter
     *
     * @param {string} name The name of the event emitter
     * @return {boolean} TRUE, on success
     *
     * @see EventEmitterManager.createEE
     *
     * TODO: the event emitter should be removed by the group
     */
    EventEmitterManager.prototype.destroyEE = function(name) {
        var ee;
        ee = this.ee[name];
        if ('string' !== typeof name) {
            this.node.warn('EventEmitterManager.destroyEE: name must be ' +
                           'string.');
            return false;
        }
        delete this[name];
        delete this.ee[name];
        return true;
    };

    /**
     * ### EventEmitterManager.clear
     *
     * Removes all registered event listeners from all registered event emitters
     */
    EventEmitterManager.prototype.clear = function() {
        var i;
        for (i in this.ee) {
            if (this.ee.hasOwnProperty(i)) {
                this.ee[i].clear();
            }
        }
    };

    /**
     * ### EventEmitterManager.emit
     *
     * Emits an event on all registered event emitters
     *
     * Accepts a variable number of input parameters.
     *
     * @param {string} The name of the event
     * @return {mixed} The values returned by all fired event listeners
     */
    EventEmitterManager.prototype.emit = function() {
        var i, event, tmpRes, res;
        event = arguments[0];
        if ('string' !== typeof event) {
            throw new TypeError(
                'EventEmitterManager.emit: event must be string.');
        }
        res = [];
        for (i in this.ee) {
            if (this.ee.hasOwnProperty(i)) {
                tmpRes = this.ee[i].emit.apply(this.ee[i], arguments);
                if (tmpRes) res.push(tmpRes);
            }
        }
        // If there are less than 2 elements, unpack the array.
        // res[0] is either undefined or some value.
        return res.length < 2 ? res[0] : res;
    };

    /**
     * ### EventEmitterManager.remove
     *
     * Removes an event / event listener from all registered event emitters
     *
     * @param {string} The name of the event
     * @param {function} listener Optional A reference of the function to remove
     */
    EventEmitterManager.prototype.remove = function(event, listener) {
        var i;
        if ('string' !== typeof event) {
            throw new TypeError('EventEmitterManager.remove: ' +
                                'event must be string.');
        }
        if (listener && 'function' !== typeof listener) {
            throw new TypeError('EventEmitterManager.remove: ' +
                                'listener must be function.');
        }
        for (i in this.ee) {
            if (this.ee.hasOwnProperty(i)) {
                this.ee[i].remove(event, listener);
            }
        }
    };

    /**
     * # EventHistory constructor
     *
     * TODO: might require updates.
     */
    function EventHistory(node) {

        this.node = node;

        /**
         * ### EventHistory.history
         *
         * Database of emitted events
         *
         * @see NDDB
         * @see EventEmitter.store
         *
         */
        this.history = new NDDB();

        this.history.h('stage', function(e) {
            var stage;
            if (!e) return;
            stage = 'object' === typeof e.stage ?
                e.stage : this.node.game.stage;
            return node.GameStage.toHash(stage, 'S.s.r');
        });

    }

    EventHistory.prototype.remit = function(stage, discard, keep) {
        var hash, db, remit, node;
        node = this.node;
        if (!this.history.count()) {
            node.warn('no event history was found to remit');
            return false;
        }

        node.silly('remitting ' + node.events.history.count() + ' events');

        if (stage) {

            this.history.rebuildIndexes();

            hash = new GameStage(session.stage).toHash('S.s.r');

            if (!this.history.stage) {
                node.silly('No past events to re-emit found.');
                return false;
            }
            if (!this.history.stage[hash]){
                node.silly('Current stage ' + hash + ' has no events ' +
                           'to re-emit');
                return false;
            }

            db = this.history.stage[hash];
        }
        else {
            db = this.history;
        }

        // cleaning up the events to remit
        // @TODO NDDB commands have changed, update
        if (discard) {
            db.select('event', 'in', discard).remove();
        }

        if (keep) {
            db = db.select('event', 'in', keep);
        }

        if (!db.count()){
            node.silly('no valid events to re-emit after cleanup');
            return false;
        }

        remit = function() {
            node.silly('re-emitting ' + db.count() + ' events');
            // We have events that were fired at the stage when
            // disconnection happened. Let's fire them again
            db.each(function(e) {
                node.emit(e.event, e.p1, e.p2, e.p3);
            });
        };

        if (node.game.isReady()) {
            remit.call(node.game);
        }
        else {
            node.on('LOADED', function(){
                remit.call(node.game);
            });
        }

        return true;
    };

    // ## Closure

})(
    'undefined' != typeof node ? node : module.exports
  , 'undefined' != typeof node ? node : module.parent.exports
);<|MERGE_RESOLUTION|>--- conflicted
+++ resolved
@@ -296,14 +296,9 @@
         var i, len;
         for (i in this.events) {
             if (this.events.hasOwnProperty(i)) {
-<<<<<<< HEAD
-                len = this.events[i].length ? this.events[i].length : 1;
-                console.log(i + ': ' + len + ' listener/s');
-=======
                 len = ('function' === typeof this.events[i]) ?
                     1 : this.events[i].length;
-                console.log(i + ': ' + len + ' listener/s');   
->>>>>>> 81386d90
+                console.log(i + ': ' + len + ' listener/s');
             }
         }
     };
