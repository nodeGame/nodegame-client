/**
 * # Stager
 * Copyright(c) 2015 Stefano Balietti
 * MIT Licensed
 *
 * `nodeGame` container and builder of the game sequence
 */
(function(exports, parent) {

    "use strict";

    // ## Global scope
    exports.Stager = Stager;

    var stepRules = parent.stepRules;
    var J = parent.JSUS;

    /**
     * ## Stager constructor
     *
     * Creates a new instance of Stager
     *
     * @param {object} stateObj Optional. State to initialize the new
     *   Stager object with. See `Stager.setState`.
     *
     * @see Stager.setState
     */
    function Stager(stateObj) {
        if (stateObj) {
            if ('object' !== typeof stateObj) {
                throw new TypeError('Stager: stateObj must be object.');
            }
            this.setState(stateObj);
        }
        else {
            this.clear();
            this.init();
        }

        /**
         * ### Stager.log
         *
         * Default stdout output. Override to redirect.
         */
        this.log = console.log;
    }

    // ## Stager methods

    // ### Init / Clear

    /**
     * ## Stager.clear
     *
     * Resets Stager object to initial state
     *
     * Called by the constructor.
     */
    Stager.prototype.clear = function() {

        /**
         * ### Stager.steps
         *
         * Step object container
         *
         * key: step ID,  value: step object
         *
         * @see Stager.addStep
         */
        this.steps = {};

        /**
         * ### Stager.stages
         *
         * Stage object container
         *
         * key: stage ID,  value: stage object
         *
         * Stage aliases are stored the same way, with a reference to
         * the original stage object as the value.
         *
         * @see Stager.addStage
         */
        this.stages = {};

        /**
         * ### Stager.sequence
         *
         * Sequence block container
         *
         * Stores the game plan in 'simple mode'.
         *
         * @see Stager.gameover
         * @see Stager.next
         * @see Stager.repeat
         * @see Stager.loop
         * @see Stager.doLoop
         */
        this.sequence = [];

        /**
         * ### Stager.generalNextFunction
         *
         * General next-stage decider function
         *
         * Returns the id of the next game step.
         * Available only when nodegame is executed in _flexible_ mode.
         *
         * @see Stager.registerGeneralNext
         */
        this.generalNextFunction = null;

        /**
         * ### Stager.nextFunctions
         *
         * Per-stage next-stage decider function
         *
         * key: stage ID,  value: callback function
         *
         * Stores functions to be called to yield the id of the next
         * game stage for a specific previous stage.
         *
         * @see Stager.registerNext
         */
        this.nextFunctions = {};

        /**
         * ### Stager.defaultStepRule
         *
         * Default step-rule function
         *
         * This function decides whether it is possible to proceed to
         * the next step/stage. If a step/stage object defines a
         * `steprule` property, then that function is used instead.
         *
         * @see Stager.getDefaultStepRule
         * @see GamePlot.getStepRule
         */
        this.setDefaultStepRule();

        /**
         * ### Stager.defaultGlobals
         *
         * Defaults of global variables
         *
         * This map holds the default values of global variables. These
         * values are overridable by more specific version in step and
         * stage objects.
         *
         * @see Stager.setDefaultGlobals
         * @see GamePlot.getGlobal
         */
        this.defaultGlobals = {};

        /**
         * ### Stager.defaultProperties
         *
         * Defaults of properties
         *
         * This map holds the default values of properties. These values
         * are overridable by more specific version in step and stage
         * objects.
         *
         * @see Stager.setDefaultProperties
         * @see GamePlot.getProperty
         */
        this.defaultProperties = {};

        /**
         * ### Stager.onInit
         *
         * Initialization function
         *
         * This function is called as soon as the game is instantiated,
         * i.e. at stage 0.0.0.
         *
         * Event listeners defined here stay valid throughout the whole
         * game, unlike event listeners defined inside a function of the
         * gamePlot, which are valid only within the specific function.
         */
        this.onInit = null;

        /**
         * ### Stager.onGameover
         *
         * Cleaning up function
         *
         * This function is called after the last stage of the gamePlot
         * is terminated.
         */
        this.onGameover = null;

        /**
         * ### Stager.blocks
         *
         * List of all Blocks used to build the hierarchy
         */
        this.blocks = [];

        /**
         * ### Stager.unfinishedBlocks
         *
         * List of all Blocks stager might still modify
         */
        this.unfinishedBlocks = [];

        /**
         * ### Stager.finalized
         *
         * Flag indicating if the hierarchy of has been set
         *
         * Indicates if the hierarchy of stages and steps has been set.
         */
        this.finalized = false;

        /**
         * ### Stager.currentType
         *
         * Name of the stage currently worked with in building hierarchy
         */
        this.currentType = "__default";

        /**
         * ### Stager.currentBlockType
         *
         * Indicates what type of Block was added last
         */
        this.currentBlockType = "__default";

        /**
         * ### Stager.defaultSteps
         *
         * Holds the default steps of each stage
         *
         * Default steps are either none if any step is defined for that
         * stage and a step with the same name as the stage otherwise.
         */
        this.defaultSteps = {};

        return this;
    };

    /**
     * ### Stager.init
     *
     * Resets sequence
     *
     * TODO: should blocks be cleared also ? Merge with clear?
     *
     * @return {Stager} this object
     */
<<<<<<< HEAD
    Stager.prototype.registerGeneralNext = function(func) {
        if (func !== null && 'function' !== typeof func) {
            throw new TypeError('Stager.registerGeneralNext: ' +
                                'func must be function or undefined.');
        }
        this.generalNextFunction = func;
=======
    Stager.prototype.init = function() {
        this.sequence = [];
        this.stageBlock('linear', { id: '__default_block' });
        return this;
>>>>>>> 97c0d1a1
    };

    // Setters, Getters.

    /**
     * ### Stager.setState
     *
     * Sets the internal state of the Stager
     *
     * The passed state object can have the following fields:
     * steps, stages, sequence, generalNextFunction, nextFunctions,
     * defaultStepRule, defaultGlobals, defaultProperties, onInit,
     * onGameover.
     * All fields are optional.
     *
     * This function calls the corresponding functions to set these
     * fields, and performs error checking.
     *
     * If updateRule is 'replace', the Stager is cleared before applying
     * the state.
     *
     * @param {object} stateObj The Stager's state
     * @param {string} updateRule Optional. Whether to
     *    'replace' (default) or to 'append'.
     *
     * @see Stager.getState
     */
    Stager.prototype.setState = function(stateObj, updateRule) {
        var idx;
        var stageObj;
        var seqObj;

        // Clear previous state:
        if (!updateRule || updateRule === 'replace') {
            this.clear();
        }
        else if(updateRule !== 'append') {
            throw new Error('Stager.setState: invalid updateRule.');
        }

        if (!stateObj) {
            throw new Error('Stager.setState: invalid stateObj.');
        }

        // Add steps:
        for (idx in stateObj.steps) {
            if (stateObj.steps.hasOwnProperty(idx)) {
                this.addStep(stateObj.steps[idx]);
            }
        }

        // Add stages:
        // first, handle all non-aliases
        // (key of `stages` entry is same as `id` field of its value)
        for (idx in stateObj.stages) {
            stageObj = stateObj.stages[idx];
            if (stateObj.stages.hasOwnProperty(idx) &&
                stageObj.id === idx) {
                    this.addStage(stageObj);
            }
        }
        // second, handle all aliases
        // (key of `stages` entry is different from `id` field of
        // its value)
        for (idx in stateObj.stages) {
            stageObj = stateObj.stages[idx];
            if (stateObj.stages.hasOwnProperty(idx) &&
                stageObj.id !== idx) {
                    this.stages[idx] = this.stages[stageObj.id];
            }
        }

        // Add sequence blocks:
        if (stateObj.hasOwnProperty('sequence')) {
            for (idx = 0; idx < stateObj.sequence.length; idx++) {
                seqObj = stateObj.sequence[idx];

                this.sequence[idx] = seqObj;

                //switch (seqObj.type) {
                //case 'gameover':
                    //this.gameover();
                    //break;

                //case 'plain':
                    //if (!this.next(seqObj.id)) {
                        //throw new Error('Stager.setState: invalid' +
                        //+ 'sequence.');
                    //}
                    //break;

                //case 'repeat':
                    //if (!this.repeat(seqObj.id, seqObj.num)) {
                        //throw new Error('Stager.setState: invalid' +
                        //+ 'sequence.');                    //}
                    //break;

                //case 'loop':
                    //if (!this.loop(seqObj.id, seqObj.cb)) {
                        //throw new Error('Stager.setState: invalid' +
                        //+ 'sequence.');                    //}
                    //}
                    //break;

                //case 'doLoop':
                    //if (!this.doLoop(seqObj.id, seqObj.cb)) {
                        //throw new Error('Stager.setState: invalid' +
                        //+ 'sequence.');                    //}

                    //}
                    //break;

                //default:
                    //// Unknown type:
                        //throw new Error('Stager.setState: invalid' +
                        //+ 'sequence.');                    //}

                //}
            }
        }

        // Set general next-decider:
        if (stateObj.hasOwnProperty('generalNextFunction')) {
            this.registerGeneralNext(stateObj.generalNextFunction);
        }

        // Set specific next-deciders:
        for (idx in stateObj.nextFunctions) {
            if (stateObj.nextFunctions.hasOwnProperty(idx)) {
                this.registerNext(idx, stateObj.nextFunctions[idx]);
            }
        }

        // Set default step-rule:
        if (stateObj.hasOwnProperty('defaultStepRule')) {
            this.setDefaultStepRule(stateObj.defaultStepRule);
        }

        // Set default globals:
        if (stateObj.hasOwnProperty('defaultGlobals')) {
            this.setDefaultGlobals(stateObj.defaultGlobals);
        }

        // Set default properties:
        if (stateObj.hasOwnProperty('defaultProperties')) {
            this.setDefaultProperties(stateObj.defaultProperties);
        }

        // Set onInit:
        if (stateObj.hasOwnProperty('onInit')) {
            this.setOnInit(stateObj.onInit);
        }

        // Set onGameover:
        if (stateObj.hasOwnProperty('onGameover')) {
            this.setOnGameover(stateObj.onGameover);
        }

        this.finalized = true;

    };

    /**
     * ### Stager.getState
     *
     * Returns a copy of the internal state of the Stager
     *
     * Fields of returned object:
     * steps, stages, sequence, generalNextFunction, nextFunctions,
     * defaultStepRule, defaultGlobals, defaultProperties, onInit,
     * onGameover.
     *
     * @return {object} Clone of the Stager's state
     *
     * @see Stager.setState
     */
    Stager.prototype.getState = function() {
        this.finalize();

        return J.clone({
            steps:               this.steps,
            stages:              this.stages,
            sequence:            this.sequence,
            generalNextFunction: this.generalNextFunction,
            nextFunctions:       this.nextFunctions,
            defaultStepRule:     this.defaultStepRule,
            defaultGlobals:      this.defaultGlobals,
            defaultProperties:   this.defaultProperties,
            onInit:              this.onInit,
            onGameover:          this.onGameover,
            blocks:              this.blocks
        });
    };

    /**
     * ### Stager.setDefaultStepRule
     *
     * Sets the default step-rule function
     *
     * @param {function} steprule Optional. The step-rule function.
     *   If not given, the initial default is restored.
     *
     * @see Stager.defaultStepRule
     */
    Stager.prototype.setDefaultStepRule = function(stepRule) {
        if (stepRule) {
            if ('function' !== typeof stepRule) {
                throw new TypeError('Stager.setDefaultStepRule: ' +
                                    'stepRule must be function or ' +
                                    'undefined.');
            }

            this.defaultStepRule = stepRule;
        }
        else {
            // Initial default.
            this.defaultStepRule = stepRules.SOLO;
        }
    };

    /**
     * ### Stager.getDefaultStepRule
     *
     * Returns the default step-rule function
     *
     * @return {function} The default step-rule function
     */
    Stager.prototype.getDefaultStepRule = function() {
        return this.defaultStepRule;
    };

    /**
     * ### Stager.setDefaultGlobals
     *
     * Sets the default globals
     *
     * @param {object} defaultGlobals The map of default global
     *   variables
     *
     * @see Stager.defaultGlobals
     * @see GamePlot.getGlobal
     */
    Stager.prototype.setDefaultGlobals = function(defaultGlobals, mixin) {
        if (!defaultGlobals || 'object' !== typeof defaultGlobals) {
            throw new TypeError('Stager.setDefaultGlobals: ' +
                                'defaultGlobals must be object.');
        }
        if (mixin) J.mixin(this.defaultGlobals, defaultGlobals)
        else this.defaultGlobals = defaultGlobals;
    };

    /**
     * ### Stager.getDefaultGlobals
     *
     * Returns the default globals
     *
     * @return {object} The map of default global variables
     *
     * @see Stager.defaultGlobals
     * @see GamePlot.getGlobal
     */
    Stager.prototype.getDefaultGlobals = function() {
        return this.defaultGlobals;
    };

    /**
     * ### Stager.setDefaultProperty
     *
     * Sets a default property
     *
     * @param {string} name The name of the default property
     * @param {mixed} value  The value for the default property
     *
     * @see Stager.defaultProperties
     * @see Stager.setDefaultProperties
     * @see GamePlot.getProperty
     */
    Stager.prototype.setDefaultProperty = function(name, value) {
        if ('string' !== typeof name) {
            throw new TypeError('Stager.setDefaultProperty: name ' +
                                'must be string.');
        }
        this.defaultProperties[name] = value;
    };

    /**
     * ### Stager.setDefaultProperties
     *
     * Sets the default properties
     *
     * @param {object} defaultProperties The map of default properties
     *
     * @see Stager.defaultProperties
     * @see GamePlot.getProperty
     */
    Stager.prototype.setDefaultProperties = function(defaultProperties,
                                                     mixin) {
        if (!defaultProperties ||
            'object' !== typeof defaultProperties) {
            throw new TypeError('Stager.setDefaultProperties: ' +
                                'defaultProperties must be object.');
        }
        if (mixin) J.mixin(this.defaultProperties, defaultProperties)
        else this.defaultProperties = defaultProperties;
    };

    /**
     * ### Stager.getDefaultProperties
     *
     * Returns the default properties
     *
     * @return {object} The map of default properties
     *
     * @see Stager.defaultProperties
     * @see GamePlot.getProperty
     */
    Stager.prototype.getDefaultProperties = function() {
        return this.defaultProperties;
    };

    /**
     * ### Stager.setOnInit
     *
     * Sets onInit function
     *
     * @param {function|null} func The onInit function.
     *   NULL can be given to signify non-existence.
     *
     * @see Stager.onInit
     */
    Stager.prototype.setOnInit = function(func) {
        if (func && 'function' !== typeof func) {
            throw new TypeError('Stager.setOnInit: func must be' +
                                ' function or undefined.');
        }
        this.onInit = func;
    };

    /**
     * ### Stager.getOnInit
     *
     * Gets onInit function
     *
     * @return {function|null} The onInit function.
     *  NULL signifies non-existence.
     *
     * @see Stager.onInit
     */
    Stager.prototype.getOnInit = function(func) {
        return this.onInit;
    };

    /**
     * ### Stager.setOnGameover
     *
     * Sets onGameover function
     *
     * @param {function|null} func The onGameover function.
     *   NULL can be given to signify non-existence.
     *
     * @see Stager.onGameover
     */
    Stager.prototype.setOnGameover = function(func) {
        if (func && 'function' !== typeof func) {
            throw new Error('Stager.setOnGameover: func must be ' +
                                'function or undefined.');
        }
        this.onGameover = func;
    };

    /**
     * ### Stager.setOnGameOver
     *
     * Alias for `setOnGameover`
     *
     * @see Stager.setOnGameover
     */
    Stager.prototype.setOnGameOver = Stager.prototype.setOnGameover;

    /**
     * ### Stager.getOnGameover
     *
     * Gets onGameover function
     *
     * @return {function|null} The onGameover function, or NULL if none
     *    is found
     * @see Stager.onGameover
     */
    Stager.prototype.getOnGameover = function(func) {
        return this.onGameover;
    };

    /**
     * ### Stager.getOnGameOver
     *
     * Alias for `getOnGameover`
     *
     * @see Stager.getOnGameover
     */
    Stager.prototype.getOnGameOver = Stager.prototype.getOnGameover;


    ////// Add stages, steps.


    /**
     * ### Stager.addStep
     *
     * Adds a new step
     *
     * Registers a new game step object. This must have at least the
     * following fields:
     *
     * - id (string): The step's name
     * - cb (function): The step's callback function
     *
     * @param {object} step A valid step object. Shallowly copied.
     */
    Stager.prototype.addStep = function(step) {
        var res, unique;
        unique = true;
        res = checkStepValidity(this, step, unique);
        if (res !== null) {
            throw new Error('Stager.addStep: invalid step received: ' +
                            res + '.');
        }
        this.steps[step.id] = step;
    };

    /**
     * ### Stager.addStage
     *
     * Adds a new stage
     *
     * Registers a new game stage object. The object must have an id
     * field.
     *
     * - id (string): The stage's name
     *
     * and exactly one of the following fields:
     *
     * - steps (array of strings): The names of the steps that belong
     *   to this stage. These must have been added with the `addStep`
     *   method before this call.
     * - cb (function): The callback function. If this field is used,
     *   then a step with the same name as the stage will be created.
     *
     * @param {object} stage A valid stage or step object. Shallowly
     *    copied.
     *
     * @see Stager.checkStepValidity
     * @see Stager.checkStageValidity
     */
    Stager.prototype.addStage = function(stage) {
        var res, unique;

        if ((!stage.steps && !stage.cb) || (stage.steps && stage.cb)) {
            throw new TypeError('Stager.addStage: stage must have ' +
                                'either a steps or a cb property.');
        }

        if ('string' !== typeof stage.id) {
            throw new TypeError('Stager.addStage: id must be string.');
        }

        if (this.stages.hasOwnProperty(stage.id)) {
            throw new Error('Stager.addStage: stage id already ' +
                            + 'existing: ' + stage.id +
                            '. Use extendStage to modify it.');
        }

        unique = true;

        // Step.
        if (stage.cb) {
            this.addStep(stage);

            this.stages[stage.id] = {
                id: stage.id,
                steps: [ stage.id ]
            };
        }
        // Stage.
        else {

            res = checkStageValidity(this, stage);
            if (res !== null) {
                throw new Error('Stager.addStage: invalid stage ' +
                                'received: ' + res + '.');
            }

            this.stages[stage.id] = stage;
        }
    };

    /**
     * ### Stager.step
     *
     * Adds a step to the current Block.
     *
     * @param {various} stage A valid step object or the stepId string.
     * @param {string} positions Optional. Positions within the
     *      enclosing Block that this step can occupy.
     */
    Stager.prototype.step = function(step, positions) {
        if ('string' === typeof step) {
            step = {
                id: step,
                cb: function(){}
            };
        }
        this.addStep(step);
        this.getCurrentBlock().add({
            type: this.currentType,
            item: step.id
        }, positions);

        this.defaultSteps[this.currentType] = [];
        return this;
    }

    /**
     * ## Stager.handleStageAdd
     *
     * TODO: document
     *
     */
<<<<<<< HEAD
    Stager.prototype.extendStep = function(stepId, update) {
        if ('string' !== typeof stepId) {
            throw new TypeError('Stager.extendStep: stepId must be a string.');
        }
        if (!update || 'object' !== typeof update) {
            throw new TypeError('Stager.extendStep: update must be object.');
        }
        if (update.id) {
            throw new TypeError('Stager.extendStep: update.id must be ' +
                                'undefined.');
        }
        if (update.cb && 'function' !== typeof update.cb) {
            throw new TypeError('Stager.extendStep: update.cb must be ' +
                                'function or undefined.');
        }
        if (!this.steps[stepId]) {
            throw new Error('Stager.extendStep: stepId not found: ' +
                            stepId + '.');
        }
=======
    Stager.prototype.handleStageAdd = function(stage, positions) {
        var name;
        name = stage.id || stage.type;
>>>>>>> 97c0d1a1

        // Begin stage block.
        if (this.currentType !== "__default") this.endBlocks(2);

        this.beginBlock(positions, { id: "__enclosing_" + name });

        this.getCurrentBlock().add({
            type: "__stage",
            item: stage
        });

        this.currentType = name;

        // Add step block inside stage block.
        this.beginBlock('linear', { id: "__steps_" + name });
    }

    /**
     * ### Stager.next
     *
     * Adds stage block to sequence
     *
     * The `id` parameter must have the form 'stageID' or
     * 'stageID AS alias'.
     * stageID must be a valid stage and it (or alias if given) must be
     * unique in the sequence.
     *
     * @param {string} id A valid stage name with optional alias
     *
     * @return {Stager|null} this object on success, NULL on error
     *
     * @see Stager.addStage
     */
<<<<<<< HEAD
    Stager.prototype.extendStage = function(stageId, update) {
        if ('string' !== typeof stageId) {
            throw new TypeError('Stager.extendStage: stageId must be string.');
        }
        if (!update || 'object' !== typeof update) {
            throw new TypeError('Stager.extendStage: update must be object.');
        }
        if (update.id) {
            throw new TypeError('Stager.extendStage: update.id must be ' +
                                'undefined.');
        }
        if (update.cb && 'function' !== typeof update.cb) {
            throw new TypeError('Stager.extendStage: update.cb must be ' +
                                'function or undefined.');
        }
        if (update.steps && !J.isArray(update.steps)) {
            throw new TypeError('Stager.extendStage: update.steps must be ' +
                                'array or undefined.');
=======
    Stager.prototype.next = function(stage, positions) {
        var i, id, cb, stageName;
        if ('object' === typeof stage) {
            if ('string' !== typeof stage.id) {
                throw new TypeError('Stager.next: stage.id must be string.');
            }
            if (stage.cb && 'function' !== typeof stage.cb) {
                throw new TypeError('Stager.next: stage.cb must be function ' +
                                    'or undefined.');
            }
            id = stage.id;
            cb = stage.cb;
>>>>>>> 97c0d1a1
        }
        else {
            if ('string' !== typeof stage) {
                throw new TypeError('Stager.next: stage must be string or ' +
                                    'object.');
            }
            id = stage;
        }

        stageName = handleAlias(this, id, cb);
        if (stageName === null) {
            throw new Error('Stager.next: invalid stage name received: ' +
                           stage);
        }

        this.handleStageAdd({
            type: 'plain',
            id: stageName
        }, positions);

        // Ste: commented out.
        // if (cb) this.step({id: id, cb: cb}, '0');

        // TODO: do we need this also ?
        // this.defaultSteps[id] = [id];

        return this;
    };

    /**
     * ### Stager.repeat
     *
     * Adds repeated stage block to sequence
     *
     * @param {string} id A valid stage name with optional alias
     * @param {number} nRepeats The number of repetitions
     *
     * @return {Stager|null} this object on success, NULL on error
     *
     * @see Stager.addStage
     * @see Stager.next
     */
    Stager.prototype.repeat = function(id, nRepeats, positions) {
        var stageName = handleAlias(this, id);

        if (stageName === null) {
            throw new Error('Stager.repeat: ' +
                            'received invalid stage name.');
        }

        if ('number' !== typeof nRepeats) {
            throw new Error('Stager.repeat: ' +
                            'received invalid number of repetitions.');
        }

        this.handleStageAdd({
            type: 'repeat',
            id: stageName,
            num: nRepeats
        }, positions);

        return this;
    };

    /**
     * ### Stager.loop
     *
     * Adds looped stage block to sequence
     *
     * The given stage will be repeated as long as the `func` callback
     * returns TRUE. If it returns FALSE on the first time, the stage is
     * never executed.
     *
     * If no callback function is specified the loop is repeated
     * indefinitely.
     *
     * @param {string} id A valid stage name with optional alias
     * @param {function} func Optional. Callback returning TRUE for
     *   repetition.
     *   Default: a function that returns always TRUE
     *
     * @return {Stager|null} this object on success, NULL on error
     *
     * @see Stager.addStage
     * @see Stager.next
     * @see Stager.doLoop
     */
    Stager.prototype.loop = function(id, func, positions) {
        return addLoop(this, 'loop', id, func, positions);
    };

    /**
     * ### Stager.doLoop
     *
     * Adds alternatively looped stage block to sequence
     *
     * The given stage will be repeated once plus as many times as the
     * `func` callback returns TRUE.
     *
     * @param {string} id A valid stage name with optional alias
     * @param {function} func Optional. Callback returning TRUE for
     *   repetition.
     *   Default: a function that returns always TRUE
     *
     * @return {Stager|null} this object on success, NULL on error
     *
     * @see Stager.addStage
     * @see Stager.next
     * @see Stager.loop
     */
    Stager.prototype.doLoop = function(id, func, positions) {
        return addLoop(this, 'doLoop', id, func, positions);
    };


    /**
     * ### Stager.gameover
     *
<<<<<<< HEAD
     * @param {string} format 'hstages' for an array of human-readable stage
     *   descriptions, 'hsteps' for an array of human-readable step
         descriptions, 'o' for the internal JavaScript object
=======
     * Adds gameover block to sequence
>>>>>>> 97c0d1a1
     *
     * @return {Stager} this object
     */
<<<<<<< HEAD
    Stager.prototype.getSequence = function(format) {
        var result;
        var seqIdx;
        var seqObj;
        var stepPrefix;
=======
    Stager.prototype.gameover = function(positions) {
        this.handleStageAdd({ type: 'gameover' }, positions);
        return this;
    };
>>>>>>> 97c0d1a1

    //////////// Finalize

    /**
     * ## Stager.finalize
     *
     * Builds stage and step sequence from the Block hieararchy
     */
    Stager.prototype.finalize = function() {
        var currentItem;
        var outermostBlock, type, blockIndex;
        var sequence;

        if (this.finalized) {
            return this;
        }
        this.endAllBlocks();

        for (blockIndex = 0; blockIndex < this.blocks.length;
            ++blockIndex) {
                this.blocks[blockIndex].finalize();
        }

        // Do we really need this ???.
        for (type in this.defaultSteps) {
            if (this.defaultSteps.hasOwnProperty(type)) {
                this.stages[type].steps = J.clone(
                    this.defaultSteps[type]
                );
            }
        }

        outermostBlock = this.blocks[0];
        // Create sequence.
        currentItem = outermostBlock.next();
        while (!!currentItem) {
            if (currentItem.type === "__stage") {
                    this.sequence.push(currentItem.item);
            }
            else {
                this.stages[currentItem.type].steps.push(
                    currentItem.item);
            }
            currentItem = outermostBlock.next();
        }
        this.finalized = true;
        return this;
    };

    /**
     * ## Stager.reset
     *
     * Undoes Stager.finalize
     *
     * Allows to call Stager.finalize again to build a potentially
     * different sequence from the Block hierarchy.
     */
    Stager.prototype.reset = function() {
        var type, blockIndex;

        if (!this.finalized) {
            return this;
        }
        for (blockIndex = 0; blockIndex < this.blocks.length;
            ++blockIndex) {
            this.blocks[blockIndex].reset();
        }
        this.sequence = [];
        for (type in this.defaultSteps) {
            if (this.defaultSteps.hasOwnProperty(type)) {
                this.stages[type].steps = this.defaultSteps[type];
            }
        }

        this.finalized = false;
        return this;
    }


    //////////// Blocks

    /**
     * ## Stager.beginBlock
     *
     * Begins a new Block
     *
     * @param {string} positions Optional. Positions within the
     *       enclosing Block that this block can occupy.
     */
    Stager.prototype.beginBlock = function(positions, options) {
        var block;
        options = options || {};
        J.mixin(options, {type: this.currentType});
        block = new Block(positions, options);
        this.unfinishedBlocks.push(block);
        this.blocks.push(block);

        return this;
    };

    /**
     * ## Stager.endBlock
     *
     * Ends the current Block.
     *
     * param {object} options Optional If options.finalize is set, the
     *      block gets finalized.
     */
    Stager.prototype.endBlock = function(options) {
        var block = this.unfinishedBlocks.pop();
        var currentBlock = this.getCurrentBlock();

        options = options || {};
        if (currentBlock) {
            currentBlock.add(block, block.positions);
        }

        if (options.finalize) {
            block.finalize();
        }

        return this;
    };

    /**
     * ## Stager.endBlocks
     *
     * Ends multiple Blocks
     *
     * @param Number n Number of Blocks to be ended.
     * @param {object} options Optional If options.finalize is set, the
     *      block gets finalized.
     */
    Stager.prototype.endBlocks = function(n, options) {
        var i;

        for (i = 0; i < n; ++i) {
            this.endBlock(options);
        }
        return this;
    };

    /**
     * ## Stager.endAllBlocks
     *
     * Ends all unfinished Blocks.
     */
    Stager.prototype.endAllBlocks = function() {
        this.endBlocks(this.unfinishedBlocks.length);
    };

    /**
     * ## Stager.stepBlock
     *
     * Begins a new Block of steps
     *
     * @param {string} positions Optional. Positions within the
     *      enclosing Block that this block can occupy.
     */
    Stager.prototype.stepBlock = function(position, options) {
        this.currentBlockType = "__step";
        this.beginBlock(position, options);
        return this;
    }

    /**
     * ## Stager.stageBlock
     *
     * Begins a new Block of stages
     *
     * @param {string} positions Optional. Positions within the
     *      enclosing Block that this block can occupy.
     */
    Stager.prototype.stageBlock = function(positions, options) {
        if (this.currentType !== "__default") {
            this.endBlocks(2);
        }
        this.currentType = "__default";
        this.currentBlockType = "__stage";
        this.beginBlock(positions, options);
        return this;
    };

    /**
     * ## Stager.nextBlock
     *
     * Ends current Block and begins a new one of the same type
     *
     * @param {string} positions Optional. Positions within the
     *      enclosing Block that this block can occupy.
     */
    Stager.prototype.nextBlock = function(positions, options) {
        this.endBlock();
        if (this.currentBlockType === "__stage") {
            this.stageBlock(positions, options);
        }
        else if (this.currentBlockType === "__step") {
            this.stepBlock(positions, options);
        }
        return this;
    };

    /**
     * ## Stager.getCurrentBlock
     *
     * Returns the Block that Stager is currently working on
     *
     * @param {string} positions Optional. Positions within the
     *      enclosing Block that this block can occupy.
     */
    Stager.prototype.getCurrentBlock = function(options) {
        if (this.unfinishedBlocks.length > 0) {
            return this.unfinishedBlocks[
                this.unfinishedBlocks.length -1];
        }
        return false;
    };

    ///////////// Extend, Modify


    /**
     * ### Stager.extendStep
     *
     * Extends existing step
     *
     * Extends an existing game step object. The extension object must
     * have at least an id field that matches an already existing step.
     *
     * If a valid object is provided, the fields of the new object are
     * merged into the existing object (done via JSUS.mixin). Note that
     * this overwrites already existing fields if the new object
     * redefines them.
     *
     * @param {string} stepId The id of the step to update
     * @param {object} update The object containing the properties to update
     *
     * @see Stager.addStep
     */
    Stager.prototype.extendStep = function(stepId, update) {
        var newCallback, oldCallback;
        if ('string' !== typeof stepId) {
            throw new TypeError('Stager.extendStep: stepId must be a' +
                                ' string.');
        }
        if (!update || 'object' !== typeof update) {
            throw new TypeError('Stager.extendStep: update must be' +
                                ' object.');
        }
        if (update.id) {
            throw new TypeError('Stager.extendStep: update.id must ' +
                                'be undefined.');
        }
        if (update.cb &&
            'function' !== typeof update.cb &&
            'object' !== typeof update.cb &&
            !(update.cb.cb && update.cb.extend)) {
            throw new TypeError('Stager.extendStep: update.cb must ' +
                                'be function, undefined or an object' +
                                'with the properties "extend" and' +
                                ' "cb".');
        }
        if (!this.steps[stepId]) {
            throw new Error('Stager.extendStage: stageId not found: ' +
                            stepId + '.');
        }

        for (attribute in update) {
            if (update.hasOwnProperty(attribute)) {
                if (update[attribute].extend) {
                    newCallback = update[attribute].cb;
                    oldCallback = this.steps[stepId].cb;
                    update[attribute] = function() {
                        oldCallback();
                        newCallback();
                    };
                }
            }
        }

        J.mixin(this.steps[stepId], update);
    };

    /**
     * ### Stager.extendStage
     *
     * Extends an existing stage
     *
     * Extends an existing game stage object. The updating object cannot
     * have an `id` property, and if `cb` property is set, it must be
     * function.
     *
     * If a valid object is provided, the fields of the new object are
     * merged into the existing object (done via JSUS.mixin). Note that
     * this overwrites already existing fields if the new object
     * redefines them.
     *
     * @param {string} stageId The id of the stage to update
     * @param {object} update The object containing the properties to
     *   update
     *
     * @see Stager.addStage
     */
    Stager.prototype.extendStage = function(stageId, update) {
        if ('string' !== typeof stageId) {
            throw new TypeError('Stager.extendStage: stageId must be ' +
                                'a string.');
        }
        if (!update || 'object' !== typeof update) {
            throw new TypeError('Stager.extendStage: update must be' +
                                ' object.');
        }
        if (update.id) {
            throw new TypeError('Stager.extendStage: update.id must ' +
                                'be undefined.');
        }
        if (update.cb &&
            'function' !== typeof update.cb &&
            'object' !== typeof update.cb &&
            !(update.cb.cb && update.cb.extend)) {
            throw new TypeError('Stager.extendStep: update.cb must ' +
                                'be function, undefined or an object' +
                                'with the properties "extend" and' +
                                ' "cb".');
        }
        if (update.steps && !J.isArray(update.steps)) {
            throw new TypeError('Stager.extendStage: update.steps ' +
                                'must be array or undefined.');
        }
        if (update.steps && update.cb) {
            throw new TypeError('Stager.extendStage: update must have' +
                                ' either a steps or a cb property.');
        }
        if (!this.stages[stageId]) {
            throw new Error('Stager.extendStage: stageId not found: ' +
                            stageId + '.');
        }

        for (attribute in update) {
            if (update.hasOwnProperty(attribute)) {
                if (update[attribute].extend) {
                    newCallback = update[attribute].cb;
                    oldCallback = this.steps[stepId].cb;
                    update[attribute] = function() {
                        oldCallback();
                        newCallback();
                    };
                }
            }
        }

        J.mixin(this.stages[stageId], update);
    };

    /**
     * ### Stager.skip
     *
     * Removes one stage from the sequence.
     *
     * @param {string} stageId The id of the stage to remove from
     *   sequence.
     * @see Stager.addStage
     */
    Stager.prototype.skip = function(stageId) {
        var i, len;
        if ('string' !== typeof stageId) {
            throw new TypeError('Stager.skip: stageId must be a' +
                                ' string.');
        }
        if (!this.stages[stageId]) {
            throw new Error('Stager.skip: stageId not found: ' +
                            stageId + '.');
        }

        i = -1, len = this.sequence.length;
        for ( ; ++i < len ; ) {
            if (this.sequence[i].id === stageId) {
                this.sequence.splice(i,1);
                break;
            }
        }
    };

    ///// Get Info out.


    /**
     * ### Stager.getSequence
     *
     * Returns the sequence of stages
     *
     * @param {string} format 'hstages' for an array of human-readable
     *   stage descriptions, 'hsteps' for an array of human-readable
     *   step descriptions, 'o' for the internal JavaScript object
     *
     * @return {array|object|null} The stage sequence in requested
     *   format. NULL on error.
     */
    Stager.prototype.getSequence = function(format) {
        var result;
        var seqIdx;
        var seqObj;
        var stepPrefix;
        var gameOver = false;

        switch (format) {
        case 'hstages':
            result = [];

            for (seqIdx in this.sequence) {
                if (this.sequence.hasOwnProperty(seqIdx)) {
                    seqObj = this.sequence[seqIdx];

                    switch (seqObj.type) {
                    case 'gameover':
                        result.push('[game over]');
                        break;

                    case 'plain':
                        result.push(seqObj.id);
                        break;

                    case 'repeat':
                        result.push(seqObj.id + ' [x' + seqObj.num +
                            ']');
                        break;

                    case 'loop':
                        result.push(seqObj.id + ' [loop]');
                        break;

                    case 'doLoop':
                        result.push(seqObj.id + ' [doLoop]');
                        break;

                    default:
                        throw new Error('Stager.getSequence: unknown' +
                                        'sequence object type.');
                    }
                }
            }
            break;

        case 'hsteps':
            result = [];

            for (seqIdx in this.sequence) {
                if (this.sequence.hasOwnProperty(seqIdx)) {
                    seqObj = this.sequence[seqIdx];
                    stepPrefix = seqObj.id + '.';

                    switch (seqObj.type) {
                    case 'gameover':
                        result.push('[game over]');
                        break;

                    case 'plain':
                        this.stages[seqObj.id].steps.map(
                            function(stepID) {
                                result.push(stepPrefix + stepID);
                            }
                        );
                        break;

                    case 'repeat':
                        this.stages[seqObj.id].steps.map(
                            function(stepID) {
                                result.push(stepPrefix + stepID +
                                    ' [x' + seqObj.num + ']');
                            }
                        );
                        break;

                    case 'loop':
                        this.stages[seqObj.id].steps.map(
                            function(stepID) {
                                result.push(stepPrefix +
                                            stepID + ' [loop]');
                            }
                        );
                        break;

                    case 'doLoop':
                        this.stages[seqObj.id].steps.map(
                            function(stepID) {
                                result.push(stepPrefix +
                                            stepID + ' [doLoop]');
                            }
                        );
                        break;

                    default:
                        throw new Error('Stager.getSequence: unknown' +
                                        'sequence object type.');
                    }
                }
            }
            break;

        case 'o':
            result = this.sequence;
            break;

        default:
            throw new Error('Stager.getSequence: invalid format.');
        }

        return result;
    };



    /**
     * ### Stager.extractStage
     *
     * Returns a minimal state package containing one or more stages
     *
     * The returned package consists of a `setState`-compatible object
     * with the `steps` and `stages` properties set to include the given
     * stages.
     * The `sequence` is optionally set to a single `next` block for the
     * stage.
     *
     * @param {string|array} ids Valid stage name(s)
     * @param {boolean} useSeq Optional. Whether to generate a singleton
     *   sequence.  TRUE by default.
     *
     * @return {object|null} The state object on success, NULL on error
     *
     * @see Stager.setState
     */
    Stager.prototype.extractStage = function(ids, useSeq) {
        var result = {
            steps: {}, stages: {}, sequence: []
        };
        var stepIdx, stepId;
        var stageId;
        var stageObj;
        var idArray, idIdx, id;

        if (ids instanceof Array) {
            idArray = ids;
        }
        else if ('string' === typeof ids) {
            idArray = [ ids ];
        }
        else return null;

        // undefined (default) -> true
        useSeq = (useSeq === false) ? false : true;

        for (idIdx in idArray) {
            if (idArray.hasOwnProperty(idIdx)) {
                id = idArray[idIdx];

                stageObj = this.stages[id];

                if (!stageObj) return null;

                // Add step objects:
                for (stepIdx in stageObj.steps) {
                    if (stageObj.steps.hasOwnProperty(stepIdx)) {
                        stepId = stageObj.steps[stepIdx];
                        result.steps[stepId] = this.steps[stepId];
                    }
                }

                // Add stage object:
                stageId = stageObj.id;
                result.stages[stageId] = stageObj;

                // If given id is alias, also add alias:
                if (stageId !== id) result.stages[id] = stageObj;

                // Add mini-sequence:
                if (useSeq) {
                    result.sequence.push({
                        type: 'plain',
                        id: stageId
                    });
                }
            }
        }

        return result;
    };

    /**
     * ### Stager.getStepsFromStage
     *
     * Returns the steps of a stage
     *
     * @param {string} id A valid stage name
     *
     * @return {array|null} The steps in the stage. NULL on invalid
     *   stage.
     */
    Stager.prototype.getStepsFromStage = function(id) {
        if (!this.stages[id]) return null;
        return this.stages[id].steps;
    };


    ///// Flexible Mode

    /**
     * ### Stager.registerGeneralNext
     *
     * Sets general callback for next stage decision
     *
     * Available only when nodegame is executed in _flexible_ mode.
     * The callback given here is used to determine the next stage.
     *
     * @param {function|null} func The decider callback. It should
     *   return the name of the next stage, 'NODEGAME_GAMEOVER' to end
     *   the game or FALSE for sequence end. NULL can be given to
     *   signify non-existence.
     */
    Stager.prototype.registerGeneralNext = function(func) {
        if (func !== null && 'function' !== typeof func) {
            throw new TypError('Stager.registerGeneralNext: ' +
                               'func must be function or undefined.');
        }
        this.generalNextFunction = func;
    };

    /**
     * ### Stager.registerNext
     *
     * Registers a step-decider callback for a specific stage
     *
     * The function overrides the general callback for the specific
     * stage, and determines the next stage.
     * Available only when nodegame is executed in _flexible_ mode.
     *
     * @param {string} id The name of the stage after which the decider
     *   function will be called
     * @param {function} func The decider callback. It should return the
     *   name of the next stage, 'NODEGAME_GAMEOVER' to end the game or
     *   FALSE for sequence end.
     *
     * @see Stager.registerGeneralNext
     */
    Stager.prototype.registerNext = function(id, func) {
        if ('function' !== typeof func) {
            throw new TypeError('Stager.registerNext: func must be ' +
                'function.');
        }

        if (!this.stages[id]) {
            throw new TypeError('Stager.registerNext: non existent ' +
                               'stage id: ' + id + '.');
        }

        this.nextFunctions[id] = func;
    };


    // ## Stager private methods
    function addLoop(that, type, id, func, positions) {
        var stageName = handleAlias(that, id);

        if (stageName === null) {
            throw new Error('Stager.' + type +
                            ': received invalid stage name.');
        }

        if ('undefined' === typeof func) {
            func = function() { return true; };
        }

        if ('function' !== typeof func) {
            throw new Error('Stager.' + type + ': received invalid' +
                            ' callback.');
        }

        that.handleStageAdd({
            type: type,
            id: stageName,
            cb: func
        }, positions);


        return that;
    }

    /**
     * checkStepValidity
     *
     * Returns whether given step is valid
     *
     * Checks for existence and type correctness of the fields.
     * Optionally, checks also for id uniqueness.
     *
     * @param {object} step The step object
     * @param {boolean} unique If TRUE, checks also for id uniqueness
     *
     * @return {string} NULL for valid stages, error description else
     *
     * @see Stager.addStep
     *
     * @api private
     */
    function checkStepValidity(that, step, unique) {
        if (!step)  return 'missing step object';
        if ('string' !== typeof step.id) return 'missing ID';
        if ('function' !== typeof step.cb) return 'missing callback';

        if (unique && that.steps.hasOwnProperty(step.id)) {
            return 'step ID already existing: ' + step.id +
                '. Use extendStep to modify it';
        }
        return null;
    }

    /**
     * checkStageValidity
     *
     * Returns whether given stage is valid
     *
     * Checks for existence and type correctness of the fields.
     * Checks for referenced step existence.
     *
     * @param {object} stage The stage object
     *
     * @return {string} NULL for valid stages, error description else
     *
     * @see Stager.addStage
     *
     * @api private
     */
    function checkStageValidity(that, stage, unique) {
        if (!stage) return 'missing stage object';
        if ('string' !== typeof stage.id) return 'missing ID';
        if (!stage.steps || !stage.steps.length) {
            return 'missing "steps" array';
        }

        if (unique && that.stages.hasOwnProperty(stage.id)) {
            return 'stage id already existing: ' + stage.id +
                '. Use extendStage to modify it';
        }

        // Check whether the all referenced steps exist.
        for (var i = 0; i < stage.steps.length; ++i) {
            if (!that.steps[stage.steps[i]]) {
                return 'unknown step "' + stage.steps[i] + '"';
            }
        }
        return null;
    }

    /**
     * handleAlias
     *
     * Handles stage id and alias strings
     *
     * Takes a string like 'stageID' or 'stageID AS alias' and registers
     * the alias, if existent. Checks whether parameter is valid and unique.
     *
     * @param {object} that Reference to Stager object
     * @param {string} nameAndAlias The stage-name string
     * @param {function} cb Optional. The callback for the stage
     *
     * @return {string} the alias part of the parameter if it exists,
     *  the stageID part otherwise
     *
     * @see Stager.next
     *
     * @api private
     */
    function handleAlias(that, nameAndAlias, cb) {
        var tokens = nameAndAlias.split(' AS ');
        var id = tokens[0].trim();
        var alias = tokens[1] ? tokens[1].trim() : undefined;
        var stageName = alias || id;
        var seqIdx;

        // Check ID validity:
        if (!that.stages[id]) {
            that.addStage({
                id: id,
                cb: cb || function() {
                    this.node.log(this.getCurrentStepObj().id);
                    this.node.done();
                }
            });
        }

        // Check uniqueness:
        for (seqIdx in that.sequence) {
            if (that.sequence.hasOwnProperty(seqIdx) &&
                that.sequence[seqIdx].id === stageName) {
                throw new Error('Stager.handleAlias: ' +
                                'received non-unique stage name.');
            }
        }

        // Add alias:
        if (alias) {
            that.stages[alias] = that.stages[id];
            return alias;
        }

        return id;
    }


    // ## Block
    /**
     * ## Block constructor
     *
     * Creates a new instance of Block
     *
     * @param {string} positions Optional. Positions within the
     *      enclosing Block that this block can occupy.
     */
    function Block(positions, options) {
        options = options || {};

        /**
         * ### Block.id
         *
         * An identifier (name) for the block instance
         */
        this.id = options.id;

        /**
         * ### Block.positions
         *
         * Positions in the enclosing Block that this block can occupy
         */
        this.positions = positions;

        /**
         * ### Block.tajenPositions
         *
         * Positions within this Block that this are occupied
         */
        this.takenPositions = [];

        /**
         * ### Block.items
         *
         * The items within this Block
         */
        this.items = [];

        /**
         * ### Block.unfinishedEntries
         *
         * Items that have not been assigned a position in this block
         */
        this.unfinishedEntries = [];

         /**
         * ### Block.index
         *
         * Index of the current element to be returned by Block.next
         *
         * @see Block.next
         */
        this.index = 0;

        /**
         * ### Block.finalized
         *
         * Flag to indicate whether a block is completed
         */
        this.finalized = false;

        /**
         * ### Block.numberOfItems
         *
         * The number of items in the block
         */
        this.numberOfItems = 0;

        /**
         * ### Block.resetCache
         *
         * Cache object to reset Block after finalization
         */
        this.resetCache = null;
    }

    /**
     * ## Block.add
     *
     * Adds an item to a block
     *
     * @param {object} item. The item to be added
     * @param {string} positions. The positions where item can be added
     *      Setting this parameter to "linear" or undefined adds the
     *      item to the next free n-th position where this is the n-th
     *      call to add.
     */
    Block.prototype.add = function(item, positions) {
        if (this.finalized) {
            throw new Error("Block.add: Cannot add items after" +
                            " finalization.");
        }

        if ("undefined" === typeof positions ||
            positions === "linear") {
                this.takenPositions.push(this.numberOfItems);
                this.items[this.numberOfItems] = item;

        }
        else {
            this.unfinishedEntries.push({
                item: item,
                positions: positions
            });
        }

        ++this.numberOfItems;
    };

    /**
     * ## Block.finalize
     *
     * Processes all unfinished entries, assigns each to a position
     */
    Block.prototype.finalize = function() {
        var entry, item, positions, i, chosenPosition;
        var available = [];
        var sortFunction = function(left, right) {
            return left.positions.length < right.positions.length;
        };

        if (this.finalized) {
            return;
        }
        // Cache the current state before finalization for later reset.
        this.resetCache = J.classClone({
            takenPositions: this.takenPositions,
            unfinishedEntries: this.unfinishedEntries,
            items: this.items
        },3);

        // Range in which the indeces must be.
        for (i = 0; i < this.numberOfItems; ++i) {
            available[i] = i;
        }
        // Accounting for already taken positions.
        available = J.arrayDiff(available, this.takenPositions);

        // Parseing all of the position strings into arrays.
        for (i in this.unfinishedEntries) {
            if (this.unfinishedEntries.hasOwnProperty(i)) {
                positions = this.unfinishedEntries[i].positions;
                this.unfinishedEntries[i].positions =
                    J.range(positions, available);
            }
        }

        // Assigning positions.
        while (this.unfinishedEntries.length > 0) {
            // Select entry with least possibilities of where to go.
            this.unfinishedEntries.sort(sortFunction);
            entry = this.unfinishedEntries.pop();
            item = entry.item;
            positions = entry.positions;

            // No valid position specified.
            if (positions.length === 0) {
                throw new Error("Block.finalize: No valid position " +
                    "specified in Block " + this.id);
            }

            // Chose position randomly among possibilities.
            chosenPosition =  positions[
                J.randomInt(0, positions.length) - 1];
            this.items[chosenPosition] = item;
            this.takenPositions.push(chosenPosition);

            // Adjust possible positions of remaining entries.
            for (i in this.unfinishedEntries) {
                if (this.unfinishedEntries.hasOwnProperty(i)) {
                        J.removeElement(chosenPosition,
                            this.unfinishedEntries[i].positions);
                }
            }
        }
        this.finalized = true;
        return this;
    };

    /**
     * ## Block.next
     *
     * Gets the next item in a hierarchy of Blocks
     *
     * If there is not next item, false is returned.
     * If the next item is not a Block it is returned, otherwise next is
     *  called recursively.
     */
    Block.prototype.next = function() {
        var item;
        if (this.index < this.items.length) {
            item = this.items[this.index];
            if (item instanceof Block) {
                item = item.next();
                if (item === false) {
                    this.index++;
                    return this.next();
                }
                else {
                    return item;
                }
            }
            else {
                this.index++;
                return item;
            }
        }
        return false;
    };

    /**
     * ## Block.reset
     *
     * Reset the Block to the state before finalization
     *
     * @see Block.finalize
     */
    Block.prototype.reset = function() {
        this.unfinishedEntries = this.resetCache.unfinishedEntries;
        this.takenPositions = this.resetCache.takenPositions;
        this.items = this.resetCache.items;
        this.index = 0;
        this.finalized = false;

        return this;
    }

    // ## Closure
})(
    'undefined' != typeof node ? node : module.exports,
    'undefined' != typeof node ? node : module.parent.exports
);<|MERGE_RESOLUTION|>--- conflicted
+++ resolved
@@ -249,19 +249,10 @@
      *
      * @return {Stager} this object
      */
-<<<<<<< HEAD
-    Stager.prototype.registerGeneralNext = function(func) {
-        if (func !== null && 'function' !== typeof func) {
-            throw new TypeError('Stager.registerGeneralNext: ' +
-                                'func must be function or undefined.');
-        }
-        this.generalNextFunction = func;
-=======
     Stager.prototype.init = function() {
         this.sequence = [];
         this.stageBlock('linear', { id: '__default_block' });
         return this;
->>>>>>> 97c0d1a1
     };
 
     // Setters, Getters.
@@ -789,31 +780,9 @@
      * TODO: document
      *
      */
-<<<<<<< HEAD
-    Stager.prototype.extendStep = function(stepId, update) {
-        if ('string' !== typeof stepId) {
-            throw new TypeError('Stager.extendStep: stepId must be a string.');
-        }
-        if (!update || 'object' !== typeof update) {
-            throw new TypeError('Stager.extendStep: update must be object.');
-        }
-        if (update.id) {
-            throw new TypeError('Stager.extendStep: update.id must be ' +
-                                'undefined.');
-        }
-        if (update.cb && 'function' !== typeof update.cb) {
-            throw new TypeError('Stager.extendStep: update.cb must be ' +
-                                'function or undefined.');
-        }
-        if (!this.steps[stepId]) {
-            throw new Error('Stager.extendStep: stepId not found: ' +
-                            stepId + '.');
-        }
-=======
     Stager.prototype.handleStageAdd = function(stage, positions) {
         var name;
         name = stage.id || stage.type;
->>>>>>> 97c0d1a1
 
         // Begin stage block.
         if (this.currentType !== "__default") this.endBlocks(2);
@@ -847,26 +816,6 @@
      *
      * @see Stager.addStage
      */
-<<<<<<< HEAD
-    Stager.prototype.extendStage = function(stageId, update) {
-        if ('string' !== typeof stageId) {
-            throw new TypeError('Stager.extendStage: stageId must be string.');
-        }
-        if (!update || 'object' !== typeof update) {
-            throw new TypeError('Stager.extendStage: update must be object.');
-        }
-        if (update.id) {
-            throw new TypeError('Stager.extendStage: update.id must be ' +
-                                'undefined.');
-        }
-        if (update.cb && 'function' !== typeof update.cb) {
-            throw new TypeError('Stager.extendStage: update.cb must be ' +
-                                'function or undefined.');
-        }
-        if (update.steps && !J.isArray(update.steps)) {
-            throw new TypeError('Stager.extendStage: update.steps must be ' +
-                                'array or undefined.');
-=======
     Stager.prototype.next = function(stage, positions) {
         var i, id, cb, stageName;
         if ('object' === typeof stage) {
@@ -879,7 +828,6 @@
             }
             id = stage.id;
             cb = stage.cb;
->>>>>>> 97c0d1a1
         }
         else {
             if ('string' !== typeof stage) {
@@ -998,28 +946,14 @@
     /**
      * ### Stager.gameover
      *
-<<<<<<< HEAD
-     * @param {string} format 'hstages' for an array of human-readable stage
-     *   descriptions, 'hsteps' for an array of human-readable step
-         descriptions, 'o' for the internal JavaScript object
-=======
      * Adds gameover block to sequence
->>>>>>> 97c0d1a1
      *
      * @return {Stager} this object
      */
-<<<<<<< HEAD
-    Stager.prototype.getSequence = function(format) {
-        var result;
-        var seqIdx;
-        var seqObj;
-        var stepPrefix;
-=======
     Stager.prototype.gameover = function(positions) {
         this.handleStageAdd({ type: 'gameover' }, positions);
         return this;
     };
->>>>>>> 97c0d1a1
 
     //////////// Finalize
 
