/**
 * # Game
 *
 * Copyright(c) 2012 Stefano Balietti
 * MIT Licensed
 *
 * Wrapper class for a `GamePlot` object and functions to control the game flow
 *
 * Defines a number of event listeners, diveded in
 *
 * - incoming,
 * - outgoing,
 * - internal
 *
 *  ---
 *
 */

(function(exports, node) {

// ## Global scope

var GameStage = node.GameStage,
    GameMsg = node.GameMsg,
    GameDB = node.GameDB,
    GamePlot = node.GamePlot,
    PlayerList = node.PlayerList,
    Player = node.Player,
    Stager = node.Stager,
    J = node.JSUS;

var action = node.action;

exports.Game = Game;

Game.stateLevels = {
    UNINITIALIZED:  0,  // creating the game object
	STARTING:		1,  // starting the game
    INITIALIZING:   2,  // calling game's init
    INITIALIZED:    5,  // init executed
	STAGE_INIT:	   10,  // calling stage's init
	STEP_INIT:	   20,  // calling step's init
	PLAYING_STEP:  30,  // executing step
	FINISHING:	   40,  // calling game's gameover
    GAMEOVER:     100,  // game complete
    RUNTIME_ERROR: -1
};

Game.stageLevels = {
    UNINITIALIZED:  0,
    INITIALIZING:   1,  // executing init
    INITIALIZED:    5,  // init executed
    LOADING:       30,
    LOADED:        40,
    PLAYING:       50,
    PAUSING:       55,
    PAUSED:        60,
    RESUMING:      65,
    RESUMED:       70,
    DONE:         100
};

/**
 * ## Game constructor
 *
 * Creates a new instance of Game
 *
 * @param {object} settings Optional. A configuration object
 */
function Game(settings) {
    this.setStateLevel(Game.stateLevels.UNINITIALIZED);
    this.setStageLevel(Game.stageLevels.UNINITIALIZED);

    settings = settings || {};

    // ## Private properties

    /**
     * ### Game.metadata
     *
     * The game's metadata
     *
     * Contains following properties:
     * name, description, version, session
     *
     * @api private
     */
    this.metadata = {
        name:        settings.name || 'A nodeGame game',
        description: settings.description || 'No Description',
        version:     settings.version || '0',
        session:     settings.session || '0'
    };

    /**
     * ### Game.pl
     *
     * The list of players connected to the game
     *
     * The list may be empty, depending on the server settings
     *
     * @api private
     */
    this.pl = new PlayerList();

    /**
     * ### Game.ml
     *
     * The list of monitor clients connected to the game
     *
     * The list may be empty, depending on the server settings
     *
     * @api private
     */
    this.ml = new PlayerList();


    // ## Public properties

    /**
     * ### Game.observer
     *
     * If TRUE, silently observes the game. Defaults, FALSE
     *
     * An nodeGame observer will not send any automatic notification
     * to the server, but it will just *observe* the game played by
     * other clients.
     *
     */
    this.observer = ('undefined' !== typeof settings.observer) ? settings.observer
        : false;


    /**
     * ### Game.auto_wait
     *
     * If TRUE, fires a WAITING... event immediately after a successful DONE event
     *
     * Under default settings, the WAITING... event temporarily prevents the user
     * to access the screen and displays a message to the player.
     *
     * Defaults: FALSE
     *
     */
    this.auto_wait = ('undefined' !== typeof settings.auto_wait) ? settings.auto_wait
        : false;




    // TODO: check this
    this.minPlayers = settings.minPlayers || 1;
    this.maxPlayers = settings.maxPlayers || 1000;



    /**
     * ### Game.memory
     *
     * A storage database for the game
     *
     * In the server logic the content of SET messages are
     * automatically inserted in this object
     *
     * @see node.set
     */
    this.memory = new GameDB();

    /**
     * ### Game.plot
     *
     * The Game Plot
     *
     * @see GamePlot
     * @api private
     */
    this.plot = new GamePlot(new Stager(settings.stages));


    // TODO: check how to init
    this.setCurrentGameStage(new GameStage());


    this.paused = false;

    this.setStateLevel(Game.stateLevels.STARTING);
} // <!-- ends constructor -->

// ## Game methods

/**
 * ### Game.start
 *
 * Starts the game
 *
 * Calls the init function, and steps.
 *
 * Important: it does not use `Game.publishUpdate` because that is
 * just for change of state after the game has started
 *
 * @see node.play
 * @see Game.publishStage
 */
Game.prototype.start = function() {
    var onInit;

    if (this.getStateLevel() >= Game.stateLevels.INITIALIZING) {
        node.warn('game.start called on a running game');
        return;
    }

    // INIT the game
    if (this.plot && this.plot.stager) {
        onInit = this.plot.stager.getOnInit();
        if (onInit) {
            this.setStateLevel(Game.stateLevels.INITIALIZING);
            onInit.call(node.game);
        }
    }
    this.setStateLevel(Game.stateLevels.INITIALIZED);

    this.setCurrentGameStage(new GameStage());
    this.step();

    node.log('game started');
};

/**
 * ### Game.gameover
 *
 * Ends the game
 *
 * Calls the gameover function, sets levels.
 */
Game.prototype.gameover = function() {
    var onGameover;

    if (this.getStateLevel() >= Game.stateLevels.FINISHING) {
        node.warn('game.gameover called on a finishing game');
        return;
    }

	node.emit('GAMEOVER');

	// Call gameover callback, if it exists:
	if (this.plot && this.plot.stager) {
		onGameover = this.plot.stager.getOnGameover();
		if (onGameover) {
			this.setStateLevel(Game.stateLevels.FINISHING);

			onGameover.call(node.game);
		}
	}

	this.setStateLevel(Game.stateLevels.GAMEOVER);
	this.setStageLevel(Game.stageLevels.DONE);
};

/**
 * ### Game.pause
 *
 * Experimental. Sets the game to pause
 *
 * @TODO: check with Game.ready
 */
Game.prototype.pause = function() {
    this.paused = true;
};

/**
 * ### Game.resume
 *
 * Experimental. Resumes the game from a pause
 *
 * @TODO: check with Game.ready
 */
Game.prototype.resume = function() {
    this.paused = false;
};


/**
 * ### Game.shouldStep
 *
 * Execute the next stage / step, if allowed
 *
 * @return {boolean|null} FALSE, if the execution encounters an error
 *   NULL, if stepping is disallowed
 *
 * @see Game.step
 */
Game.prototype.shouldStep = function() {
    var stepRule;
    stepRule = this.plot.getStepRule(this.getCurrentGameStage());

    if ('function' !== typeof stepRule) {
	throw new NodeGameMisconfiguredGameError("step rule is not a function");
    }

    if (stepRule(this.getCurrentGameStage(), this.getStageLevel(), this.pl, this)) {
        return this.step();
    }
    else {
        return null;
    }
};

/**
 * ### Game.step
 *
 * Executes the next stage / step
 *
 * @return {Boolean} FALSE, if the execution encountered an error
 *
 * @see Game.stager
 * @see Game.currentStage
 * @see Game.execStep
 *
 * TODO: harmonize return values
 */
Game.prototype.step = function() {
    var nextStep, curStep;
    var nextStepObj, nextStageObj;
    var ev;

    curStep = this.getCurrentGameStage();
<<<<<<< HEAD
    nextStep = this.gameLoop.next(curStep);
    node.silly('Nest stage ---> ' + nextStep);
=======
    nextStep = this.plot.next(curStep);

>>>>>>> 0c518570
    // Listeners from previous step are cleared in any case
    node.events.ee.step.clear();

    if ('string' === typeof nextStep) {
        if (nextStep === GamePlot.GAMEOVER) {
			this.gameover();
			return null;
        }

        // else do nothing
        return null;
    }
    else {
        // TODO maybe update also in case of string
        this.setCurrentGameStage(nextStep);

        // If we enter a new stage (including repeating the same stage)
        // we need to update a few things:
        if (this.plot.stepsToNextStage(curStep) === 1) {
            nextStageObj = this.plot.getStage(nextStep);
            if (!nextStageObj) return false;

            // clear the previous stage listeners
            node.events.ee.stage.clear();

            // Execute the init function of the stage, if any:
            if (nextStageObj.hasOwnProperty('init')) {
                this.setStateLevel(Game.stateLevels.STAGE_INIT);
                this.setStageLevel(Game.stageLevels.INITIALIZING);
                nextStageObj.init.call(node.game);
            }

            // Load the listeners for the stage, if any:
            for (ev in nextStageObj.on) {
                if (nextStageObj.on.hasOwnProperty(ev)) {
                    node.events.ee.stage.on(ev, nextStageObjs.on[ev]);
                }
            }
        }

        nextStepObj = this.plot.getStep(nextStep);
        if (!nextStepObj) return false;

        // Execute the init function of the step, if any:
        if (nextStepObj.hasOwnProperty('init')) {
			this.setStateLevel(Game.stateLevels.STEP_INIT);
            this.setStageLevel(Game.stageLevels.INITIALIZING);
            nextStepObj.init.call(node.game);
        }

		this.setStateLevel(Game.stateLevels.PLAYING_STEP);
        this.setStageLevel(Game.stageLevels.INITIALIZED);

        // Load the listeners for the step, if any:
        for (ev in nextStepObj.on) {
            if (nextStepObj.on.hasOwnProperty(ev)) {
                node.events.ee.step.on(ev, nextStepObjs.on[ev]);
            }
        }

        // TODO what else to load?

        return this.execStep(this.getCurrentStep());
    }
};

/**
 * ### Game.execStep
 *
 * Executes the specified stage object
 *
 * @TODO: emit an event "executing stage", so that other methods get notified
 *
 * @param stage {object} Full stage object to execute
 *
 */
Game.prototype.execStep = function(stage) {
    var cb, res;

    cb = stage.cb;

    this.setStageLevel(Game.stageLevels.LOADING);

    try {
        res = cb.call(node.game);
    }
    catch (e) {
        if (node.debug) throw e;
        node.err('An error occurred while executing a custom callback');
        throw new node.NodeGameRuntimeError(e);
    }

    this.setStageLevel(Game.stageLevels.LOADED);
    // This does not make sense. Basically it waits for the nodegame window to be loaded too
    if (this.isReady()) {
        node.emit('LOADED');
    }
    if (res === false) {
        // A non fatal error occurred
        node.err('A non fatal error occurred while executing the callback of stage ' + this.getCurrentGameStage());
    }

    return res;
};

Game.prototype.getStateLevel = function() {
    return this.stateLevel;
};

Game.prototype.getStageLevel = function() {
    return this.stageLevel;
};

Game.prototype.getCurrentStep = function() {
    return this.plot.getStep(this.getCurrentGameStage());
};

Game.prototype.getCurrentGameStage = function() {
    return this.currentGameStage;
};

// ERROR, WORKING, etc
Game.prototype.setStateLevel = function(stateLevel) {
    if ('number' !== typeof stateLevel) {
        throw new node.NodeGameMisconfiguredGameError(
                'setStateLevel called with invalid parameter: ' + stateLevel);
    }

    this.stateLevel = stateLevel;
    // TODO do we need to publish this kinds of update?
    //this.publishUpdate();
};

// PLAYING, DONE, etc.
// Publishes update only if value actually changed.
Game.prototype.setStageLevel = function(stageLevel) {
    if ('number' !== typeof stageLevel) {
        throw new node.NodeGameMisconfiguredGameError(
                'setStageLevel called with invalid parameter: ' + stageLevel);
    }
    this.publishStageLevelUpdate(stageLevel);
    this.stageLevel = stageLevel;
};

Game.prototype.setCurrentGameStage = function(gameStage) {
    gameStage = new GameStage(gameStage);
    this.publishGameStageUpdate(gameStage);
    this.currentGameStage = gameStage;
};

Game.prototype.publishStageLevelUpdate = function(stageLevel) {
    // Publish update:
    if (!this.observer && this.stageLevel !== stageLevel) {
        node.socket.send(node.msg.create({
            target: node.target.STAGE_LEVEL,
            data: stageLevel,
            to: 'ALL'
        }));
    }
};

Game.prototype.publishGameStageUpdate = function(gameStage) {
    // Publish update:
    if (!this.observer && this.currentGameStage !== gameStage) {
        node.socket.send(node.msg.create({
            target: node.target.STAGE,
            data: gameStage,
            to: 'ALL'
        }));
    }
};

/**
 * ### Game.isReady
 *
 * Returns TRUE if the nodeGame engine is fully loaded
 *
 * As soon as the nodegame-client library is loaded
 * `node.game.state` is equal to 0.0.0. In this situation the
 * game will be considered READY unless the nodegame-window
 * says otherwise
 *
 * During stepping between functions in the game-plot
 * the flag is temporarily turned to FALSE, and all events
 * are queued and fired only after nodeGame is ready to
 * handle them again.
 *
 * If the browser does not support the method object setters,
 * this property is disabled, and Game.isReady() should be used
 * instead.
 *
 * TODO check whether the conditions are adequate
 *
 */
Game.prototype.isReady = function() {
//    if (this.getStateLevel() < Game.stateLevels.INITIALIZED) return false;
    if (this.getStageLevel() === Game.stageLevels.LOADING) return false;

    // Check if there is a gameWindow obj and whether it is loading
    return node.window ? node.window.state >= node.is.LOADED : true;
};

// ## Closure
})(
    'undefined' != typeof node ? node : module.exports,
    'undefined' != typeof node ? node : module.parent.exports
);<|MERGE_RESOLUTION|>--- conflicted
+++ resolved
@@ -324,13 +324,9 @@
     var ev;
 
     curStep = this.getCurrentGameStage();
-<<<<<<< HEAD
-    nextStep = this.gameLoop.next(curStep);
     node.silly('Nest stage ---> ' + nextStep);
-=======
     nextStep = this.plot.next(curStep);
 
->>>>>>> 0c518570
     // Listeners from previous step are cleared in any case
     node.events.ee.step.clear();
 
