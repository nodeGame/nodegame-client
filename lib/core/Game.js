--- conflicted
+++ resolved
@@ -28,11 +28,7 @@
     Player = node.Player,
     Stager = node.Stager,
     J = node.JSUS;
-<<<<<<< HEAD
-    
-=======
-
->>>>>>> b9006db7
+
 var action = node.action;
 
 exports.Game = Game;
