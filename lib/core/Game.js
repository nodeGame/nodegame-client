/**
 * # Game
 * Copyright(c) 2016 Stefano Balietti
 * MIT Licensed
 *
 * Handles the flow of the game
 */
(function(exports, parent) {

    "use strict";

    // ## Global scope

    // Exposing Game constructor
    exports.Game = Game;

    var GameStage = parent.GameStage,
    GameDB = parent.GameDB,
    GamePlot = parent.GamePlot,
    PlayerList = parent.PlayerList,
    Stager = parent.Stager,
    PushManager = parent.PushManager;

    var constants = parent.constants;

    /**
     * ## Game constructor
     *
     * Creates a new instance of Game
     *
     * @param {NodeGameClient} node A valid NodeGameClient object
     */
    function Game(node) {

        this.node = node;

        // This updates are never published.
        this.setStateLevel(constants.stateLevels.UNINITIALIZED, 'S');
        this.setStageLevel(constants.stageLevels.UNINITIALIZED, 'S');

        // ## Properties

        /**
         * ### Game.metadata
         *
         * The game's metadata
         *
         * This object is under normal auto filled with the data
         * from the file `package.json` inside the game folder.
         *
         * Contains at least the following properties:
         *
         *  - name,
         *  - description,
         *  - version
         */
        this.metadata = {
            name:        'A nodeGame game',
            description: 'No description',
            version:     '0.0.1'
        };

        /**
         * ### Game.settings
         *
         * The game's settings
         *
         * This object is under normal auto filled with the settings
         * contained in the game folder: `game/game.settings`,
         * depending also on the chosen treatment.
         */
        this.settings = {};

        /**
         * ### Game.pl
         *
         * The list of players connected to the game
         *
         * The list may be empty, depending on the server settings.
         *
         * Two players with the same id, or any player with id equal to
         * `node.player.id` is not allowed, and it will throw an error.
         */
        this.pl = new PlayerList({
            log: this.node.log,
            logCtx: this.node,
            name: 'pl_' + this.node.nodename
        });

        this.pl.on('insert', function(p) {
            if (p.id === node.player.id) {
                throw new Error('node.game.pl.on.insert: cannot add player ' +
                                'with id equal to node.player.id.');
            }
        });

        /**
         * ### Game.ml
         *
         * The list of monitor clients connected to the game
         *
         * The list may be empty, depending on the server settings
         */
        this.ml = new PlayerList({
            log: this.node.log,
            logCtx: this.node,
            name: 'ml_' + this.node.nodename
        });

        /**
         * ### Game.memory
         *
         * A storage database for the game
         *
         * In the server logic the content of SET messages are
         * automatically inserted in this object
         *
         * @see NodeGameClient.set
         */
        this.memory = new GameDB({
            log: this.node.log,
            logCtx: this.node,
            shared: { node: this.node }
        });

        /**
         * ### Game.plot
         *
         * The Game plot
         *
         * @see GamePlot
         */
        this.plot = new GamePlot(this.node, new Stager());

        /**
         * ### Game.checkPlistSize
         *
         * Applies to the PlayerList the constraints defined in the Stager
         *
         * Reads the properties min/max/exactPlayers valid for the current step
         * and checks them with the PlayerList object.
         *
         * @return {boolean} TRUE if all checks are passed
         *
         * @see Game.step
         */
        this.checkPlistSize = function() { return true; };

        // Setting to stage 0.0.0 and starting.
        this.setCurrentGameStage(new GameStage(), 'S');
        this.setStateLevel(constants.stateLevels.STARTING, 'S');

        /**
         * ### Game.paused
         *
         * TRUE, if the game is paused
         *
         * @see Game.pause
         * @see Game.resume
         */
        this.paused = false;

        /**
         * ### Game.willBeDone
         *
         * TRUE, if DONE was emitted and evaluated successfully
         *
         * If TRUE, when PLAYING is emitted the game will try to step
         * immediately.
         *
         * @see NodeGameClient.done
         * @see Game.doneCalled
         */
        this.willBeDone = false;

        /**
         * ### Game.minPlayerCbCalled
         *
         * TRUE, if the mininum-player callback has already been called
         *
         * This is reset when the min-condition is satisfied again.
         *
         * @see Game.gotoStep
         */
        this.minPlayerCbCalled = false;

        /**
         * ### Game.maxPlayerCbCalled
         *
         * TRUE, if the maxinum-player callback has already been called
         *
         * This is reset when the max-condition is satisfied again.
         *
         * @see Game.gotoStep
         */
        this.maxPlayerCbCalled = false;

        /**
         * ### Game.exactPlayerCbCalled
         *
         * TRUE, if the exact-player callback has already been called
         *
         * This is reset when the exact-condition is satisfied again.
         *
         * @see Game.gotoStep
         */
        this.exactPlayerCbCalled = false;

        /**
         * ### Game.globals
         *
         * Object pointing to the current step _globals_ properties
         *
         * Whenever a new step is executed the _globals_ properties of
         * the step are copied here. The _globals_ properties of the previous
         * stage are deleted.
         *
         * @see GamePlot
         * @see Stager
         */
        this.globals = {};

        /**
<<<<<<< HEAD
         * ### Game._steppedSteps
         *
         * Array of steps previously played
         *
         * @see Game.step
         */
        this._steppedSteps = [new GameStage()];
=======
         * ### Game.pushManager
         *
         * Handles pushing client to advance to next step
         *
         * @see PushManager
         */
        this.pushManager = new PushManager(this.node);
>>>>>>> 0acaeaf2
    }

    // ## Game methods

    /**
     * ### Game.start
     *
     * Starts the game
     *
     * Calls the init function, and steps.
     *
     * Important: it does not use `Game.publishUpdate` because that is
     * just for change of state after the game has started.
     *
     * @param {object} options Optional. Configuration object. Fields:
     *
     *   - step: true/false. If false, jus call the init function, and
     *     does not enter the first step. Default, TRUE.
     */
    Game.prototype.start = function(options) {
        var onInit, node, startStage;

        node = this.node;

        if (options && 'object' !== typeof options) {
            throw new TypeError('Game.start: options must be object or ' +
                                'undefined.');
        }
        if (node.player.placeholder) {
            throw new Error('Game.start: no player defined.');
        }
        if (!this.isStartable()) {
            throw new Error('Game.start: game cannot be started.');
        }
        node.info('game started.');

        // Store time.
        node.timer.setTimestamp('start');

        options = options || {};

        // Starts from beginning (default) or from a predefined stage
        // This options is useful when a player reconnets.
        startStage = options.startStage || new GameStage();

        // Update GLOBALS.
        this.updateGlobals(startStage);

        // INIT the game.
        onInit = this.plot.stager.getOnInit();
        if (onInit) {
            this.setStateLevel(constants.stateLevels.INITIALIZING);
            node.emit('INIT');
            onInit.call(node.game);
        }

        this.setStateLevel(constants.stateLevels.INITIALIZED);

        this.setCurrentGameStage(startStage, 'S');

        node.log('game started.');

        if (options.step !== false) {
            this.step();
        }
    };

    /**
     * ### Game.restart
     *
     * Stops and starts the game.
     *
     * @see Game.stop
     * @see Game.start
     */
    Game.prototype.restart = function() {
        this.stop();
        this.start();
    };

    /**
     * ### Game.stop
     *
     * Stops the current game
     *
     * Clears timers, event handlers, local memory, and window frame (if any).
     *
     * Does **not** clear _node.env_ variables and any node.player extra
     * property.
     *
     * If additional properties (e.g. widgets) have been added to the game
     * object by any of the previous game callbacks, they will not be removed.
     * TODO: avoid pollution of the game object.
     *
     * GameStage is set to 0.0.0 and server is notified.
     */
    Game.prototype.stop = function() {
        var node;

        node = this.node;
        if (!this.isStoppable()) {
            throw new Error('Game.stop: game cannot be stopped.');
        }
        // Destroy currently running timers.
        node.timer.destroyAllTimers(true);

        // Remove all events registered during the game.
        node.events.ee.game.clear();
        node.events.ee.stage.clear();
        node.events.ee.step.clear();

        // Clear memory.
        this.memory.clear(true);

        // If a _GameWindow_ object is found, clears it.
        if (node.window) {
            node.window.reset();
        }

        // Update state/stage levels and game stage.
        this.setStateLevel(constants.stateLevels.STARTING, 'S');
        this.setStageLevel(constants.stageLevels.UNINITIALIZED, 'S');
        // This command is notifying the server.
        this.setCurrentGameStage(new GameStage());

        // Temporary change:
        node.game = null;
        node.game = new Game(node);
        node.game.pl = this.pl;
        node.game.ml = this.ml;

        node.log('game stopped.');
    };

    /**
     * ### Game.gameover
     *
     * Ends the game
     *
     * Calls the gameover function, sets levels.
     *
     * TODO: should it set the game stage to 0.0.0 again ?
     */
    Game.prototype.gameover = function() {
        var onGameover, node;
        node = this.node;

        if (this.getStateLevel() >= constants.stateLevels.FINISHING) {
            node.warn('Game.gameover called on a finishing game.');
            return;
        }

        node.emit('GAME_ALMOST_OVER');

        // Call gameover callback, if it exists.
        onGameover = this.plot.stager.getOnGameover();
        if (onGameover) {
            this.setStateLevel(constants.stateLevels.FINISHING);
            onGameover.call(node.game);
        }

        this.setStateLevel(constants.stateLevels.GAMEOVER);
        this.setStageLevel(constants.stageLevels.DONE);

        node.log('game over.');
        node.emit('GAME_OVER');
    };

    /**
     * ### Game.pause
     *
     * Sets the game to pause
     *
     * @param {string} param Optional. A parameter to pass along the
     *   emitted events PAUSING and PAUSED.
     *
     * @see Game.resume
     */
    Game.prototype.pause = function(param) {
        var msgHandler, node;

        if (!this.isPausable()) {
            throw new Error('Game.pause: game cannot be paused.');
        }

        node = this.node;
        node.emit('PAUSING', param);

        this.paused = true;

        // If the Stager has a method for accepting messages during a
        // pause, pass them to it. Otherwise, buffer the messages
        // until the game is resumed.
        msgHandler = this.plot.getProperty(this.getCurrentGameStage(),
                                           'pauseMsgHandler');
        if (msgHandler) {
            node.socket.setMsgListener(function(msg) {
                msg = node.socket.secureParse(msg);
                msgHandler.call(node.game, msg.toInEvent(), msg);
            });
        }

        node.timer.setTimestamp('paused');
        node.emit('PAUSED', param);

        // TODO: broadcast?

        node.log('game paused.');
    };

    /**
     * ### Game.resume
     *
     * Resumes the game from pause
     *
     * @param {string} param Optional. A parameter to pass along the
     *   emitted events RESUMING and RESUMED.
     *
     * @see Game.pause
     */
    Game.prototype.resume = function(param) {
        var msgHandler, node;

        if (!this.isResumable()) {
            throw new Error('Game.resume: game cannot be resumed.');
        }

        node = this.node;

        node.emit('RESUMING', param);

        this.paused = false;

        // If the Stager defines an appropriate handler, give it the messages
        // that were buffered during the pause.
        // Otherwise, emit the buffered messages normally.
        msgHandler = this.plot.getProperty(this.getCurrentGameStage(),
                                           'resumeMsgHandler');

        node.socket.clearBuffer(msgHandler);

        // Reset the Socket's message handler to the default:
        node.socket.setMsgListener();
        node.timer.setTimestamp('resumed');
        node.emit('RESUMED', param);

        // TODO: broadcast?

        // Maybe the game was LOADED during the pausing.
        // In this case the PLAYING event got lost.
        if (this.shouldEmitPlaying()) {
            this.node.emit('PLAYING');
        }

        node.log('game resumed.');
    };

    /**
     * ### Game.shouldStep
     *
     * Checks if the next step can be executed
     *
     * Checks the number of players required.
     * If the game has been initialized and is not in GAME_OVER, then
     * evaluates the stepRule function for the current step and returns
     * its result.
     *
     * @param {number} stageLevel Optional. If set, it is used instead
     *   of `Game.getStageLevel()`
     *
     * @return {boolean} TRUE, if stepping is allowed;
     *   FALSE, if stepping is not allowed
     *
     * @see Game.step
     * @see Game.checkPlistSize
     * @see stepRules
     */
    Game.prototype.shouldStep = function(stageLevel) {
        var stepRule;

        if (!this.checkPlistSize() || !this.isSteppable()) {
            return false;
        }

        stepRule = this.plot.getStepRule(this.getCurrentGameStage());

        if ('function' !== typeof stepRule) {
            throw new TypeError('Game.shouldStep: stepRule is not a function.');
        }

        stageLevel = stageLevel || this.getStageLevel();

        return stepRule(this.getCurrentGameStage(), stageLevel, this.pl, this);
    };

    /**
     * ### Game.step
     *
     * Executes the next stage / step
     *
     * @return {boolean} FALSE, if the execution encountered an error
     *
     * @see Game.stager
     * @see Game.currentStage
     * @see Game.gotoStep
     * @see Game.execStep
     */
    Game.prototype.step = function() {
        var curStep, nextStep;
        curStep = this.getCurrentGameStage();
        nextStep = this.plot.next(curStep);
        return this.gotoStep(nextStep);
    };

    /**
     * ### Game.gotoStep
     *
     * Updates the current game step to toStep and executes it.
     *
     * It unloads the old step listeners, before loading the listeners of the
     * new one.
     *
     * It does note check if the next step is different from the current one,
     * and in this case the same step is re-executed.
     *
     * @param {string|GameStage} nextStep A game stage object, or a string like
     *   GAME_OVER.
     * @param {object} options Optional. Additional options, such as:
     *   `willBeDone` (immediately calls `node.done()`, useful
     *   for reconnections)
     *
     * @see Game.execStep
     * @see GameStage
     *
     * TODO: harmonize return values
     * TODO: remove some unused comments in the code.
     */
    Game.prototype.gotoStep = function(nextStep, options) {
        var curStep;
        var curStepObj, curStageObj, nextStepObj, nextStageObj;
        var ev, node;
        var property, handler;
        var minThreshold, maxThreshold, exactThreshold;
        var minCallback = null, maxCallback = null, exactCallback = null;
        var minRecoverCb = null, maxRecoverCb = null, exactRecoverCb = null;

        if (!this.isSteppable()) {
            throw new Error('Game.gotoStep: game cannot be stepped.');
        }

        if ('string' !== typeof nextStep && 'object' !== typeof nextStep) {
            throw new TypeError('Game.gotoStep: nextStep must be ' +
                                'an object or a string.');
        }

        if (options && 'object' !== typeof options) {
            throw new TypeError('Game.gotoStep: options must be object or ' +
                                'undefined.');
        }

        node = this.node;
        options = options || {};

        node.silly('Next step ---> ' + nextStep);

        curStep = this.getCurrentGameStage();
        curStageObj = this.plot.getStage(curStep);
        curStepObj = this.plot.getStep(curStep);

        // Sends start / step command to connected clients if option is on.
        if (this.plot.getProperty(nextStep, 'syncStepping')) {
            if (curStep.stage === 0) {
                node.remoteCommand('start', 'ROOM');
            }
            else {
                node.remoteCommand('goto_step', 'ROOM', nextStep);
            }
        }

        // Calling exit function of the step.
        if (curStepObj && curStepObj.exit) {
            this.setStateLevel(constants.stateLevels.STEP_EXIT);
            this.setStageLevel(constants.stageLevels.EXITING);

            curStepObj.exit.call(this);
        }

        // Listeners from previous step are cleared (must be after exit).
        node.events.ee.step.clear();

        // Emit buffered messages.
        if (node.socket.shouldClearBuffer()) {
            node.socket.clearBuffer();
        }

        if ('string' === typeof nextStep) {

            // TODO: see if we can avoid code duplication below.
            // Calling exit function of the stage.
            if (curStageObj && curStageObj.exit) {
                this.setStateLevel(constants.stateLevels.STAGE_EXIT);
                this.setStageLevel(constants.stageLevels.EXITING);

                curStageObj.exit.call(this);
            }
            // Clear any event listeners added in the stage exit function.
            node.events.ee.stage.clear();

            if (nextStep === GamePlot.GAMEOVER) {
                this.gameover();
                // Emit buffered messages:
                if (node.socket.shouldClearBuffer()) {
                    node.socket.clearBuffer();
                }
                return null;
            }
            // else do nothing
            return null;
        }
        else {
            // TODO maybe update also in case of string.
            node.emit('STEPPING');

            // Check for stage/step existence:
            nextStageObj = this.plot.getStage(nextStep);
            if (!nextStageObj) return false;
            nextStepObj = this.plot.getStep(nextStep);
            if (!nextStepObj) return false;

            // Check options.
            // TODO: this does not lock screen / stop timer.
            if (options.willBeDone) this.willBeDone = true;

            // If we enter a new stage we need to update a few things.
            if (!curStageObj || nextStageObj.id !== curStageObj.id) {

                // Calling exit function.
                if (curStageObj && curStageObj.exit) {
                    this.setStateLevel(constants.stateLevels.STAGE_EXIT);
                    this.setStageLevel(constants.stageLevels.EXITING);

                    curStageObj.exit.call(this);
                }
                // TODO: avoid duplication.
                // stageLevel needs to be changed (silent), otherwise it stays
                // DONE for a short time in the new game stage:
                this.setStageLevel(constants.stageLevels.UNINITIALIZED, 'S');
                this.setCurrentGameStage(nextStep);

                // Store time:
                this.node.timer.setTimestamp('stage', (new Date()).getTime());

                // Clear the previous stage listeners.
                node.events.ee.stage.clear();

                this.setStateLevel(constants.stateLevels.STAGE_INIT);
                this.setStageLevel(constants.stageLevels.INITIALIZING);

                // Execute the init function of the stage, if any:
                if (nextStageObj.hasOwnProperty('init')) {
                    nextStageObj.init.call(node.game);
                }
            }
            else {
                // TODO: avoid duplication.
                // stageLevel needs to be changed (silent), otherwise it stays
                // DONE for a short time in the new game stage:
                this.setStageLevel(constants.stageLevels.UNINITIALIZED, 'S');
                this.setCurrentGameStage(nextStep);
            }

            // Execute the init function of the step, if any:
            if (nextStepObj.hasOwnProperty('init')) {
                this.setStateLevel(constants.stateLevels.STEP_INIT);
                this.setStageLevel(constants.stageLevels.INITIALIZING);
                nextStepObj.init.call(node.game);
            }

            this.setStateLevel(constants.stateLevels.PLAYING_STEP);
            this.setStageLevel(constants.stageLevels.INITIALIZED);

            // Updating the globals object.
            this.updateGlobals(nextStep);

            // Add min/max/exactPlayers listeners for the step.
            // The fields must be an array with at least two elements:
            //   - min/max/exactNum,
            //   - callbackFn,
            //   - [recoverCb]
            property = this.plot.getProperty(nextStep, 'minPlayers');
            if (property) {
                if (property.length < 2) {
                    throw new TypeError(
                        'Game.gotoStep: minPlayers field must be an array ' +
                            'of length 2.');
                }

                minThreshold = property[0];
                minCallback = property[1];
                minRecoverCb = property[2];
                checkMinMaxExactParams('min', minThreshold,
                                       minCallback, minRecoverCb);
            }
            property = this.plot.getProperty(nextStep, 'maxPlayers');
            if (property) {
                if (property.length < 2) {
                    throw new TypeError(
                        'Game.gotoStep: maxPlayers field must be an array ' +
                            'of length 2.');
                }

                maxThreshold = property[0];
                maxCallback = property[1];
                maxRecoverCb = property[2];
                checkMinMaxExactParams('max', maxThreshold,
                                       maxCallback, maxRecoverCb);

            }
            property = this.plot.getProperty(nextStep, 'exactPlayers');
            if (property) {
                if (property.length < 2) {
                    throw new TypeError(
                        'Game.gotoStep: exactPlayers field must be an array ' +
                            'of length 2.');
                }

                exactThreshold = property[0];
                exactCallback = property[1];
                exactRecoverCb = property[2];
                checkMinMaxExactParams('exact', exactThreshold,
                                       exactCallback, exactRecoverCb);
            }

            if (minCallback || maxCallback || exactCallback) {
                // Register event handler:
                handler = function() {
                    var nPlayers = node.game.pl.size();
                    // Players should count themselves too.
                    if (!node.player.admin) nPlayers++;

                    if (nPlayers < minThreshold) {
                        if (minCallback && !node.game.minPlayerCbCalled) {
                            node.game.minPlayerCbCalled = true;
                            minCallback.call(node.game);
                        }
                    }
                    else {
                        if (node.game.minPlayerCbCalled && minRecoverCb) {
                            minRecoverCb.call(node.game);
                        }
                        node.game.minPlayerCbCalled = false;
                    }

                    if (nPlayers > maxThreshold) {
                        if (maxCallback && !node.game.maxPlayerCbCalled) {
                            node.game.maxPlayerCbCalled = true;
                            maxCallback.call(node.game);
                        }
                    }
                    else {
                        if (node.game.maxPlayerCbCalled && maxRecoverCb) {
                            maxRecoverCb.call(node.game);
                        }
                        node.game.maxPlayerCbCalled = false;
                    }

                    if (nPlayers !== exactThreshold) {
                        if (exactCallback && !node.game.exactPlayerCbCalled) {
                            node.game.exactPlayerCbCalled = true;
                            exactCallback.call(node.game);
                        }
                    }
                    else {
                        if (node.game.exactPlayerCbCalled && exactRecoverCb) {
                            exactRecoverCb.call(node.game);
                        }
                        node.game.exactPlayerCbCalled = false;
                    }
                };

                node.events.ee.step.on('in.say.PCONNECT', handler);
                node.events.ee.step.on('in.say.PDISCONNECT', handler);
                // PRECONNECT doesn't change the PlayerList so we don't have to
                // handle it here.

                // Check conditions explicitly:
                handler();

                // Set bounds-checking function:
                this.checkPlistSize = function() {
                    var nPlayers = node.game.pl.size();
                    // Players should count themselves too.
                    if (!node.player.admin) nPlayers++;

                    if (minCallback && nPlayers < minThreshold) {
                        return false;
                    }

                    if (maxCallback && nPlayers > maxThreshold) {
                        return false;
                    }

                    if (exactCallback && nPlayers !== exactThreshold) {
                        return false;
                    }

                    return true;
                };
            }
            else {
                // Set bounds-checking function:
                this.checkPlistSize = function() { return true; };
            }

            // Emit buffered messages:
            if (node.socket.shouldClearBuffer()) {
                node.socket.clearBuffer();
            }

        }
<<<<<<< HEAD
        // Update list of stepped steps.
        this._steppedSteps.push(nextStep);
=======

        // Pushes clients to finish current step in line with the time
        // expected by logic, or otherwise disconnects them.
        if (this.plot.getProperty(nextStep, 'pushClients')) {
            this.pushManager.startTimeout();
        }

>>>>>>> 0acaeaf2
        this.execStep(this.getCurrentGameStage());
        return true;
    };

    /**
     * ### Game.execStep
     *
     * Executes the specified stage object
     *
     * @param {GameStage} step Step to execute
     *
     * @return {boolean} The result of the execution of the step callback
     */
    Game.prototype.execStep = function(step) {
        var cb;
        var frame, uri, frameOptions;
        var frameLoadMode, frameStoreMode;
        var frameAutoParse, frameAutoParsePrefix;

        if ('object' !== typeof step) {
            throw new Error('Game.execStep: step must be object.');
        }

        cb = this.plot.getProperty(step, 'cb');
        frame = this.plot.getProperty(step, 'frame');

        // Handle frame loading natively, if required.
        if (frame) {
            if (!this.node.window) {
                throw new Error('Game.execStep: frame option in step ' +
                                step + ', but nodegame-window is not loaded.');
            }
            frameOptions = {};
            if ('string' === typeof frame) {
                uri = frame;
            }
            else if ('object' === typeof frame) {
                uri = frame.uri;
                if ('string' !== typeof uri) {
                    throw new TypeError('Game.execStep: frame.uri must ' +
                                        'be string: ' + uri + '. ' +
                                        'Step: ' + step);
                }
                frameOptions.frameLoadMode = frame.loadMode;
                frameOptions.storeMode = frame.storeMode;
                frameAutoParse = frame.autoParse;
                if (frameAutoParse) {
                    // Replacing TRUE with node.game.settings.
                    if (frameAutoParse === true) {
                        frameAutoParse = this.settings;
                    }

                    frameOptions.autoParse = frameAutoParse;
                    frameOptions.autoParseMod = frame.autoParseMod;
                    frameOptions.autoParsePrefix = frame.autoParsePrefix;
                }
            }
            else {
                throw new TypeError('Game.execStep: frame must be string or ' +
                                    'object: ' + frame + '. ' +
                                    'Step: ' + step);

            }

            // Auto load frame and wrap cb.
            this.execCallback(function() {
                this.node.window.loadFrame(uri, cb, frameOptions);
            });
        }
        else {
            this.execCallback(cb);
        }
    };

    /**
     * ## Game.execCallback
     *
     * Executes a game callback
     *
     * Sets the stage levels before and after executing the callback,
     * and emits an event before exiting.
     *
     * @param {function} cb The callback to execute
     *
     * @return {mixed} res The return value of the callback
     *
     * @emit 'STEP_CALLBACK_EXECUTED'
     */
    Game.prototype.execCallback = function(cb) {
        var res;
        this.setStageLevel(constants.stageLevels.EXECUTING_CALLBACK);

        // Execute custom callback. Can throw errors.
        res = cb.call(this.node.game);
        if (res === false) {
            // A non fatal error occurred.
            this.node.err('A non fatal error occurred in callback ' +
                          'of stage ' + this.getCurrentGameStage());
        }

        this.setStageLevel(constants.stageLevels.CALLBACK_EXECUTED);
        this.node.emit('STEP_CALLBACK_EXECUTED');
        // Internal listeners will check whether we need to emit PLAYING.
    };

    /**
     * ### Game.getCurrentStepObj
     *
     * Returns the object representing the current game step.
     *
     * The returning object includes all the properties, such as:
     * _id_, _cb_, _timer_, etc.
     *
     * @return {object} The game-step as defined in the stager.
     *
     * @see Stager
     * @see GamePlot
     */
    Game.prototype.getCurrentStepObj = function() {
        return this.plot.getStep(this.getCurrentGameStage());
    };

     /**
     * ### Game.getCurrentStep
     *
     * Alias for Game.prototype.getCurrentStepObj
     *
     * @deprecated
     */
    Game.prototype.getCurrentStep = Game.prototype.getCurrentStepObj;

    /**
     * ### Game.getCurrentStepProperty
     *
     * Returns the object representing the current game step.
     *
     * The returning object includes all the properties, such as:
     * _id_, _cb_, _timer_, etc.
     *
     * @return {object} The game-step as defined in the stager.
     *
     * @see Stager
     * @see GamePlot
     */
    Game.prototype.getCurrentStepProperty = function(propertyName) {
        var step;
        if ('string' !== typeof propertyName) {
            throw new TypeError('Game.getCurrentStepProperty: propertyName ' +
                                'must be string');
        }
        step = this.plot.getStep(this.getCurrentGameStage());
        return 'undefined' === typeof step[propertyName] ?
            null : step[propertyName];
    };

    /**
     * ### Game.getCurrentGameStage
     *
     * Return the GameStage that is currently being executed.
     *
     * The return value is a reference to node.player.stage.
     *
     * @return {GameStage} The stage currently played.
     * @see node.player.stage
     */
    Game.prototype.getCurrentGameStage = function() {
        return this.node.player.stage;
    };

    /**
     * ### Game.setCurrentGameStage
     *
     * Sets the current game stage and notifies the server
     *
     * Stores the value of current game stage in `node.player.stage`.
     *
     * By default, it does not send the update to the server if the
     * new stage is the same as the previous one. However, it is
     * possible to override this behavior with specyfing a second
     * parameter `mod`.
     *
     * @param {string|GameStage} gameStage The value of the update.
     *   For example, an object, or a string like '1.1.1'.
     * @param {string} mod Optional. A string modifiying the default
     *   behavior ('F' = force, 'S' = silent').
     *
     * @see Game.publishUpdate
     */
    Game.prototype.setCurrentGameStage = function(gameStage, mod) {
        gameStage = new GameStage(gameStage);
        if (mod === 'F' ||
            (!mod && GameStage.compare(this.getCurrentGameStage(),
                                       gameStage) !== 0)) {

            // Important: First publish, then actually update.
            // The stage level, must also be sent in the published update,
            // otherwise we could have a mismatch in the remote
            // representation of the stage + stageLevel of the client.
            this.publishUpdate('stage', {
                stage: gameStage,
                stageLevel: this.getStageLevel()
            });
        }

        this.node.player.stage = gameStage;
    };

    /**
     * ### Game.getStateLevel
     *
     * Returns the state of the nodeGame engine
     *
     * The engine states are defined in `node.constants.stateLevels`,
     * and it is of the type: STAGE_INIT, PLAYING_STEP, GAMEOVER, etc.
     * The return value is a reference to `node.player.stateLevel`.
     *
     * @return {number} The state of the engine.
     * @see node.player.stateLevel
     * @see node.constants.stateLevels
     */
    Game.prototype.getStateLevel = function() {
        return this.node.player.stateLevel;
    };

    /**
     * ### Game.setStateLevel
     *
     * Sets the current game state level, and optionally notifies the server
     *
     * The value is actually stored in `node.player.stateLevel`.
     *
     * Stage levels are defined in `node.constants.stageLevels`, for example:
     * STAGE_INIT, PLAYING_STEP, GAMEOVER, etc.
     *
     * By default, it does not send the update to the server if the
     * new state level is the same as the previous one. However, it is
     * possible to override this behavior with specyfing a second
     * parameter `mod`.
     *
     * @param {number} stateLevel The value of the update.
     * @param {string} mod Optional. A string modifiying the default
     *   behavior ('F' = force, 'S' = silent').
     *
     * @see Game.publishUpdate
     * @see node.constants.stageLevels
     */
    Game.prototype.setStateLevel = function(stateLevel, mod) {
        var node;
        node = this.node;
        if ('number' !== typeof stateLevel) {
            throw new TypeError('Game.setStateLevel: stateLevel must be ' +
                                'number. Found: ' + stateLevel);
        }
        // Important: First publish, then actually update.
        if (mod === 'F' || (!mod && this.getStateLevel() !== stateLevel)) {
            this.publishUpdate('stateLevel', {
                stateLevel: stateLevel
            });
        }
        node.player.stateLevel = stateLevel;
    };

    /**
     * ### Game.getStageLevel
     *
     * Return the execution level of the current game stage
     *
     * The execution level is defined in `node.constants.stageLevels`,
     * and it is of the type INITIALIZED, CALLBACK_EXECUTED, etc.
     * The return value is a reference to `node.player.stageLevel`.
     *
     * @return {number} The level of the stage execution.
     * @see node.player.stageLevel
     * @see node.constants.stageLevels
     */
    Game.prototype.getStageLevel = function() {
        return this.node.player.stageLevel;
    };

    /**
     * ### Game.setStageLevel
     *
     * Sets the current game stage level, and optionally notifies the server
     *
     * The value is actually stored in `node.player.stageLevel`.
     *
     * Stage levels are defined in `node.constants.stageLevels`, for example:
     * PLAYING, DONE, etc.
     *
     * By default, it does not send the update to the server if the
     * new state level is the same as the previous one. However, it is
     * possible to override this behavior with specyfing a second
     * parameter `mod`.
     *
     * @param {string|GameStage} gameStage The value of the update.
     * @param {string} mod Optional. A string modifiying the default
     *   behavior ('F' = force, 'S' = silent').
     *
     * @see Game.publishUpdate
     * @see node.constants.stageLevels
     */
    Game.prototype.setStageLevel = function(stageLevel, mod) {
        var node;
        node = this.node;
        if ('number' !== typeof stageLevel) {
            throw new TypeError('Game.setStageLevel: stageLevel must be ' +
                                'number. Found: ' + stageLevel);
        }
        // Important: First publish, then actually update.
        if (mod === 'F' || (!mod && this.getStageLevel() !== stageLevel)) {
            this.publishUpdate('stageLevel', {
                stageLevel: stageLevel
            });
        }
        node.player.stageLevel = stageLevel;
    };

    /**
     * ### Game.publishUpdate
     *
     * Sends out a PLAYER_UPDATE message, if conditions are met.
     *
     * Type is a property of the `node.player` object.
     *
     * @param {string} type The type of update:
     *   'stateLevel', 'stageLevel', 'gameStage'.
     * @param {mixed} newValue Optional. The actual value of update to be sent.
     *
     * @see Game.shouldPublishUpdate
     */
    Game.prototype.publishUpdate = function(type, update) {
        var node;
        if ('string' !== typeof type) {
            throw new TypeError('Game.publishUpdate: type must be string.');
        }
        if (type !== 'stage' &&
            type !== 'stageLevel' &&
            type !== 'stateLevel') {

            throw new Error(
                'Game.publishUpdate: unknown update type (' + type + ')');
        }
        node = this.node;

        if (this.shouldPublishUpdate(type, update)) {
            node.socket.send(node.msg.create({
                target: constants.target.PLAYER_UPDATE,
                data: update,
                text: type,
                to: 'ROOM'
            }));
        }
    };

    /**
     * ### Game.shouldPublishUpdate
     *
     * Checks whether a game update should be sent to the server
     *
     * Evaluates the current `publishLevel`, the type of update, and the
     * value of the update to decide whether is to be published or not.
     *
     * Checks also if the `syncOnLoaded` option is on.
     *
     * Updates rules are described in '/lib/modules/variables.js'.
     *
     * @param {string} type The type of update:
     *   'stateLevel', 'stageLevel', 'gameStage'.
     * @param {mixed} value Optional. The actual update to be sent
     *
     * @return {boolean} TRUE, if the update should be sent
     */
    Game.prototype.shouldPublishUpdate = function(type, value) {
        var myStage;
        var levels, myPublishLevel, stageLevels;
        if ('string' !== typeof type) {
            throw new TypeError(
                'Game.shouldPublishUpdate: type must be string.');
        }

        myStage = this.getCurrentGameStage();
        levels = constants.publishLevels;
        stageLevels = constants.stageLevels;

        myPublishLevel = this.plot.getProperty(myStage, 'publishLevel');

        // Two cases are handled outside of the switch: NO msg
        // and LOADED stage with syncOnLoaded option.
        if (myPublishLevel === levels.NONE) {
            return false;
        }
        if (this.plot.getProperty(myStage, 'syncOnLoaded')) {
            if (type === 'stageLevel' &&
                value.stageLevel === stageLevels.LOADED) {
                return true;
            }
            // Else will be evaluated below.
        }

        // Check all the other cases.
        switch(myPublishLevel) {
        case levels.FEW:
            return type === 'stage';
        case levels.REGULAR:
            if (type === 'stateLevel') return false;
            if (type === 'stageLevel') {
                return (value.stageLevel === stageLevels.PLAYING ||
                        value.stageLevel === stageLevels.DONE);
            }
            return true; // type === 'stage'
        case levels.MOST:
            return type !== 'stateLevel';
        case levels.ALL:
            return true;
        default:
            // Unknown values of publishLevels are treated as ALL.
            return true;
        }
    };

    /**
     * ### Game.isReady
     *
     * Returns TRUE if a game is set and interactive
     *
     * A game is ready unless a stage or step is currently being
     * loaded or DONE procedure has been started, i.e. between the
     * stage levels: PLAYING and GETTING_DONE.
     *
     * If a game is paused, it is also NOT ready.
     *
     * @see node.constants.stageLevels
     */
    Game.prototype.isReady = function() {
        var node, stageLevel, stateLevel;

        if (this.paused) return false;

        stateLevel = this.getStateLevel();
        stageLevel = this.getStageLevel();
        node = this.node;

        switch (stateLevel) {
        case constants.stateLevels.UNINITIALIZED:
        case constants.stateLevels.INITIALIZING:
        case constants.stateLevels.STAGE_INIT:
        case constants.stateLevels.STEP_INIT:
        case constants.stateLevels.FINISHING:
        case constants.stateLevels.STAGE_EXIT:
        case constants.stateLevels.STEP_EXIT:
            return false;

        case constants.stateLevels.PLAYING_STEP:
            switch (stageLevel) {
            case constants.stageLevels.EXECUTING_CALLBACK:
            case constants.stageLevels.CALLBACK_EXECUTED:
            case constants.stageLevels.PAUSING:
            case constants.stageLevels.RESUMING:
            case constants.stageLevels.GETTING_DONE:
                return false;
            }
            break;
        }
        return true;
    };

    /**
     * ### Game.isStartable
     *
     * Returns TRUE if Game.start can be called
     *
     * @return {boolean} TRUE if the game can be started.
     */
    Game.prototype.isStartable = function() {
        return this.plot.isReady() &&
            this.getStateLevel() < constants.stateLevels.INITIALIZING;
    };


    /**
     * ### Game.isStoppable
     *
     * Returns TRUE if Game.stop can be called
     *
     * @return {boolean} TRUE if the game can be stopped.
     */
    Game.prototype.isStoppable = function() {
        return this.getStateLevel() > constants.stateLevels.INITIALIZING;
    };


    /**
     * ### Game.isPausable
     *
     * Returns TRUE if Game.pause can be called
     *
     * @return {boolean} TRUE if the game can be paused.
     */
    Game.prototype.isPausable = function() {
        return !this.paused &&
            this.getStateLevel() > constants.stateLevels.INITIALIZING;
    };


    /**
     * ### Game.isResumable
     *
     * Returns TRUE if Game.resume can be called
     *
     * @return {boolean} TRUE if the game can be resumed.
     */
    Game.prototype.isResumable = function() {
        return this.paused &&
            this.getStateLevel() > constants.stateLevels.INITIALIZING;
    };


    /**
     * ### Game.isSteppable
     *
     * Returns TRUE if Game.step and Game.gotoStep can be called
     *
     * @return {boolean} TRUE if the game can be stepped.
     */
    Game.prototype.isSteppable = function() {
        var stateLevel;
        stateLevel = this.getStateLevel();

        return stateLevel > constants.stateLevels.INITIALIZING &&
               stateLevel < constants.stateLevels.FINISHING;
    };

    /**
     * ### Game.isGameover
     *
     * Returns TRUE if gameover was called and state level set
     *
     * @return {boolean} TRUE if is game over
     */
    Game.prototype.isGameover = Game.prototype.isGameOver = function() {
        return this.getStateLevel() === constants.stateLevels.GAMEOVER;
    };

    /**
     * ### Game.shouldEmitPlaying
     *
     * Gives the last green light to let the players play a step.
     *
     * Sometimes we want to synchronize players to the very last
     * moment before they start playing. Here we check again.
     * This handles the case also if some players has disconnected
     * between the beginning of the stepping procedure and this
     * method call.
     *
     * Checks also the GameWindow object.
     *
     * @param {boolean} strict If TRUE, PLAYING can be emitted only coming
     *   from the LOADED stage level. Default: TRUE
     * @return {boolean} TRUE, if the PLAYING event should be emitted.
     */
    Game.prototype.shouldEmitPlaying = function(strict) {
        var curGameStage, curStageLevel, syncOnLoaded, node;
        if ('undefined' === typeof strict || strict) {
            // Should emit PLAYING only after LOADED.
            curStageLevel = this.getStageLevel();
            if (curStageLevel !== constants.stageLevels.LOADED) return false;
        }
        node = this.node;
        curGameStage = this.getCurrentGameStage();
        if (!this.isReady()) return false;
        if (!this.checkPlistSize()) return false;

        syncOnLoaded = this.plot.getProperty(curGameStage, 'syncOnLoaded');
        if (!syncOnLoaded) return true;
        return node.game.pl.isStepLoaded(curGameStage);
    };

    /**
     * ### Game.compareCurrentStep
     *
     * Returns the relative order of a step with the current step
     *
     * @param {GameStage|string} step The step to compare
     *
     * @return {number} 0 if comparing step is the same as current step,
     *   -1 if current step is before comparing step, 1 if current step
     *   is after comparing step
     */
    Game.prototype.compareCurrentStep = function(step) {
        var normalizedStep;
        normalizedStep = this.plot.normalizeGameStage(new GameStage(step));
        return GameStage.compare(this.getCurrentGameStage(), normalizedStep);
    };

    /**
     * ### Game.getPreviousStep
     *
     * Returns the game-stage played delta steps ago
     *
     * @param {number} delta Optional. The number of past steps. Default 1
     *
     * @return {GameStage|null} The game-stage played delta steps ago,
     *   or null if none is found
     */
    Game.prototype.getPreviousStep = function(delta) {
        var len;
        delta = delta || 1;
        if ('number' !== typeof delta || delta < 1) {
            throw new TypeError('Game.getPreviousStep: delta must be a ' +
                                'positive number or undefined: ', delta);
        }
        len = this._steppedSteps.length - delta - 1;
        if (len < 0) return null;
        return this._steppedSteps[len];
    };

    /**
     * ### Game.getNextStep
     *
     * Returns the game-stage that will be played in delta steps
     *
     * @param {number} delta Optional. The number of future steps. Default 1
     *
     * @return {GameStage|null} The game-stage that will be played in
     *   delta future steps, or null if none is found, or if the game
     *   sequence contains a loop in between
     */
    Game.prototype.getNextStep = function(delta) {
        delta = delta || 1;
        if ('number' !== typeof delta || delta < 1) {
            throw new TypeError('Game.getNextStep: delta must be a ' +
                                'positive number or undefined: ', delta);
        }
        return this.plot.jump(this.getCurrentGameStage(), delta, false);
    };

    /**
     * ### Game.updateGlobals
     *
     * Updates node.globals and adds properties to window in the browser
     *
     * @param {GameStage} stage Optional. The reference game stage.
     *   Default: Game.currentGameStage()
     *
     * @return Game.globals
     */
    Game.prototype.updateGlobals = function(stage) {
        var newGlobals, g;
        stage = stage || this.getCurrentGameStage();
        newGlobals = this.plot.getGlobals(stage);
        if ('undefined' !== typeof window && this.node.window) {
            // Adding new globals.
            for (g in newGlobals) {
                if (newGlobals.hasOwnProperty(g)) {
                    if (g === 'node' || g === 'W') {
                        node.warn('Game.updateGlobals: invalid name: ' + g);
                    }
                    else {
                        window[g] = newGlobals[g];
                    }
                }
            }
            // Removing old ones.
            for (g in this.globals) {
                if (this.globals.hasOwnProperty(g) &&
                    !newGlobals.hasOwnProperty(g)) {
                    if (g !== 'node' || g !== 'W') {
                        delete window[g];
                    }
                }
            }
        }
        // Updating globals reference.
        this.globals = newGlobals;
        return this.globals;
    };


    // ## Helper Methods

    /**
     * ### checkMinMaxExactParams
     *
     * Checks the parameters of min|max|exactPlayers property of a step
     *
     * Method is invoked by Game.gotoStep, and errors are thrown accordingly.
     *
     * @param {string} name The name of the parameter: min|max|exact
     * @param {number} num The threshold for numer of players
     * @param {function} cb The function being called when the threshold
     *    is not met
     * @param {function} recoverCb Optional. The function being called
     *    when the a threshold previously not met is recovered
     *
     * @see Game.gotoStep
     */
    function checkMinMaxExactParams(name, num, cb, recoverCb) {
        if ('number' !== typeof num || !isFinite(num) || num < 1) {
            throw new TypeError('Game.gotoStep: ' + name +
                                'Players must be a finite number ' +
                                'greater than 1: ' + num);
        }
        if ('function' !== typeof cb) {

            throw new TypeError('Game.gotoStep: ' + name +
                                'Players cb must be ' +
                                'function: ' + cb);
        }
        if ('undefined' !== typeof recoverCb && 'function' !== typeof cb) {

            throw new TypeError('Game.gotoStep: ' + name +
                                'Players recoverCb must be ' +
                                'function: ' + recoverCb);
        }
    }

    // ## Closure
})(
    'undefined' != typeof node ? node : module.exports,
    'undefined' != typeof node ? node : module.parent.exports
);<|MERGE_RESOLUTION|>--- conflicted
+++ resolved
@@ -221,7 +221,6 @@
         this.globals = {};
 
         /**
-<<<<<<< HEAD
          * ### Game._steppedSteps
          *
          * Array of steps previously played
@@ -229,15 +228,14 @@
          * @see Game.step
          */
         this._steppedSteps = [new GameStage()];
-=======
-         * ### Game.pushManager
+
+        /** ### Game.pushManager
          *
          * Handles pushing client to advance to next step
          *
          * @see PushManager
          */
         this.pushManager = new PushManager(this.node);
->>>>>>> 0acaeaf2
     }
 
     // ## Game methods
@@ -858,10 +856,9 @@
             }
 
         }
-<<<<<<< HEAD
+
         // Update list of stepped steps.
         this._steppedSteps.push(nextStep);
-=======
 
         // Pushes clients to finish current step in line with the time
         // expected by logic, or otherwise disconnects them.
@@ -869,7 +866,6 @@
             this.pushManager.startTimeout();
         }
 
->>>>>>> 0acaeaf2
         this.execStep(this.getCurrentGameStage());
         return true;
     };
