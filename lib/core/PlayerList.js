--- conflicted
+++ resolved
@@ -667,8 +667,6 @@
          */
         this.stateLevel = player.stateLevel || stateLevels.UNINITIALIZED;
 
-<<<<<<< HEAD
-=======
         /**
          * ### Player.lang
          *
@@ -682,7 +680,6 @@
             nativeName: 'English',
             path: 'en/'
         };
->>>>>>> 943e6dc1
 
         /**
          * ## Extra properties
