--- conflicted
+++ resolved
@@ -235,22 +235,12 @@
         // TODO: check playerState
 
         if (!this.exist(id)) {
-            debugger;
-<<<<<<< HEAD
-            this.log('Attempt to access a non-existing player from the the player list: ' + id, 'WARN');
-=======
             this.log('PlayerList.updatePlayer: Player not found (id ' + id + ')', 'WARN');
->>>>>>> b30977c6
             return false;
         }
 
         if ('undefined' === typeof playerState) {
-<<<<<<< HEAD
-            debugger;
-            this.log('Attempt to assign to a player an undefined playerState', 'WARN');
-=======
             this.log('PlayerList.updatePlayer: Attempt to assign to a player an undefined playerState', 'WARN');
->>>>>>> b30977c6
             return false;
         }
 
