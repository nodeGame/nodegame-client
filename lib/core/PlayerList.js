--- conflicted
+++ resolved
@@ -264,13 +264,8 @@
  * 
  * Checks whether all players have terminated the specified game step
  * 
-<<<<<<< HEAD
  * A stage is considered _DONE_ if all players that are found playing
  * that game step have the property `stageLevel` equal to `Game.stageLevels.DONE`.
-=======
- * A stage is considered _DONE_ if all players that are on that stage
- * have the property `stageLevel` equal to `node.stageLevels.DONE`.
->>>>>>> 9428f161
  * 
  * Players at other steps are ignored.
  * 
@@ -417,148 +412,18 @@
  * 
  */
 function Player (pl) {
-<<<<<<< HEAD
-	pl = pl || {};
-	
-// ## Private properties
-	
-/**
- * ### Player.sid
- * 
- * The session id received from the nodeGame server 
- * 
- */	
-	var sid = pl.sid;
-	if (node.support.defineProperty) {
-		Object.defineProperty(this, 'sid', {
-			value: sid,
-	    	enumerable: true
-		});
-	}
-	else {
-		this.sid = sid;
-	}
-	
-/**
- * ### Player.id
- * 
- * The nodeGame session id associate to the player 
- * 
- * Usually it is the same as the Socket.io id, but in 
- * case of reconnections it can change
- * 
- */	
-	var id = pl.id || sid;
-	if (node.support.defineProperty) {
-		Object.defineProperty(this, 'id', {
-			value: id,
-	    	enumerable: true
-		});
-	}
-	else {
-		this.id = id;
-	}
-	
-/**
- * ### Player.count
- * 
- * The ordinal position of the player in a PlayerList object
- * 
- * @see PlayerList
- */		
-	var count = pl.count;
-	if (node.support.defineProperty) {
-		Object.defineProperty(this, 'count', {
-	    	value: count,
-	    	enumerable: true
-		});
-	}
-	else {
-		this.count = count;
-	}
-	
-/**
- * ### Player.admin
- * 
- * The admin status of the client
- * 
- */	
-	var admin = !!pl.admin;
-	if (node.support.defineProperty) {
-		Object.defineProperty(this, 'admin', {
-			value: admin,
-	    	enumerable: true
-		});
-	}
-	else {
-		this.admin = admin;
-	}
-	
-/**
- * ### Player.disconnected
- * 
- * The connection status of the client
- * 
- */	
-	var disconnected = !!pl.disconnected;
-	if (node.support.defineProperty) {
-		Object.defineProperty(this, 'disconnected', {
-			value: disconnected,
-	    	enumerable: true
-		});
-	}
-	else {
-		this.disconnected = disconnected;
-	}
-	
-// ## Player public properties
-
-/**
- * ### Player.ip
- * 
- * The ip address of the player
- * 
- * Note: this can change in mobile networks
- * 
- */		
- 	this.ip = pl.ip;
- 
-/**
- * ### Player.name
- * 
- * An alphanumeric name associated with the player
- * 
- */	 
-	this.name = pl.name;
-	
-/**
- * ### Player.stage
- * 
- * Reference to the game-stage the player currently is
- * 
- * 	@see node.game.stage
- * 	@see GameStage
- */		
-	this.stage = pl.stage || new GameStage();
-
-	
-// ## Extra properties
-// Non-default properties are all added as private
-// For security reasons, they cannot be of type function, and they 
-// cannot overwrite any previously defined variable
-	for (var key in pl) {
-		if (pl.hasOwnProperty(key)) {
-			if ('function' !== typeof pl[key]) {
-				if (!this.hasOwnProperty(key)) {
-					this[key] = pl[key];
-				}
-			}
-		}
-	}
-=======
     pl = pl || {};
 
-    // ## Private properties
+    /**
+     * ### Player.id
+     * 
+     * The nodeGame session id associate to the player 
+     * 
+     * Usually it is the same as the Socket.io id, but in 
+     * case of reconnections it can change
+     * 
+     */	
+    this.id = pl.id || this.sid;
 
     /**
      * ### Player.sid
@@ -568,16 +433,6 @@
      */	
     this.sid = pl.sid;
 
-    /**
-     * ### Player.id
-     * 
-     * The nodeGame session id associate to the player 
-     * 
-     * Usually it is the same as the Socket.io id, but in 
-     * case of reconnections it can change
-     * 
-     */	
-    this.id = pl.id || this.sid;
 
     /**
      * ### Player.count
@@ -661,7 +516,6 @@
             }
         }
     }
->>>>>>> 9428f161
 }
 
 // ## Player methods
