--- conflicted
+++ resolved
@@ -1,6 +1,5 @@
 /**
  * # Variables
- *
  * Copyright(c) 2013 Stefano Balietti
  * MIT Licensed
  *
@@ -173,20 +172,7 @@
     k.target.ERR  = 'ERR';    // To do.
 
 
-<<<<<<< HEAD
-    /**
-     * ### Game commands
-     *
-     * - node.gamecommand.start
-     * - node.gamecommand.pause
-     * - node.gamecommand.resume
-     * - node.gamecommand.stop
-     * - node.gamecommand.step
-     * - node.gamecommand.goto_stage
-     */
-=======
     // ### node.constants.gamecommands
->>>>>>> 6ed87507
     k.gamecommands = {
         start: 'start',
         pause: 'pause',
