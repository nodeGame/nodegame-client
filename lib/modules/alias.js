/**
 * # Alias
 * Copyright(c) 2014 Stefano Balietti
 * MIT Licensed
 *
 * `nodeGame` aliasing module
 * ---
 */
(function(exports, node) {

    "use strict";

    // ## Global scope

    var GameMsg = node.GameMsg,
    Player = node.Player,
    GameMsgGenerator = node.GameMsgGenerator,
    J = node.JSUS;

    var NGC = node.NodeGameClient;

    /**
     * ### node.alias
     *
     * Creates event listeners aliases
<<<<<<< HEAD
     *
     * This method creates a new property to the `node.on` object named
     * after the alias. The alias can be used as a shortcut to register
     * to new listeners on the given events.
     *
     *
=======
     * 
     * This method creates a new property to the `node.on` and `node.once` 
     * functions named after the alias. The alias can be used as a shortcut
     * to register to new listeners on the given events.
     * 
     * 
>>>>>>> 81386d90
     * ```javascript
     *   // The node.on.data alias example with modifier function
     *   // only DATA msg with the right label will be fired.
     *   this.alias('data', ['in.say.DATA', 'in.set.DATA'], function(text, cb) {
     *       return function(msg) {
     *           if (msg.text === text) {
     *               cb.call(that.game, msg);
     *           }
     *       };
     *   });
     *
     * 	node.on.data('myLabel', function(){ ... };
<<<<<<< HEAD
     * ```
     *
=======
     * 	node.once.data('myLabel', function(){ ... };
     * ```	
     * 
>>>>>>> 81386d90
     * @param {string} alias The name of alias
     * @param {string|array} events The event/s under which the listeners
     *   will be registered
     * @param {function} modifier Optional. A function that makes a closure
     *   around its own input parameters, and returns a function that will
     *   actually be invoked when the aliased event is fired.
     */
    NGC.prototype.alias = function(alias, events, modifier) {
	var that, func;
        if ('string' !== typeof alias) {
            throw new TypeError('node.alias: alias must be string.');
	}
        if ('string' === typeof events) {
            events = [events];
        }
        if (!J.isArray(events)) {
            throw new TypeError('node.alias: events must be array or string.');
        }
        if (modifier && 'function' !== typeof modifier) {
            throw new TypeError(
                'node.alias: modifier must be function or undefined.');
        }

        that = this;
        if (!J.isArray(events)) events = [events];

        this.on[alias] = function(func) {
            // If set, we use the callback returned by the modifier.
            // Otherwise, we assume the first parameter is the callback.
            if (modifier) {
                func = modifier.apply(that.game, arguments);
            }
            J.each(events, function(event) {
                that.on(event, function() {
                    func.apply(that.game, arguments);
                });
            });
        };

        this.once[alias] = function(func) {
            // If set, we use the callback returned by the modifier.
            // Otherwise, we assume the first parameter is the callback.
            if (modifier) {
                func = modifier.apply(that.game, arguments);
            } 
            J.each(events, function(event) {
                that.once(event, function() {
                    func.apply(that.game, arguments);
                });
            });
        };
    };
})(
    'undefined' != typeof node ? node : module.exports,
    'undefined' != typeof node ? node : module.parent.exports
);<|MERGE_RESOLUTION|>--- conflicted
+++ resolved
@@ -23,21 +23,12 @@
      * ### node.alias
      *
      * Creates event listeners aliases
-<<<<<<< HEAD
      *
      * This method creates a new property to the `node.on` object named
      * after the alias. The alias can be used as a shortcut to register
      * to new listeners on the given events.
      *
      *
-=======
-     * 
-     * This method creates a new property to the `node.on` and `node.once` 
-     * functions named after the alias. The alias can be used as a shortcut
-     * to register to new listeners on the given events.
-     * 
-     * 
->>>>>>> 81386d90
      * ```javascript
      *   // The node.on.data alias example with modifier function
      *   // only DATA msg with the right label will be fired.
@@ -50,14 +41,9 @@
      *   });
      *
      * 	node.on.data('myLabel', function(){ ... };
-<<<<<<< HEAD
-     * ```
-     *
-=======
      * 	node.once.data('myLabel', function(){ ... };
      * ```	
-     * 
->>>>>>> 81386d90
+     *
      * @param {string} alias The name of alias
      * @param {string|array} events The event/s under which the listeners
      *   will be registered
