/**
 * # Stager
 *
 * `nodeGame` container and builder of the game sequence
 *
 * ---
 */
(function(exports, node) {

    // Storage for socket rules
    var rules = {};

    addDefaultRules();

    function getRules() {
    	return rules;
    }

    function get( id ) {
    	return rules[id];
    }

    function register( id, cb ) {
    	if ('undefined' === typeof id) {
            node.err('stepper rule id cannot be undefined');
        }

        else if ('function' !== typeof cb) {
            node.err('stepping rule is not a function');
        }

        else {
            rules[id] = cb;
        }

    }

    function addDefaultRules() {
        
	// TODO node.Game.stageLevels -> node.stageLevels;

        // ### SYNC_ALL
        // Player waits that all the clients have terminated the 
        // current step before going to the next
        rules['SYNC_ALL'] = function(stage, myStageLevel, pl, game) {
<<<<<<< HEAD
            return myStageLevel === node.Game.stageLevels.DONE &&
                pl.isStepDone(stage);
=======
            return myStageLevel === node.stageLevels.DONE &&
                pl.isStageDone(stage);
>>>>>>> 9428f161
        };
        
        // ### SOLO
        // Player proceeds to the next step as soon as the current one
        // is DONE, regardless to the situation of other players
        rules['SOLO'] = function(stage, myStageLevel, pl, game) {
            return myStageLevel === node.stageLevels.DONE;
        };

        // ### WAIT
        // Player waits for explicit step command
        rules['WAIT'] = function(stage, myStageLevel, pl, game) {
            return false;
        };
    
        // ### SYNC_STAGE
        // Player can advance freely within the steps of one stage,
        // but has to wait before going to the next one
        rules['SYNC_STAGE'] = function(stage, myStageLevel, pl, game) {
<<<<<<< HEAD
	    var iamdone = myStageLevel === node.Game.stageLevels.DONE;
	    if (game.plot.stepsToNextStage() > 1) {
		return iamdone;
	    }
	    else {
		// if next step is going to be a new stage, wait for others
		return iamdone && pl.isStepDone(stage);
	    }
=======
            // if next step is going to be a new stage, wait for others
            return myStageLevel === node.stageLevels.DONE;
                (game.plot.stepsToNextStage(stage) > 1 ||
                 pl.isStageDone(stage));
>>>>>>> 9428f161
        };
    }

    function clear() {
        rules = {};
    }

    // expose the methods
    node.stepRules = {
    	getRules: getRules,
    	get: get,
    	register: register,
        clear: clear,
        addDefaultRules: addDefaultRules
    };


// ## Closure
})(
	'undefined' != typeof node ? node : module.exports,
	'undefined' != typeof node ? node : module.parent.exports
);<|MERGE_RESOLUTION|>--- conflicted
+++ resolved
@@ -43,13 +43,8 @@
         // Player waits that all the clients have terminated the 
         // current step before going to the next
         rules['SYNC_ALL'] = function(stage, myStageLevel, pl, game) {
-<<<<<<< HEAD
-            return myStageLevel === node.Game.stageLevels.DONE &&
-                pl.isStepDone(stage);
-=======
             return myStageLevel === node.stageLevels.DONE &&
                 pl.isStageDone(stage);
->>>>>>> 9428f161
         };
         
         // ### SOLO
@@ -69,8 +64,7 @@
         // Player can advance freely within the steps of one stage,
         // but has to wait before going to the next one
         rules['SYNC_STAGE'] = function(stage, myStageLevel, pl, game) {
-<<<<<<< HEAD
-	    var iamdone = myStageLevel === node.Game.stageLevels.DONE;
+	    var iamdone = myStageLevel === node.stageLevels.DONE;
 	    if (game.plot.stepsToNextStage() > 1) {
 		return iamdone;
 	    }
@@ -78,12 +72,6 @@
 		// if next step is going to be a new stage, wait for others
 		return iamdone && pl.isStepDone(stage);
 	    }
-=======
-            // if next step is going to be a new stage, wait for others
-            return myStageLevel === node.stageLevels.DONE;
-                (game.plot.stepsToNextStage(stage) > 1 ||
-                 pl.isStageDone(stage));
->>>>>>> 9428f161
         };
     }
 
