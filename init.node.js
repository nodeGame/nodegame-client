--- conflicted
+++ resolved
@@ -104,11 +104,7 @@
 
 
 /**
-<<<<<<< HEAD
- * ### node.GameSocketClient
-=======
  * Expose SocketFactory
->>>>>>> f05afbc5
  * 
  * @api public
  */
@@ -169,7 +165,6 @@
 node.TriggerManager = require('./addons/TriggerManager').TriggerManager;
 
 
-<<<<<<< HEAD
 /**
  * ### node.GameSession
  * 
@@ -179,10 +174,6 @@
 
 
 // ## File System 
-=======
-// ### Enable file system operations
- 
->>>>>>> f05afbc5
 
 // ### node.fs
 // Responsible for the file system operations
