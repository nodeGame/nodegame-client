/**
 * # JSUS: JavaScript UtilS. 
 * Copyright(c) 2012 Stefano Balietti
 * MIT Licensed
 * 
 * Collection of general purpose javascript functions. JSUS helps!
 * 
 * See README.md for extra help.
 */

(function (exports) {
    
    var JSUS = exports.JSUS = {};
    
// ## JSUS._classes
// Reference to all the extensions
    JSUS._classes = {};
    
/**
 * ## JSUS.log
 * 
 * Reference to standard out, by default `console.log`
 * Override to redirect the standard output of all JSUS functions.
 * 
 * @param {string} txt Text to output
 * 
 */
JSUS.log = function (txt) {
    console.log(txt);
};
    
/**
 * ## JSUS.extend
 * 
 * Extends JSUS with additional methods and or properties taken 
 * from the object passed as first parameter. 
 * 
 * The first parameter can be an object literal or a function.
 * A reference of the original extending object is stored in 
 * JSUS._classes
 * 
 * If a second parameter is passed, that will be the target of the
 * extension.
 * 
 * @param {object} additional Text to output
 * @param {object|function} target The object to extend
 * @return {object|function} target The extended object
 * 
 * 	@see JSUS.get
 * 
 */
JSUS.extend = function (additional, target) {        
    if ('object' !== typeof additional && 'function' !== typeof additional) {
        return target;
    }
    
    // If we are extending JSUS, store a reference
    // of the additional object into the hidden
    // JSUS._classes object;
    if ('undefined' === typeof target) {
        target = target || this;
        if ('function' === typeof additional) {
            var name = additional.toString();
            name = name.substr('function '.length);
            name = name.substr(0, name.indexOf('('));
        }
        //! must be object
        else {
            var name = additional.constructor || additional.__proto__.constructor;
        }
        if (name) {
            this._classes[name] = additional;
        }
    }
    
    for (var prop in additional) {
        if (additional.hasOwnProperty(prop)) {
            if (typeof target[prop] !== 'object') {
                target[prop] = additional[prop];
            } else {
                JSUS.extend(additional[prop], target[prop]);
            }
        }
    }

    // additional is a class (Function)
    // TODO: this is true also for {}
    if (additional.prototype) {
        JSUS.extend(additional.prototype, target.prototype || target);
    };
    
    return target;
};
  
/**
 * ## JSUS.require
 * 
 * Returns a copy of one / all the objects that have extended the
 * current instance of JSUS.
 * 
 * The first parameter is a string representation of the name of 
 * the requested extending object. If no parameter is passed a copy 
 * of all the extending objects is returned.
 * 
 * @param {string} className The name of the requested JSUS library
 * @return {function|boolean} The copy of the JSUS library, or FALSE if the library does not exist
 * 
 */
JSUS.require = JSUS.get = function (className) {
    if ('undefined' === typeof JSUS.clone) {
        JSUS.log('JSUS.clone not found. Cannot continue.');
        return false;
    }
    if ('undefined' === typeof className) return JSUS.clone(JSUS._classes);
    if ('undefined' === typeof JSUS._classes[className]) {
        JSUS.log('Could not find class ' + className);
        return false;
    }
    return JSUS.clone(JSUS._classes[className]);
    //return new JSUS._classes[className]();
};

/**
 * ## JSUS.isNodeJS
 * 
 * Returns TRUE when executed inside Node.JS environment
 * 
 * @return {boolean} TRUE when executed inside Node.JS environment
 */
JSUS.isNodeJS = function () {
	return 'undefined' !== typeof module 
			&& 'undefined' !== typeof module.exports
			&& 'function' === typeof require;
};

// ## Node.JS includes
// if node
if (JSUS.isNodeJS()) {
    require('./lib/compatibility');
    require('./lib/obj');
    require('./lib/array');
    require('./lib/time');
    require('./lib/eval');
    require('./lib/dom');
    require('./lib/random');
    require('./lib/parse');
    require('./lib/fs');
}
// end node
    
})('undefined' !== typeof module && 'undefined' !== typeof module.exports ? module.exports: window);


/**
 * # SUPPORT
 *  
 * Copyright(c) 2012 Stefano Balietti
 * MIT Licensed
 * 
 * Tests browsers ECMAScript 5 compatibility
 * 
 * For more information see http://kangax.github.com/es5-compat-table/
 * 
 */

(function (JSUS) {
    
function COMPATIBILITY() {};

/**
 * ## COMPATIBILITY.compatibility
 * 
 * Returns a report of the ECS5 features available
 * 
 * Useful when an application routinely performs an operation 
 * depending on a potentially unsupported ECS5 feature. 
 * 
 * Transforms multiple try-catch statements in a if-else
 * 
 * @return {object} support The compatibility object
 */
COMPATIBILITY.compatibility = function() {

	var support = {};
	
	try {
		Object.defineProperty({}, "a", {enumerable: false, value: 1})
		support.defineProperty = true;
	}
	catch(e) {
		support.defineProperty = false;	
	}
	
	try {
		eval('({ get x(){ return 1 } }).x === 1')
		support.setter = true;
	}
	catch(err) {
		support.setter = false;
	}
	  
	try {
		var value;
		eval('({ set x(v){ value = v; } }).x = 1');
		support.getter = true;
	}
	catch(err) {
		support.getter = false;
	}	  

	return support;
};


JSUS.extend(COMPATIBILITY);
    
})('undefined' !== typeof JSUS ? JSUS : module.parent.exports.JSUS);
/**
 * # ARRAY
 *  
 * Copyright(c) 2012 Stefano Balietti
 * MIT Licensed
 * 
 * Collection of static functions to manipulate arrays.
 * 
 */

(function (JSUS) {
    
function ARRAY(){};


/**
 * ## ARRAY.filter
 * 
 * Add the filter method to ARRAY objects in case the method is not
 * supported natively. 
 * 
 * 		@see https://developer.mozilla.org/en/JavaScript/Reference/Global_Objects/ARRAY/filter
 * 
 */
if (!Array.prototype.filter) {  
    Array.prototype.filter = function(fun /*, thisp */) {  
        "use strict";  
        if (this === void 0 || this === null) throw new TypeError();  

        var t = Object(this);  
        var len = t.length >>> 0;  
        if (typeof fun !== "function") throw new TypeError();  
    
        var res = [];  
        var thisp = arguments[1];  
        for (var i = 0; i < len; i++) {  
            if (i in t) {  
                var val = t[i]; // in case fun mutates this  
                if (fun.call(thisp, val, i, t)) { 
                    res.push(val);  
                }
            }
        }
        
        return res;  
    };
}

/**
 * ## ARRAY.isArray
 * 
 * Returns TRUE if a variable is an Array
 * 
 * This method is exactly the same as `Array.isArray`, 
 * but it works on a larger share of browsers. 
 * 
 * @param {object} o The variable to check.
 * @see Array.isArray
 *  
 */
ARRAY.isArray = function (o) {
	if (!o) return false;
	return Object.prototype.toString.call(o) === '[object Array]';	
};

/**
 * ## ARRAY.seq
 * 
 * Returns an array of sequential numbers from start to end
 * 
 * If start > end the series goes backward.
 * 
 * The distance between two subsequent numbers can be controlled by the increment parameter.
 * 
 * When increment is not a divider of Abs(start - end), end will
 * be missing from the series.
 * 
 * A callback function to apply to each element of the sequence
 * can be passed as fourth parameter.
 *  
 * Returns FALSE, in case parameters are incorrectly specified
 * 
 * @param {number} start The first element of the sequence
 * @param {number} end The last element of the sequence
 * @param {number} increment Optional. The increment between two subsequents element of the sequence
 * @param {Function} func Optional. A callback function that can modify each number of the sequence before returning it
 *  
 * @return {array} out The final sequence 
 */
ARRAY.seq = function (start, end, increment, func) {
	if ('number' !== typeof start) return false;
	if (start === Infinity) return false;
	if ('number' !== typeof end) return false;
	if (end === Infinity) return false;
	if (start === end) return [start];
	
	if (increment === 0) return false;
	if (!JSUS.in_array(typeof increment, ['undefined', 'number'])) {
		return false;
	}
	
	increment = increment || 1;
	func = func || function(e) {return e;};
	
	var i = start,
		out = [];
	
	if (start < end) {
		while (i <= end) {
    		out.push(func(i));
    		i = i + increment;
    	}
	}
	else {
		while (i >= end) {
    		out.push(func(i));
    		i = i - increment;
    	}
	}
	
    return out;
};


/**
 * ## ARRAY.each
 * 
 * Executes a callback on each element of the array
 * 
 * If an error occurs returns FALSE.
 * 
 * @param {array} array The array to loop in
 * @param {Function} func The callback for each element in the array
 * @param {object} context Optional. The context of execution of the callback. Defaults ARRAY.each
 * 
 * @return {Boolean} TRUE, if execution was successful
 */
ARRAY.each = function (array, func, context) {
	if ('object' !== typeof array) return false;
	if (!func) return false;
    
	context = context || this;
    var i, len = array.length;
    for (i = 0 ; i < len; i++) {
        func.call(context, array[i]);
    }
    
    return true;
};

/**
 * ## ARRAY.map
 * 
 * Applies a callback function to each element in the db, store
 * the results in an array and returns it
 * 
 * Any number of additional parameters can be passed after the 
 * callback function
 * 
 * @return {array} out The result of the mapping execution
 * @see ARRAY.each
 * 
 */
ARRAY.map = function () {
    if (arguments.length < 2) return;
    var	args = Array.prototype.slice.call(arguments),
    	array = args.shift(),
    	func = args[0];
    
    if (!ARRAY.isArray(array)) {
    	JSUS.log('ARRAY.map() the first argument must be an array. Found: ' + array);
    	return;
    }

    var out = [],
    	o = undefined;
    for (var i = 0; i < array.length; i++) {
    	args[0] = array[i];
        o = func.apply(this, args);
        if ('undefined' !== typeof o) out.push(o);
    }
    return out;
};


/**
 * ## ARRAY.removeElement
 * 
 * Removes an element from the the array, and returns it
 * 
 * For objects, deep equality comparison is performed 
 * through JSUS.equals.
 * 
 * If no element is removed returns FALSE.
 * 
 * @param {mixed} needle The element to search in the array
 * @param {array} haystack The array to search in
 * 
 * @return {mixed} The element that was removed, FALSE if none was removed
 * @see JSUS.equals
 */
ARRAY.removeElement = function (needle, haystack) {
    if ('undefined' === typeof needle || !haystack) return false;
	
    if ('object' === typeof needle) {
        var func = JSUS.equals;
    } else {
        var func = function (a,b) {
            return (a === b);
        }
    }
    
    for (var i=0; i < haystack.length; i++) {
        if (func(needle, haystack[i])){
            return haystack.splice(i,1);
        }
    }
    
    return false;
};

/**
 * ## ARRAY.inArray 
 * 
 * Returns TRUE if the element is contained in the array,
 * FALSE otherwise
 * 
 * For objects, deep equality comparison is performed 
 * through JSUS.equals.
 * 
 * Alias ARRAY.in_array (deprecated)
 * 
 * @param {mixed} needle The element to search in the array
 * @param {array} haystack The array to search in
 * @return {Boolean} TRUE, if the element is contained in the array
 * 
 * 	@see JSUS.equals
 */
ARRAY.inArray = ARRAY.in_array = function (needle, haystack) {
    if (!haystack) return false;
    
    var func = JSUS.equals;    
    for (var i = 0; i < haystack.length; i++) {
        if (func.call(this, needle, haystack[i])) {
        	return true;
        }
    }
    // <!-- console.log(needle, haystack); -->
    return false;
};

/**
 * ## ARRAY.getNGroups
 * 
 * Returns an array of N array containing the same number of elements
 * If the length of the array and the desired number of elements per group
 * are not multiple, the last group could have less elements
 * 
 * The original array is not modified.
 *  
 *  @see ARRAY.getGroupsSizeN
 *  @see ARRAY.generateCombinations
 *  @see ARRAY.matchN
 *  
 * @param {array} array The array to split in subgroups
 * @param {number} N The number of subgroups
 * @return {array} Array containing N groups
 */ 
ARRAY.getNGroups = function (array, N) {
    return ARRAY.getGroupsSizeN(array, Math.floor(array.length / N));
};

/**
 * ## ARRAY.getGroupsSizeN
 * 
 * Returns an array of array containing N elements each
 * The last group could have less elements
 * 
 * @param {array} array The array to split in subgroups
 * @param {number} N The number of elements in each subgroup
 * @return {array} Array containing groups of size N
 * 
 *  	@see ARRAY.getNGroups
 *  	@see ARRAY.generateCombinations
 *  	@see ARRAY.matchN
 * 
 */ 
ARRAY.getGroupsSizeN = function (array, N) {
    
    var copy = array.slice(0);
    var len = copy.length;
    var originalLen = copy.length;
    var result = [];
    
    // <!-- Init values for the loop algorithm -->
    var i, idx;
    var group = [], count = 0;
    for (i=0; i < originalLen; i++) {
        
        // <!-- Get a random idx between 0 and array length -->
        idx = Math.floor(Math.random()*len);
        
        // <!-- Prepare the array container for the elements of a new group -->
        if (count >= N) {
            result.push(group);
            count = 0;
            group = [];
        }
        
        // <!-- Insert element in the group -->
        group.push(copy[idx]);
        
        // <!-- Update -->
        copy.splice(idx,1);
        len = copy.length;
        count++;
    }
    
    // <!-- Add any remaining element -->
    if (group.length > 0) {
        result.push(group);
    }
    
    return result;
};

/**
 * ## ARRAY._latinSquare
 * 
 * Generate a random Latin Square of size S
 * 
 * If N is defined, it returns "Latin Rectangle" (SxN) 
 * 
 * A parameter controls for self-match, i.e. whether the symbol "i" 
 * is found or not in in column "i".
 * 
 * @api private
 * @param {number} S The number of rows
 * @param {number} Optional. N The number of columns. Defaults N = S
 * @param {boolean} Optional. If TRUE self-match is allowed. Defaults TRUE
 * @return {array} The resulting latin square (or rectangle)
 * 
 */
ARRAY._latinSquare = function (S, N, self) {
	self = ('undefined' === typeof self) ? true : self;
	if (S === N && !self) return false; // <!-- infinite loop -->
	var seq = [];
	var latin = [];
	for (var i=0; i< S; i++) {
		seq[i] = i;
	}
	
	var idx = null;
	
	var start = 0;
	var limit = S;
	var extracted = [];
	if (!self) {
    	limit = S-1;
	}
	
	for (i=0; i < N; i++) {
		do {
			idx = JSUS.randomInt(start,limit);
		}
		while (JSUS.in_array(idx, extracted));
		extracted.push(idx);
		
		if (idx == 1) {
			latin[i] = seq.slice(idx);
			latin[i].push(0);
		}
		else {
			latin[i] = seq.slice(idx).concat(seq.slice(0,(idx)));
		}
		
	}
	
	return latin;
};

/**
 * ## ARRAY.latinSquare
 * 
 * Generate a random Latin Square of size S
 * 
 * If N is defined, it returns "Latin Rectangle" (SxN) 
 * 
 * @param {number} S The number of rows
 * @param {number} Optional. N The number of columns. Defaults N = S
 * @return {array} The resulting latin square (or rectangle)
 * 
 */
ARRAY.latinSquare = function (S, N) {
	if (!N) N = S;
	if (!S || S < 0 || (N < 0)) return false;
	if (N > S) N = S;
	
	return ARRAY._latinSquare(S, N, true);
};

/**
 * ## ARRAY.latinSquareNoSelf
 * 
 * Generate a random Latin Square of size Sx(S-1), where 
 * in each column "i", the symbol "i" is not found
 * 
 * If N < S, it returns a "Latin Rectangle" (SxN)
 * 
 * @param {number} S The number of rows
 * @param {number} Optional. N The number of columns. Defaults N = S-1
 * @return {array} The resulting latin square (or rectangle)
 */
ARRAY.latinSquareNoSelf = function (S, N) {
	if (!N) N = S-1;
	if (!S || S < 0 || (N < 0)) return false;
	if (N > S) N = S-1;
	
	return ARRAY._latinSquare(S, N, false);
}


/**
 * ## ARRAY.generateCombinations
 * 
 *  Generates all distinct combinations of exactly r elements each 
 *  and returns them into an array
 *  
 *  @param {array} array The array from which the combinations are extracted
 *  @param {number} r The number of elements in each combination
 *  @return {array} The total sets of combinations
 *  
 *  	@see ARRAY.getGroupSizeN
 *  	@see ARRAY.getNGroups
 *  	@see ARRAY.matchN
 * 
 */
ARRAY.generateCombinations = function (array, r) {
    function values(i, a) {
        var ret = [];
        for (var j = 0; j < i.length; j++) ret.push(a[i[j]]);
        return ret;
    }
    var n = array.length;
    var indices = [];
    for (var i = 0; i < r; i++) indices.push(i);
    var final = [];
    for (var i = n - r; i < n; i++) final.push(i);
    while (!JSUS.equals(indices, final)) {
        callback(values(indices, array));
        var i = r - 1;
        while (indices[i] == n - r + i) i -= 1;
        indices[i] += 1;
        for (var j = i + 1; j < r; j++) indices[j] = indices[i] + j - i;
    }
    return values(indices, array); 
};

/**
 * ## ARRAY.matchN
 * 
 * Match each element of the array with N random others
 * 
 * If strict is equal to true, elements cannot be matched multiple times.
 * 
 * *Important*: this method has a bug / feature. If the strict parameter is set,
 * the last elements could remain without match, because all the other have been 
 * already used. Another recombination would be able to match all the 
 * elements instead.
 * 
 * @param {array} array The array in which operate the matching
 * @param {number} N The number of matches per element
 * @param {Boolean} strict Optional. If TRUE, matched elements cannot be repeated. Defaults, FALSE 
 * @return {array} result The results of the matching
 * 
 *  	@see ARRAY.getGroupSizeN
 *  	@see ARRAY.getNGroups
 *  	@see ARRAY.generateCombinations
 * 
 */
ARRAY.matchN = function (array, N, strict) {
	if (!array) return;
	if (!N) return array;
	
    var result = [],
    	len = array.length,
    	found = [];
    for (var i = 0 ; i < len ; i++) {
        // <!-- Recreate the array -->
        var copy = array.slice(0);
        copy.splice(i,1);
        if (strict) {
            copy = ARRAY.arrayDiff(copy,found);
        }
        var group = ARRAY.getNRandom(copy,N);
        // <!-- Add to the set of used elements -->
        found = found.concat(group);
        // <!-- Re-add the current element -->
        group.splice(0,0,array[i]);
        result.push(group);
        
        // <!-- Update -->
        group = [];
    }
    return result;
};

/**
 * ## ARRAY.rep
 * 
 * Appends an array to itself a number of times and return a new array
 * 
 * The original array is not modified.
 * 
 * @param {array} array the array to repeat 
 * @param {number} times The number of times the array must be appended to itself
 * @return {array} A copy of the original array appended to itself
 * 
 */
ARRAY.rep = function (array, times) {
	if (!array) return;
	if (!times) return array.slice(0);
	if (times < 1) {
		JSUS.log('times must be greater or equal 1', 'ERR');
		return;
	}
	
    var i = 1, result = array.slice(0);
    for (; i < times; i++) {
        result = result.concat(array);
    }
    return result;
};

/**
 * ## ARRAY.stretch
 * 
 * Repeats each element of the array N times
 * 
 * N can be specified as an integer or as an array. In the former case all 
 * the elements are repeat the same number of times. In the latter, the each
 * element can be repeated a custom number of times. If the length of the `times`
 * array differs from that of the array to stretch a recycle rule is applied.
 * 
 * The original array is not modified.
 * 
 * E.g.:
 * 
 * ```js
 * 	var foo = [1,2,3];
 * 
 * 	ARRAY.stretch(foo, 2); // [1, 1, 2, 2, 3, 3]
 * 
 * 	ARRAY.stretch(foo, [1,2,3]); // [1, 2, 2, 3, 3, 3];
 *
 * 	ARRAY.stretch(foo, [2,1]); // [1, 1, 2, 3, 3];
 * ```
 * 
 * @param {array} array the array to strech
 * @param {number|array} times The number of times each element must be repeated
 * @return {array} A stretched copy of the original array
 * 
 */
ARRAY.stretch = function (array, times) {
	if (!array) return;
	if (!times) return array.slice(0);
	if ('number' === typeof times) {
		if (times < 1) {
			JSUS.log('times must be greater or equal 1', 'ERR');
			return;
		}
		times = ARRAY.rep([times], array.length);
	}
	
    var result = [];
    for (var i = 0; i < array.length; i++) {
    	var repeat = times[(i % times.length)];
        for (var j = 0; j < repeat ; j++) {
        	result.push(array[i]);
        }
    }
    return result;
};


/**
 * ## ARRAY.arrayIntersect
 * 
 * Computes the intersection between two arrays
 * 
 * Arrays can contain both primitive types and objects.
 * 
 * @param {array} a1 The first array
 * @param {array} a2 The second array
 * @return {array} All the values of the first array that are found also in the second one
 */
ARRAY.arrayIntersect = function (a1, a2) {
    return a1.filter( function(i) {
        return JSUS.in_array(i, a2);
    });
};
    
/**
 * ## ARRAY.arrayDiff
 * 
 * Performs a diff between two arrays
 * 
 * Arrays can contain both primitive types and objects.
 * 
 * @param {array} a1 The first array
 * @param {array} a2 The second array
 * @return {array} All the values of the first array that are not found in the second one
 */
ARRAY.arrayDiff = function (a1, a2) {
    return a1.filter( function(i) {
        return !(JSUS.in_array(i, a2));
    });
};

/**
 * ## ARRAY.shuffle
 * 
 * Shuffles the elements of the array using the Fischer algorithm
 * 
 * The original array is not modified, and a copy is returned.
 * 
 * @param {array} shuffle The array to shuffle
 * @return {array} copy The shuffled array
 * 
 * 		@see http://en.wikipedia.org/wiki/Fisher%E2%80%93Yates_shuffle
 */
ARRAY.shuffle = function (array) {
	if (!array) return;
    var copy = array.slice(0);
    var len = array.length-1; // ! -1
    var j, tmp;
    for (var i = len; i > 0; i--) {
        j = Math.floor(Math.random()*(i+1));
        tmp = copy[j];
        copy[j] = copy[i];
        copy[i] = tmp;
    }
    return copy;
};

/**
 * ## ARRAY.getNRandom
 * 
 * Select N random elements from the array and returns them
 * 
 * @param {array} array The array from which extracts random elements
 * @paran {number} N The number of random elements to extract
 * @return {array} An new array with N elements randomly chose from the original array  
 */
ARRAY.getNRandom = function (array, N) {
    return ARRAY.shuffle(array).slice(0,N);
};                           
    
/**
 * ## ARRAY.distinct
 * 
 * Removes all duplicates entries from an array and returns a copy of it
 * 
 * Does not modify original array.
 * 
 * Comparison is done with `JSUS.equals`.
 * 
 * @param {array} array The array from which eliminates duplicates
 * @return {array} out A copy of the array without duplicates
 * 
 * 	@see JSUS.equals
 */
ARRAY.distinct = function (array) {
	var out = [];
	if (!array) return out;
	
	ARRAY.each(array, function(e) {
		if (!ARRAY.in_array(e, out)) {
			out.push(e);
		}
	});
	return out;
	
};

/**
 * ## ARRAY.transpose
 * 
 * Transposes a given 2D array.
 * 
 * The original array is not modified, and a new copy is
 * returned.
 *
 * @param {array} array The array to transpose
 * @return {array} The Transposed Array
 * 
 */
ARRAY.transpose = function (array) {
	if (!array) return;  
	
	// Calculate width and height
    var w, h, i, j, t = []; 
	w = array.length || 0;
	h = (ARRAY.isArray(array[0])) ? array[0].length : 0;
	if (w === 0 || h === 0) return t;
	
	for ( i = 0; i < h; i++) {
		t[i] = [];
	    for ( j = 0; j < w; j++) {	   
	    	t[i][j] = array[j][i];
	    }
	} 
	return t;
};

JSUS.extend(ARRAY);
    
})('undefined' !== typeof JSUS ? JSUS : module.parent.exports.JSUS);
/**
 * # DOM
 *  
 * Copyright(c) 2012 Stefano Balietti
 * MIT Licensed
 * 
 * Collection of static functions related to DOM manipulation
 * 
 * Helper library to perform generic operation with DOM elements.
 * 
 * The general syntax is the following: Every HTML element has associated
 * a get* and a add* method, whose syntax is very similar.
 * 
 * - The get* method creates the element and returns it.
 * - The add* method creates the element, append it as child to a root element, and then returns it.
 * 
 * The syntax of both method is the same, but the add* method 
 * needs the root element as first parameter. E.g.
 * 
 *  getButton(id, text, attributes);
 * 	addButton(root, id, text, attributes);
 *  
 * The last parameter is generally an object containing a list of 
 * of key-values pairs as additional attributes to set to the element.
 *   
 * Only the methods which do not follow the above-mentioned syntax
 * will receive further explanation. 
 * 
 * 
 */

(function (JSUS) {
    
function DOM() {};

// ## GENERAL

/**
 * ### DOM.write
 * 
 * Write a text, or append an HTML element or node, into the
 * the root element.
 * 
 * 	@see DOM.writeln
 * 
 */
DOM.write = function (root, text) {
    if (!root) return;
    if (!text) return;
    var content = (!JSUS.isNode(text) || !JSUS.isElement(text)) ? document.createTextNode(text) : text;
    root.appendChild(content);
    return content;
};

/**
 * ### DOM.writeln
 * 
 * Write a text, or append an HTML element or node, into the
 * the root element and adds a break immediately after.
 * 
 * @see DOM.write
 * @see DOM.addBreak
 */
DOM.writeln = function (root, text, rc) {
    if (!root) return;
    var br = this.addBreak(root, rc);
    return (text) ? DOM.write(root, text) : br;
};

/**
 * ### DOM.sprintf
 * 
 * Builds up a decorated HTML text element
 * 
 * Performs string substitution from an args object where the first 
 * character of the key bears the following semantic: 
 *  
 * 	- '@': variable substitution with escaping 
 * 	- '!': variable substitution without variable escaping
 *  - '%': wraps a portion of string into a _span_ element to which is possible 
 *  		to associate a css class or id. Alternatively, it also possible to 
 *  		add in-line style. E.g.:
 * 
 * 	sprintf('%sImportant!%s An error has occurred: %pre@err%pre', {
 * 		'%pre': {
 * 			style: 'font-size: 12px; font-family: courier;'
 * 		},
 * 		'%s': {
 * 			id: 'myId',
 * 			'class': 'myClass',
 * 		},
 * 		'@err': 'file not found',
 * 	}, document.body);
 * 
 * 
 * @param {string} string A text to transform
 * @param {object} args Optional. An object containing the spans to apply to the string
 * @param {Element} root Optional. An HTML element to which append the string. Defaults, a new _span_ element
 * 
 */
DOM.sprintf = function (string, args, root) {
	
	var text, textNode, span, idx_start, idx_finish, idx_replace, idxs, spans = {};
	
	if (!args) {
		return document.createTextNode(string);
	}
	
	root = root || document.createElement('span');
	
	// Transform arguments before inserting them.
	for (var key in args) {
		if (args.hasOwnProperty(key)) {
			
			// pattern not found
			if (idx_start === -1) continue;
			
			switch(key[0]) {
			
			case '%': // span
				
				idx_start = string.indexOf(key);
				idx_replace = idx_start + key.length;
				idx_finish = string.indexOf(key, idx_replace);
				
				if (idx_finish === -1) {
					JSUS.log('Error. Could not find closing key: ' + key);
					continue;
				}
				
				spans[idx_start] = key;
				
				break;
			
			case '@': // replace and sanitize
				string = string.replace(key, escape(args[key]));
				break;
				
			case '!': // replace and not sanitize
				string = string.replace(key, args[key]);
				break;
				
			default:
				JSUS.log('Identifier not in [!,@,%]: ' + key[0]);
		
			}
		}
	}
	
	// No span to creates
	if (!JSUS.size(spans)) {
		return document.createTextNode(string);
	}
	
	// Re-assamble the string
	
	idxs = JSUS.keys(spans).sort(function(a,b){return a-b;});
	idx_finish = 0;
	for (var i = 0; i < idxs.length; i++) {
		
		// add span
		key = spans[idxs[i]];
		idx_start = string.indexOf(key);
		
		// add fragments of string
		if (idx_finish !== idx_start-1) {
			root.appendChild(document.createTextNode(string.substring(idx_finish, idx_start)));
		}
		
		idx_replace = idx_start + key.length;
		idx_finish = string.indexOf(key, idx_replace);
		
		span = W.getElement('span', null, args[key]);

		text = string.substring(idx_replace, idx_finish);
		
		span.appendChild(document.createTextNode(text));
		
		root.appendChild(span);
		idx_finish = idx_finish + key.length;
	}
	
	// add the final part of the string
	if (idx_finish !== string.length) {
		root.appendChild(document.createTextNode(string.substring(idx_finish)));
	}
	
	return root;
}


/**
 * ### DOM.isNode
 * 
 * Returns TRUE if the object is a DOM node
 * 
 */
DOM.isNode = function(o){
    return (
        typeof Node === "object" ? o instanceof Node : 
        typeof o === "object" && typeof o.nodeType === "number" && typeof o.nodeName === "string"
    );
};

/**
 * ### DOM.isElement
 * 
 * Returns TRUE if the object is a DOM element 
 * 
 */   
DOM.isElement = function(o) {
    return (
        typeof HTMLElement === "object" ? o instanceof HTMLElement : //DOM2
        typeof o === "object" && o.nodeType === 1 && typeof o.nodeName === "string"
    );
};

/**
 * ### DOM.getElement
 * 
 * Creates a generic HTML element with id and attributes as specified,
 * and returns it.
 * 
 * @see DOM.addAttributes2Elem
 * 
 */
DOM.getElement = function (elem, id, attributes) {
    var e = document.createElement(elem);
    if ('undefined' !== typeof id) {
        e.id = id;
    }
    return this.addAttributes2Elem(e, attributes);
};

/**
 * ### DOM.addElement
 * 
 * Creates a generic HTML element with id and attributes as specified, 
 * appends it to the root element, and returns it.
 * 
 * @see DOM.getElement
 * @see DOM.addAttributes2Elem
 * 
 */
DOM.addElement = function (elem, root, id, attributes) {
    var el = this.getElement(elem, id, attributes);
    return root.appendChild(el);
};

/**
 * ### DOM.addAttributes2Elem
 * 
 * Adds attributes to an HTML element and returns it.
 * 
 * Attributes are defined as key-values pairs. 
 * Attributes 'style', and 'label' are ignored.
 * 
 * @see DOM.style
 * @see DOM.addLabel
 * 
 */
DOM.addAttributes2Elem = function (e, a) {
    if (!e || !a) return e;
    if ('object' != typeof a) return e;
    var specials = ['id', 'label'];
    for (var key in a) {
        if (a.hasOwnProperty(key)) {
            if (!JSUS.in_array(key, specials)) {
                e.setAttribute(key,a[key]);
            } else if (key === 'id') {
                e.id = a[key];
            }
            
            // TODO: handle special cases
            // <!--
//                else {
//            
//                    // If there is no parent node, the legend cannot be created
//                    if (!e.parentNode) {
//                        node.log('Cannot add label: no parent element found', 'ERR');
//                        continue;
//                    }
//                    
//                    this.addLabel(e.parentNode, e, a[key]);
//                }
            // -->
        }
    }
    return e;
};

/**
 * ### DOM.populateSelect
 * 
 * Appends a list of options into a HTML select element.
 * The second parameter list is an object containing 
 * a list of key-values pairs as text-value attributes for
 * the option.
 *  
 */
DOM.populateSelect = function (select, list) {
    if (!select || !list) return;
    for (var key in list) {
        if (list.hasOwnProperty(key)) {
            var opt = document.createElement('option');
            opt.value = list[key];
            opt.appendChild(document.createTextNode(key));
            select.appendChild(opt);
        }
    }
};

/**
 * ### DOM.removeChildrenFromNode
 * 
 * Removes all children from a node.
 * 
 */
DOM.removeChildrenFromNode = function (e) {
    
    if (!e) return false;
    
    while (e.hasChildNodes()) {
        e.removeChild(e.firstChild);
    }
    return true;
};

/**
 * ### DOM.insertAfter
 * 
 * Insert a node element after another one.
 * 
 * The first parameter is the node to add.
 * 
 */
DOM.insertAfter = function (node, referenceNode) {
      referenceNode.insertBefore(node, referenceNode.nextSibling);
};

/**
 * ### DOM.generateUniqueId
 * 
 * Generate a unique id for the page (frames included).
 * 
 * TODO: now it always create big random strings, it does not actually
 * check if the string exists.
 * 
 */
DOM.generateUniqueId = function (prefix) {
    var search = [window];
    if (window.frames) {
        search = search.concat(window.frames);
    }
    
    function scanDocuments(id) {
        var found = true;
        while (found) {
            for (var i=0; i < search.length; i++) {
                found = search[i].document.getElementById(id);
                if (found) {
                    id = '' + id + '_' + JSUS.randomInt(0, 1000);
                    break;
                }
            }
        }
        return id;
    };

    
    return scanDocuments(prefix + '_' + JSUS.randomInt(0, 10000000));
    //return scanDocuments(prefix);
};

/**
 * ### DOM.getBlankPage
 * 
 * Creates a blank HTML page with the html and body 
 * elements already appended.
 * 
 */
DOM.getBlankPage = function() {
    var html = document.createElement('html');
    html.appendChild(document.createElement('body'));
    return html;
};
    
//    DOM.findLastElement = function(o) {
//        if (!o) return;
//        
//        if (o.lastChild) {
//            var e 
//            JSUS.isElement(e)) return DOM.findLastElement(e);
//        
//            var e = e.previousSibling;
//            if (e && JSUS.isElement(e)) return DOM.findLastElement(e);
//        
//        return o;
//    };

// ## GET/ADD

/**
 * ### DOM.getButton
 * 
 */
DOM.getButton = function (id, text, attributes) {
    var sb = document.createElement('button');
    sb.id = id;
    sb.appendChild(document.createTextNode(text || 'Send'));    
    return this.addAttributes2Elem(sb, attributes);
};

/**
 * ### DOM.addButton
 * 
 */
DOM.addButton = function (root, id, text, attributes) {
    var b = this.getButton(id, text, attributes);
    return root.appendChild(b);
};

/**
 * ### DOM.getFieldset
 * 
 */
DOM.getFieldset = function (id, legend, attributes) {
    var f = this.getElement('fieldset', id, attributes);
    var l = document.createElement('Legend');
    l.appendChild(document.createTextNode(legend));    
    f.appendChild(l);
    return f;
};

/**
 * ### DOM.addFieldset
 * 
 */
DOM.addFieldset = function (root, id, legend, attributes) {
    var f = this.getFieldset(id, legend, attributes);
    return root.appendChild(f);
};

/**
 * ### DOM.getTextInput
 * 
 */
DOM.getTextInput = function (id, attributes) {
	var ti =  document.createElement('input');
	if ('undefined' !== typeof id) ti.id = id;
	ti.setAttribute('type', 'text');
	return this.addAttributes2Elem(ti, attributes);
};

/**
 * ### DOM.addTextInput
 * 
 */
DOM.addTextInput = function (root, id, attributes) {
	var ti = this.getTextInput(id, attributes);
	return root.appendChild(ti);
};

/**
 * ### DOM.getTextArea
 * 
 */
DOM.getTextArea = function (id, attributes) {
	var ta =  document.createElement('textarea');
	if ('undefined' !== typeof id) ta.id = id;
	return this.addAttributes2Elem(ta, attributes);
};

/**
 * ### DOM.addTextArea
 * 
 */
DOM.addTextArea = function (root, id, attributes) {
	var ta = this.getTextArea(id, attributes);
	return root.appendChild(ta);
};

/**
 * ### DOM.getCanvas
 * 
 */
DOM.getCanvas = function (id, attributes) {
    var canvas = document.createElement('canvas');
    var context = canvas.getContext('2d');
        
    if (!context) {
        alert('Canvas is not supported');
        return false;
    }
    
    canvas.id = id;
    return this.addAttributes2Elem(canvas, attributes);
};

/**
 * ### DOM.addCanvas
 * 
 */
DOM.addCanvas = function (root, id, attributes) {
    var c = this.getCanvas(id, attributes);
    return root.appendChild(c);
};
  
/**
 * ### DOM.getSlider
 * 
 */
DOM.getSlider = function (id, attributes) {
    var slider = document.createElement('input');
    slider.id = id;
    slider.setAttribute('type', 'range');
    return this.addAttributes2Elem(slider, attributes);
};

/**
 * ### DOM.addSlider
 * 
 */
DOM.addSlider = function (root, id, attributes) {
    var s = this.getSlider(id, attributes);
    return root.appendChild(s);
};

/**
 * ### DOM.getRadioButton
 * 
 */
DOM.getRadioButton = function (id, attributes) {
    var radio = document.createElement('input');
    radio.id = id;
    radio.setAttribute('type', 'radio');
    return this.addAttributes2Elem(radio, attributes);
};

/**
 * ### DOM.addRadioButton
 * 
 */
DOM.addRadioButton = function (root, id, attributes) {
    var rb = this.getRadioButton(id, attributes);
    return root.appendChild(rb);
};

/**
 * ### DOM.getLabel
 * 
 */
DOM.getLabel = function (forElem, id, labelText, attributes) {
    if (!forElem) return false;
    var label = document.createElement('label');
    label.id = id;
    label.appendChild(document.createTextNode(labelText));
    
    if ('undefined' === typeof forElem.id) {
        forElem.id = this.generateUniqueId();
    }
    
    label.setAttribute('for', forElem.id);
    this.addAttributes2Elem(label, attributes);
    return label;
};

/**
 * ### DOM.addLabel
 * 
 */
DOM.addLabel = function (root, forElem, id, labelText, attributes) {
    if (!root || !forElem || !labelText) return false;        
    var l = this.getLabel(forElem, id, labelText, attributes);
    root.insertBefore(l, forElem);
    return l;
};

/**
 * ### DOM.getSelect
 * 
 */
DOM.getSelect = function (id, attributes) {
    return this.getElement('select', id, attributes);
};

/**
 * ### DOM.addSelect
 * 
 */
DOM.addSelect = function (root, id, attributes) {
    return this.addElement('select', root, id, attributes);
};

/**
 * ### DOM.getIFrame
 * 
 */
DOM.getIFrame = function (id, attributes) {
    var attributes = {'name' : id}; // For Firefox
    return this.getElement('iframe', id, attributes);
};

/**
 * ### DOM.addIFrame
 * 
 */
DOM.addIFrame = function (root, id, attributes) {
    var ifr = this.getIFrame(id, attributes);
    return root.appendChild(ifr);
};

/**
 * ### DOM.addBreak
 * 
 */
DOM.addBreak = function (root, rc) {
    var RC = rc || 'br';
    var br = document.createElement(RC);
    return root.appendChild(br);
    //return this.insertAfter(br,root);
};

/**
 * ### DOM.getDiv
 * 
 */
DOM.getDiv = function (id, attributes) {
    return this.getElement('div', id, attributes);
};

/**
 * ### DOM.addDiv
 * 
 */
DOM.addDiv = function (root, id, attributes) {
    return this.addElement('div', root, id, attributes);
};

// ## CSS / JS

/**
 * ### DOM.addCSS
 * 
 * If no root element is passed, it tries to add the CSS 
 * link element to document.head, document.body, and 
 * finally document. If it fails, returns FALSE.
 * 
 */
DOM.addCSS = function (root, css, id, attributes) {
    var root = root || document.head || document.body || document;
    if (!root) return false;
    
    attributes = attributes || {};
    
    attributes = JSUS.merge(attributes, {rel : 'stylesheet',
                                        type: 'text/css',
                                        href: css
    });
    
    return this.addElement('link', root, id, attributes);
};

/**
 * ### DOM.addJS
 * 
 */
DOM.addJS = function (root, js, id, attributes) {
	var root = root || document.head || document.body || document;
    if (!root) return false;
    
    attributes = attributes || {};
    
    attributes = JSUS.merge(attributes, {charset : 'utf-8',
                                        type: 'text/javascript',
                                        src: js
    });
    
    return this.addElement('script', root, id, attributes);
};


/**
 * ### DOM.highlight
 * 
 * Provides a simple way to highlight an HTML element
 * by adding a colored border around it.
 * 
 * Three pre-defined modes are implemented: 
 * 
 * - OK: green
 * - WARN: yellow
 * - ERR: red (default)
 * 
 * Alternatively, it is possible to specify a custom
 * color as HEX value. Examples:
 * 
 * ```javascript
 * highlight(myDiv, 'WARN'); // yellow border
 * highlight(myDiv);          // red border
 * highlight(myDiv, '#CCC'); // grey border
 * ```
 *  
 * 	@see DOM.addBorder
 *	@see DOM.style
 * 
 */
DOM.highlight = function (elem, code) {
    if (!elem) return;
    
    // default value is ERR        
    switch (code) {    
        case 'OK':
            var color =  'green';
            break;
        case 'WARN':
            var color = 'yellow';
            break;
        case 'ERR':
            var color = 'red';
            break;
        default:
            if (code[0] === '#') {
                var color = code;
            }
            else {
                var color = 'red';
            }
    }
    
    return this.addBorder(elem, color);
};

/**
 * ### DOM.addBorder
 * 
 * Adds a border around the specified element. Color,
 * width, and type can be specified.
 * 
 */
DOM.addBorder = function (elem, color, witdh, type) {
    if (!elem) return;
    
    var color = color || 'red';
    var width = width || '5px';
    var type = type || 'solid';
    
    var properties = { border: width + ' ' + type + ' ' + color };
    return this.style(elem,properties);
};

/**
 * ### DOM.style
 * 
 * Styles an element as an in-line css. 
 * Takes care to add new styles, and not overwriting previuous
 * attributes.
 * 
 * Returns the element.
 * 
 * @see DOM.setAttribute
 */
DOM.style = function (elem, properties) {
    if (!elem || !properties) return;
    if (!DOM.isElement(elem)) return;
    
    var style = '';
    for (var i in properties) {
        style += i + ': ' + properties[i] + '; ';
    };
    return elem.setAttribute('style', style);
};

/**
 * ### DOM.removeClass
 * 
 * Removes a specific class from the class attribute
 * of a given element.
 * 
 * Returns the element.
 */
DOM.removeClass = function (el, c) {
    if (!el || !c) return;
    var regexpr = '/(?:^|\s)' + c + '(?!\S)/';
    var o = el.className = el.className.replace( regexpr, '' );
    return el;
};

/**
 * ### DOM.addClass
 * 
 * Add a class to the class attribute of the given element.
 * 
 * Takes care not to overwrite already existing classes
 * 
 */
DOM.addClass = function (el, c) {
    if (!el || !c) return;
    if (c instanceof Array) c = c.join(' ');
    if ('undefined' === typeof el.className) {
        el.className = c;
    } else {
        el.className += ' ' + c;
    }
    return el;
  };
    
JSUS.extend(DOM);
    
})('undefined' !== typeof JSUS ? JSUS : module.parent.exports.JSUS);
/**
 * # EVAL
 *  
 * Copyright(c) 2012 Stefano Balietti
 * MIT Licensed
 * 
 * Collection of static functions related to the evaluation
 * of strings as javascript commands
 * 
 */

(function (JSUS) {
    
function EVAL(){};

/**
 * ## EVAL.eval
 * 
 * Allows to execute the eval function within a given 
 * context. 
 * 
 * If no context is passed a reference, ```this``` is used.
 * 
 * @param {string} str The command to executes
 * @param {object} context Optional. The context of execution. Defaults ```this```
 * @return {mixed} The return value of the executed commands
 * 
 * 	@see eval
 * 	@see JSON.parse
 */
EVAL.eval = function (str, context) {
    if (!str) return;
	context = context || this;
    // Eval must be called indirectly
    // i.e. eval.call is not possible
    var func = function (str) {
        // TODO: Filter str
        return eval(str);
    }
    return func.call(context, str);
};

JSUS.extend(EVAL);
    
})('undefined' !== typeof JSUS ? JSUS : module.parent.exports.JSUS);
/**
 * # OBJ
 *  
 * Copyright(c) 2012 Stefano Balietti
 * MIT Licensed
 * 
 * Collection of static functions to manipulate javascript objects
 * 
 */
(function (JSUS) {


    
function OBJ(){};

var compatibility = null;

if ('undefined' !== typeof JSUS.compatibility) {
	compatibility = JSUS.compatibility();
}


/**
 * ## OBJ.equals
 * 
 * Checks for deep equality between two objects, string 
 * or primitive types.
 * 
 * All nested properties are checked, and if they differ 
 * in at least one returns FALSE, otherwise TRUE.
 * 
 * Takes care of comparing the following special cases: 
 * 
 * - undefined
 * - null
 * - NaN
 * - Infinity
 * - {}
 * - falsy values
 * 
 * 
 */
OBJ.equals = function (o1, o2) {	
	var type1 = typeof o1, type2 = typeof o2;
	
	if (type1 !== type2) return false;
	
	if ('undefined' === type1 || 'undefined' === type2) {
		return (o1 === o2);
	}
	if (o1 === null || o2 === null) {
		return (o1 === o2);
	}
	if (('number' === type1 && isNaN(o1)) && ('number' === type2 && isNaN(o2)) ) {
		return (isNaN(o1) && isNaN(o2));
	}
	
    // Check whether arguments are not objects
	var primitives = {number: '', string: '', boolean: ''}
    if (type1 in primitives) {
    	return o1 === o2;
    } 
	
	if ('function' === type1) {
		return o1.toString() === o2.toString();
	}

    for (var p in o1) {
        if (o1.hasOwnProperty(p)) {
          
            if ('undefined' === typeof o2[p] && 'undefined' !== typeof o1[p]) return false;
            if (!o2[p] && o1[p]) return false; // <!-- null --> 
            
            switch (typeof o1[p]) {
                case 'function':
                        if (o1[p].toString() !== o2[p].toString()) return false;
                        
                    default:
                    	if (!OBJ.equals(o1[p], o2[p])) return false; 
              }
          } 
      }
  
      // Check whether o2 has extra properties
  // TODO: improve, some properties have already been checked!
  for (p in o2) {
      if (o2.hasOwnProperty(p)) {
          if ('undefined' === typeof o1[p] && 'undefined' !== typeof o2[p]) return false;
          if (!o1[p] && o2[p]) return false; // <!-- null --> 
      }
  }

  return true;
};

/**
 * ## OBJ.isEmpty
 * 
 * Returns TRUE if an object has no own properties, 
 * FALSE otherwise
 * 
 * Does not check properties of the prototype chain.
 * 
 * @param {object} o The object to check
 * @return {boolean} TRUE, if the object has no properties
 * 
 */
OBJ.isEmpty = function (o) {
	if ('undefined' === typeof o) return true;
	
    for (var key in o) {
        if (o.hasOwnProperty(key)) {
        	return false;
        }
    }

    return true;
};


/**
 * ## OBJ.size
 * 
 * Counts the number of own properties of an object.
 * 
 * Prototype chain properties are excluded.
 * 
 * @param {object} obj The object to check
 * @return {number} The number of properties in the object
 */
OBJ.size = OBJ.getListSize = function (obj) {
	if (!obj) return 0;
	if ('number' === typeof obj) return 0;
	if ('string' === typeof obj) return 0;
	
    var n = 0;
    for (var key in obj) {
        if (obj.hasOwnProperty(key)) {
            n++;
        }
    }
    return n;
};

/**
 * ## OBJ._obj2Array
 * 
 * Explodes an object into an array of keys and values,
 * according to the specified parameters.

 * A fixed level of recursion can be set.
 * 
 * @api private
 * @param {object} obj The object to convert in array
 * @param {boolean} keyed TRUE, if also property names should be included. Defaults FALSE
 * @param {number} level Optional. The level of recursion. Defaults undefined
 * @return {array} The converted object
 */
OBJ._obj2Array = function(obj, keyed, level, cur_level) {
    if ('object' !== typeof obj) return [obj];
    
    if (level) {
        cur_level = ('undefined' !== typeof cur_level) ? cur_level : 1;
        if (cur_level > level) return [obj];
        cur_level = cur_level + 1;
    }
    
    var result = [];
    for (var key in obj) {
        if (obj.hasOwnProperty(key)) {
            if ('object' === typeof obj[key]) {
                result = result.concat(OBJ._obj2Array(obj[key], keyed, level, cur_level));
            } else {
                if (keyed) result.push(key);
                result.push(obj[key]);
            }
           
        }
    }        
    return result;
};

/**
 * ## OBJ.obj2Array
 * 
 * Converts an object into an array, keys are lost
 * 
 * Recursively put the values of the properties of an object into 
 * an array and returns it.
 * 
 * The level of recursion can be set with the parameter level. 
 * By default recursion has no limit, i.e. that the whole object 
 * gets totally unfolded into an array.
 * 
 * @param {object} obj The object to convert in array
 * @param {number} level Optional. The level of recursion. Defaults undefined
 * @return {array} The converted object
 * 
 * 	@see OBJ._obj2Array
 *	@see OBJ.obj2KeyedArray
 * 
 */
OBJ.obj2Array = function (obj, level) {
    return OBJ._obj2Array(obj, false, level);
};

/**
 * ## OBJ.obj2KeyedArray
 * 
 * Converts an object into array, keys are preserved
 * 
 * Creates an array containing all keys and values of an object and 
 * returns it.
 * 
 * @param {object} obj The object to convert in array
 * @param {number} level Optional. The level of recursion. Defaults undefined
 * @return {array} The converted object
 * 
 * @see OBJ.obj2Array 
 * 
 */
OBJ.obj2KeyedArray = OBJ.obj2KeyArray = function (obj, level) {
    return OBJ._obj2Array(obj, true, level);
};

/**
 * ## OBJ.keys
 * 
 * Scans an object an returns all the keys of the properties,
 * into an array. 
 * 
 * The second paramter controls the level of nested objects 
 * to be evaluated. Defaults 0 (nested properties are skipped).
 * 
 * @param {object} obj The object from which extract the keys
 * @param {number} level Optional. The level of recursion. Defaults 0
 * @return {array} The array containing the extracted keys
 * 
 * 	@see Object.keys
 * 
 */
OBJ.keys = OBJ.objGetAllKeys = function (obj, level, curLevel) {
    if (!obj) return [];
    level = ('number' === typeof level && level >= 0) ? level : 0; 
    curLevel = ('number' === typeof curLevel && curLevel >= 0) ? curLevel : 0;
    var result = [];
    for (var key in obj) {
       if (obj.hasOwnProperty(key)) {
           result.push(key);
           if (curLevel < level) {
               if ('object' === typeof obj[key]) {
                   result = result.concat(OBJ.objGetAllKeys(obj[key], (curLevel+1)));
               }
           }
       }
    }
    return result;
};

/**
 * ## OBJ.implode
 * 
 * Separates each property into a new objects and returns
 * them into an array
 * 
 * E.g.
 * 
 * ```javascript
 * var a = { b:2, c: {a:1}, e:5 };
 * OBJ.implode(a); // [{b:2}, {c:{a:1}}, {e:5}]
 * ```
 * 
 * @param {object} obj The object to implode
 * @return {array} result The array containig all the imploded properties
 * 
 */
OBJ.implode = OBJ.implodeObj = function (obj) {
	if (!obj) return [];
    var result = [];
    for (var key in obj) {
        if (obj.hasOwnProperty(key)) {
            var o = {};
            o[key] = obj[key];
            result.push(o);
        }
    }
    return result;
};
 
/**
 * ## OBJ.clone
 * 
 * Creates a perfect copy of the object passed as parameter
 * 
 * Recursively scans all the properties of the object to clone.
 * Properties of the prototype chain are copied as well.
 * 
 * Primitive types and special values are returned as they are.
 *  
 * @param {object} obj The object to clone
 * @return {object} clone The clone of the object
 */
OBJ.clone = function (obj) {
	if (!obj) return obj;
	if ('number' === typeof obj) return obj;
	if ('string' === typeof obj) return obj;
	if ('boolean' === typeof obj) return obj;
	if (obj === NaN) return obj;
	if (obj === Infinity) return obj;
	
	var clone;
	if ('function' === typeof obj) {
//		clone = obj;
		// <!-- Check when and if we need this -->
		clone = function() { return obj.apply(clone, arguments); };
	}
	else {
		clone = (Object.prototype.toString.call(obj) === '[object Array]') ? [] : {};
	}
	
	for (var i in obj) {
		var value;
		// TODO: index i is being updated, so apply is called on the 
		// last element, instead of the correct one.
//		if ('function' === typeof obj[i]) {
//			value = function() { return obj[i].apply(clone, arguments); };
//		}
		// It is not NULL and it is an object
		if (obj[i] && 'object' === typeof obj[i]) {
			// is an array
			if (Object.prototype.toString.call(obj[i]) === '[object Array]') {
				value = obj[i].slice(0);
			}
			// is an object
			else {
				value = OBJ.clone(obj[i]);
			}
		}
		else {
			value = obj[i];
		} 
	 	
	    if (obj.hasOwnProperty(i)) {
	    	clone[i] = value;
	    }
	    else {
	    	// we know if object.defineProperty is available
	    	if (compatibility && compatibility.defineProperty) {
		    	Object.defineProperty(clone, i, {
		    		value: value,
	         		writable: true,
	         		configurable: true
	         	});
	    	}
	    	else {
	    		// or we try...
	    		try {
	    			Object.defineProperty(clone, i, {
			    		value: value,
		         		writable: true,
		         		configurable: true
		         	});
	    		}
		    	catch(e) {
		    		clone[i] = value;
		    	}
	    	}
	    }
    }
    return clone;
};
    
/**
 * ## OBJ.join
 * 
 * Performs a *left* join on the keys of two objects
 * 
 * Creates a copy of obj1, and in case keys overlap 
 * between obj1 and obj2, the values from obj2 are taken. 
 * 
 * Returns a new object, the original ones are not modified.
 *  
 * E.g.
 * 
 * ```javascript
 * var a = { b:2, c:3, e:5 };
 * var b = { a:10, b:2, c:100, d:4 };
 * OBJ.join(a, b); // { b:2, c:100, e:5 }
 * ```
 *  
 * @param {object} obj1 The object where the merge will take place
 * @param {object} obj2 The merging object
 * @return {object} clone The joined object
 * 
 * 	@see OBJ.merge
 */
OBJ.join = function (obj1, obj2) {
    var clone = OBJ.clone(obj1);
    if (!obj2) return clone;
    for (var i in clone) {
        if (clone.hasOwnProperty(i)) {
            if ('undefined' !== typeof obj2[i]) {
                if ('object' === typeof obj2[i]) {
                    clone[i] = OBJ.join(clone[i], obj2[i]);
                } else {
                    clone[i] = obj2[i];
                }
            }
        }
    }
    return clone;
};

/**
 * ## OBJ.merge
 * 
 * Merges two objects in one
 * 
 * In case keys overlap the values from obj2 are taken. 
 * 
 * Only own properties are copied.
 * 
 * Returns a new object, the original ones are not modified.
 * 
 * E.g.
 * 
 * ```javascript
 * var a = { a:1, b:2, c:3 };
 * var b = { a:10, b:2, c:100, d:4 };
 * OBJ.merge(a, b); // { a: 10, b: 2, c: 100, d: 4 }
 * ```
 * 
 * @param {object} obj1 The object where the merge will take place
 * @param {object} obj2 The merging object
 * @return {object} clone The merged object
 * 
 * 	@see OBJ.join
 * 	@see OBJ.mergeOnKey
 */
OBJ.merge = function (obj1, obj2) {
	// Checking before starting the algorithm
	if (!obj1 && !obj2) return false;
	if (!obj1) return OBJ.clone(obj2);
	if (!obj2) return OBJ.clone(obj1);
	
    var clone = OBJ.clone(obj1);
    for (var i in obj2) {
    	
        if (obj2.hasOwnProperty(i)) {
        	// it is an object and it is not NULL
            if ( obj2[i] && 'object' === typeof obj2[i] ) {
            	// If we are merging an object into  
            	// a non-object, we need to cast the 
            	// type of obj1
            	if ('object' !== typeof clone[i]) {
            		if (Object.prototype.toString.call(obj2[i]) === '[object Array]') {
            			clone[i] = [];
            		}
            		else {
            			clone[i] = {};
            		}
            	}
                clone[i] = OBJ.merge(clone[i], obj2[i]);
            } else {
                clone[i] = obj2[i];
            }
        }
    }
    
    return clone;
};

/**
 * ## OBJ.mixin
 * 
 * Adds all the properties of obj2 into obj1
 * 
 * Original object is modified
 * 
 * @param {object} obj1 The object to which the new properties will be added
 * @param {object} obj2 The mixin-in object
 */
OBJ.mixin = function (obj1, obj2) {
	if (!obj1 && !obj2) return;
	if (!obj1) return obj2;
	if (!obj2) return obj1;
	
	for (var i in obj2) {
		obj1[i] = obj2[i];
	}
};

/**
 * ## OBJ.mixout
 * 
 * Copies only non-overlapping properties from obj2 to obj1
 * 
 * Original object is modified
 * 
 * @param {object} obj1 The object to which the new properties will be added
 * @param {object} obj2 The mixin-in object
 */
OBJ.mixout = function (obj1, obj2) {
	if (!obj1 && !obj2) return;
	if (!obj1) return obj2;
	if (!obj2) return obj1;
	
	for (var i in obj2) {
		if (!obj1[i]) obj1[i] = obj2[i];
	}
};

/**
 * ## OBJ.mixcommon
 * 
 * Copies only overlapping properties from obj2 to obj1
 * 
 * Original object is modified
 * 
 * @param {object} obj1 The object to which the new properties will be added
 * @param {object} obj2 The mixin-in object
 */
OBJ.mixcommon = function (obj1, obj2) {
	if (!obj1 && !obj2) return;
	if (!obj1) return obj2;
	if (!obj2) return obj1;
	
	for (var i in obj2) {
		if (obj1[i]) obj1[i] = obj2[i];
	}
};

/**
 * ## OBJ.mergeOnKey
 * 
 * Appends / merges the values of the properties of obj2 into a 
 * a new property named 'key' in obj1.
 * 
 * Returns a new object, the original ones are not modified.
 * 
 * This method is useful when we want to merge into a larger 
 * configuration (e.g. min, max, value) object another one that 
 * contains just the values for one of the properties (e.g. value). 
 * 
 * @param {object} obj1 The object where the merge will take place
 * @param {object} obj2 The merging object
 * @param {string} key The name of property under which merging the second object
 * @return {object} clone The merged object
 * 	
 * 	@see OBJ.merge
 * 
 */
OBJ.mergeOnKey = function (obj1, obj2, key) {
    var clone = OBJ.clone(obj1);
    if (!obj2 || !key) return clone;        
    for (var i in obj2) {
        if (obj2.hasOwnProperty(i)) {
            if (!clone[i] || 'object' !== typeof clone[i]) {
            	clone[i] = {};
            } 
            clone[i][key] = obj2[i];
        }
    }
    return clone;
};
    
/**
 * ## OBJ.subobj
 * 
 * Creates a copy of an object containing only the properties 
 * passed as second parameter
 * 
 * The parameter select can be an array of strings, or the name 
 * of a property. 
 * 
 * Use '.' (dot) to point to a nested property.
 * 
 * @param {object} o The object to dissect
 * @param {string|array} select The selection of properties to extract
 * @return {object} out The subobject with the properties from the parent one 
 * 
 * 	@see OBJ.getNestedValue
 */
OBJ.subobj = function (o, select) {
    if (!o) return false;
    var out = {};
    if (!select) return out;
    if (!(select instanceof Array)) select = [select];
    for (var i=0; i < select.length; i++) {
        var key = select[i];
        if (OBJ.hasOwnNestedProperty(key, o)) {
        	OBJ.setNestedValue(key, OBJ.getNestedValue(key, o), out);
        }
    }
    return out;
};
  
/**
 * ## OBJ.skim
 * 
 * Creates a copy of an object where a set of selected properties
 * have been removed
 * 
 * The parameter `remove` can be an array of strings, or the name 
 * of a property. 
 * 
 * Use '.' (dot) to point to a nested property.
 * 
 * @param {object} o The object to dissect
 * @param {string|array} remove The selection of properties to remove
 * @return {object} out The subobject with the properties from the parent one 
 * 
 * 	@see OBJ.getNestedValue
 */
OBJ.skim = function (o, remove) {
    if (!o) return false;
    var out = OBJ.clone(o);
    if (!remove) return out;
    if (!(remove instanceof Array)) remove = [remove];
    for (var i=0; i < remove.length; i++) {
    	OBJ.deleteNestedKey(remove[i], out);
    }
    return out;
};


/**
 * ## OBJ.setNestedValue
 * 
 * Sets the value of a nested property of an object,
 * and returns it.
 *
 * If the object is not passed a new one is created.
 * If the nested property is not existing, a new one is created.
 * 
 * Use '.' (dot) to point to a nested property.
 *
 * The original object is modified.
 *
 * @param {string} str The path to the value
 * @param {mixed} value The value to set
 * @return {object|boolean} obj The modified object, or FALSE if error occurred
 * 
 * @see OBJ.getNestedValue
 * @see OBJ.deleteNestedKey
 *  
 */
OBJ.setNestedValue = function (str, value, obj) {
	if (!str) {
		JSUS.log('Cannot set value of undefined property', 'ERR');
		return false;
	}
	obj = ('object' === typeof obj) ? obj : {};
    var keys = str.split('.');
    if (keys.length === 1) {
    	obj[str] = value;
        return obj;
    }
    var k = keys.shift();
    obj[k] = OBJ.setNestedValue(keys.join('.'), value, obj[k]);
    return obj;
};

/**
 * ## OBJ.getNestedValue
 * 
 * Returns the value of a property of an object, as defined
 * by a path string. 
 * 
 * Use '.' (dot) to point to a nested property.
 *  
 * Returns undefined if the nested property does not exist.
 * 
 * E.g.
 * 
 * ```javascript
 * var o = { a:1, b:{a:2} };
 * OBJ.getNestedValue('b.a', o); // 2
 * ```
 * 
 * @param {string} str The path to the value
 * @param {object} obj The object from which extract the value
 * @return {mixed} The extracted value
 * 
 * @see OBJ.setNestedValue
 * @see OBJ.deleteNestedKey
 */
OBJ.getNestedValue = function (str, obj) {
    if (!obj) return;
    var keys = str.split('.');
    if (keys.length === 1) {
        return obj[str];
    }
    var k = keys.shift();
    return OBJ.getNestedValue(keys.join('.'), obj[k]); 
};

/**
 * ## OBJ.deleteNestedKey
 * 
 * Deletes a property from an object, as defined by a path string 
 * 
 * Use '.' (dot) to point to a nested property.
 *  
 * The original object is modified.
 * 
 * E.g.
 * 
 * ```javascript
 * var o = { a:1, b:{a:2} };
 * OBJ.deleteNestedKey('b.a', o); // { a:1, b: {} }
 * ```
 * 
 * @param {string} str The path string
 * @param {object} obj The object from which deleting a property
 * @param {boolean} TRUE, if the property was existing, and then deleted
 * 
 * @see OBJ.setNestedValue
 * @see OBJ.getNestedValue
 */
OBJ.deleteNestedKey = function (str, obj) {
    if (!obj) return;
    var keys = str.split('.');
    if (keys.length === 1) {
		delete obj[str];
        return true;
    }
    var k = keys.shift();
    if ('undefined' === typeof obj[k]) {
    	return false;
    }
    return OBJ.deleteNestedKey(keys.join('.'), obj[k]); 
};

/**
 * ## OBJ.hasOwnNestedProperty
 * 
 * Returns TRUE if a (nested) property exists
 * 
 * Use '.' to specify a nested property.
 * 
 * E.g.
 * 
 * ```javascript
 * var o = { a:1, b:{a:2} };
 * OBJ.hasOwnNestedProperty('b.a', o); // TRUE
 * ```
 * 
 * @param {string} str The path of the (nested) property
 * @param {object} obj The object to test
 * @return {boolean} TRUE, if the (nested) property exists
 * 
 */
OBJ.hasOwnNestedProperty = function (str, obj) {
    if (!obj) return false;
    var keys = str.split('.');
    if (keys.length === 1) {
        return obj.hasOwnProperty(str);
    }
    var k = keys.shift();
    return OBJ.hasOwnNestedProperty(keys.join('.'), obj[k]); 
};


/**
 * ## OBJ.split
 *
 * Splits an object along a specified dimension, and returns 
 * all the copies in an array.
 *  
 * It creates as many new objects as the number of properties 
 * contained in the specified dimension. The object are identical,
 * but for the given dimension, which was split. E.g.
 * 
 * ```javascript
 *  var o = { a: 1,
 *            b: {c: 2,
 *                d: 3
 *            },
 *            e: 4
 *  };
 *  
 *  o = OBJ.split(o, 'b');
 *  
 *  // o becomes:
 *  
 *  [{ a: 1,
 *     b: {c: 2},
 *     e: 4
 *  },
 *  { a: 1,
 *    b: {d: 3},
 *    e: 4
 *  }];
 * ```
 * 
 * @param {object} o The object to split
 * @param {sting} key The name of the property to split
 * @return {object} A copy of the object with split values
 */
OBJ.split = function (o, key) {        
    if (!o) return;
    if (!key || 'object' !== typeof o[key]) {
        return JSUS.clone(o);
    }
    
    var out = [];
    var model = JSUS.clone(o);
    model[key] = {};
    
    var splitValue = function (value) {
        for (var i in value) {
            var copy = JSUS.clone(model);
            if (value.hasOwnProperty(i)) {
                if ('object' === typeof value[i]) {
                    out = out.concat(splitValue(value[i]));
                }
                else {
                    copy[key][i] = value[i]; 
                    out.push(copy);
                }
            }
        }
        return out;
    };
    
    return splitValue(o[key]);
};

/**
 * ## OBJ.melt
 * 
 * Creates a new object with the specified combination of
 * properties - values
 * 
 * The values are assigned cyclically to the properties, so that
 * they do not need to have the same length. E.g.
 * 
 * ```javascript
 * 	J.createObj(['a','b','c'], [1,2]); // { a: 1, b: 2, c: 1 }
 * ```
 * @param {array} keys The names of the keys to add to the object
 * @param {array} values The values to associate to the keys  
 * @return {object} A new object with keys and values melted together
 */
OBJ.melt = function(keys, values) {
	var o = {}, valen = values.length;
	for (var i = 0; i < keys.length; i++) {
		o[keys[i]] = values[i % valen];
	}
	return o;
};

/**
 * ## OBJ.uniqueKey
 * 
 * Creates a random unique key name for a collection
 * 
 * User can specify a tentative unique key name, and if already
 * existing an incremental index will be added as suffix to it. 
 * 
 * Notice: the method does not actually creates the key
 * in the object, but it just returns the name.
 * 
 * 
 * @param {object} obj The collection for which a unique key name will be created
 * @param {string} name Optional. A tentative key name. Defaults, a 10-digit random number
 * @param {number} stop Optional. The number of tries before giving up searching
 * 	for a unique key name. Defaults, 1000000.
 * 
 * @return {string|undefined} The unique key name, or undefined if it was not found
 */
OBJ.uniqueKey = function(obj, name, stop) {
	if (!obj) {
		JSUS.log('Cannot find unique name in undefined object', 'ERR');
		return;
	}
	name = name || '' + Math.floor(Math.random()*10000000000);
	stop = stop || 1000000;
	var duplicateCounter = 1;
	while (obj[name]) {
		name = name + '' + duplicateCounter;
		duplicateCounter++;
		if (duplicateCounter > stop) {
			return;
		}
	}
	return name;
}


JSUS.extend(OBJ);
    
})('undefined' !== typeof JSUS ? JSUS : module.parent.exports.JSUS);
/**
 * # RANDOM
 *  
 * Copyright(c) 2012 Stefano Balietti
 * MIT Licensed
 * 
 * Collection of static functions related to the generation of 
 * pseudo-random numbers
 * 
 */

(function (JSUS) {
    
function RANDOM(){};

/**
 * ## RANDOM.random
 * 
 * Generates a pseudo-random floating point number between 
 * (a,b), both a and b exclusive.
 * 
 * @param {number} a The lower limit 
 * @param {number} b The upper limit
 * @return {number} A random floating point number in (a,b)
 */
RANDOM.random = function (a, b) {
	a = ('undefined' === typeof a) ? 0 : a;
	b = ('undefined' === typeof b) ? 0 : b;
	if (a === b) return a;
	
	if (b < a) {
		var c = a;
		a = b;
		b = c;
	}
	return (Math.random() * (b - a)) + a
};

/**
 * ## RANDOM.randomInt
 * 
 * Generates a pseudo-random integer between 
 * (a,b] a exclusive, b inclusive.
 * 
 * @param {number} a The lower limit 
 * @param {number} b The upper limit
 * @return {number} A random integer in (a,b]
 * 
 * @see RANDOM.random
 */
RANDOM.randomInt = function (a, b) {
	if (a === b) return a;
    return Math.floor(RANDOM.random(a, b) + 1);
};


JSUS.extend(RANDOM);
    
})('undefined' !== typeof JSUS ? JSUS : module.parent.exports.JSUS);
/**
 * # TIME
 *  
 * Copyright(c) 2012 Stefano Balietti
 * MIT Licensed
 * 
 * Collection of static functions related to the generation, 
 * manipulation, and formatting of time strings in javascript
 * 
 */

(function (JSUS) {
    
function TIME() {};

/**
 * ## TIME.getDate
 * 
 * Returns a string representation of the current date 
 * and time formatted as follows:
 * 
 * dd-mm-yyyy hh:mm:ss milliseconds
 * 
 * @return {string} date Formatted time string hh:mm:ss
 */
TIME.getDate = TIME.getFullDate = function() {
    var d = new Date();
    var date = d.getUTCDate() + '-' + (d.getUTCMonth()+1) + '-' + d.getUTCFullYear() + ' ' 
            + d.getHours() + ':' + d.getMinutes() + ':' + d.getSeconds() + ' ' 
            + d.getMilliseconds();
    
    return date;
};

/**
 * ## TIME.getTime
 * 
 * Returns a string representation of the current time
 * formatted as follows:
 * 
 * hh:mm:ss
 * 
 * @return {string} time Formatted time string hh:mm:ss
 */
TIME.getTime = function() {
    var d = new Date();
    var time = d.getHours() + ':' + d.getMinutes() + ':' + d.getSeconds();
    
    return time;
};

/**
 * ## TIME.parseMilliseconds
 * 
 * Parses an integer number representing milliseconds, 
 * and returns an array of days, hours, minutes and seconds
 * 
 * @param {number} ms Integer representing milliseconds
 * @return {array} result Milleconds parsed in days, hours, minutes, and seconds
 * 
 */
TIME.parseMilliseconds = function (ms) {
	if ('number' !== typeof ms) return;
	
    var result = [];
    var x = ms / 1000;
    result[4] = x;
    var seconds = x % 60;
    result[3] = Math.floor(seconds);
    var x = x /60;
    var minutes = x % 60;
    result[2] = Math.floor(minutes);
    var x = x / 60;
    var hours = x % 24;
    result[1] = Math.floor(hours);
    var x = x / 24;
    var days = x;
    result[1] = Math.floor(days);
    
    return result;
};

JSUS.extend(TIME);
    
})('undefined' !== typeof JSUS ? JSUS : module.parent.exports.JSUS);
/**
 * # PARSE
 *  
 * Copyright(c) 2012 Stefano Balietti
 * MIT Licensed
 * 
 * Collection of static functions related to parsing strings
 * 
 */
(function (JSUS) {
    
function PARSE(){};

/**
 * ## PARSE.stringify_prefix
 * 
 * Prefix used by PARSE.stringify and PARSE.parse
 * to decode strings with special meaning
 * 
 * @see PARSE.stringify
 * @see PARSE.parse
 */
PARSE.stringify_prefix = '!?_';

/**
 * ## PARSE.getQueryString
 * 
 * Parses the current querystring and returns it full or a specific variable.
 * Return false if the requested variable is not found.
 * 
 * @param {string} variable Optional. If set, returns only the value associated
 *   with this variable
 *   
 * @return {string|boolean} The querystring, or a part of it, or FALSE
 */
PARSE.getQueryString = function (variable) {
    var query = window.location.search.substring(1);
    if ('undefined' === typeof variable) return query;
    
    var vars = query.split("&");
    for (var i = 0; i < vars.length; i++) {
        var pair = vars[i].split("=");
        if (pair[0] === variable) {
            return unescape(pair[1]);
        }
    }
    return false;
};

/**
 * ## PARSE.tokenize
 * 
 * Splits a string in tokens that users can specified as input parameter.
 * Additional options can be specified with the modifiers parameter
 * 
 * - limit: An integer that specifies the number of splits, 
 * 		items after the split limit will not be included in the array
 * 
 * @param {string} str The string to split
 * @param {array} separators Array containing the separators words
 * @param {object} modifiers Optional. Configuration options for the tokenizing
 * 
 * @return {array} Tokens in which the string was split
 * 
 */
PARSE.tokenize = function (str, separators, modifiers) {
	if (!str) return;
	if (!separators || !separators.length) return [str];
	modifiers = modifiers || {};
	
	var pattern = '[';
	
	JSUS.each(separators, function(s) {
		if (s === ' ') s = '\\s';
		
		pattern += s;
	});
	
	pattern += ']+';
	
	var regex = new RegExp(pattern);
	return str.split(regex, modifiers.limit);
};

/**
 * ## PARSE.stringify
 * 
 * Stringifies objects, functions, primitive, undefined or null values
 * 
 * Makes uses `JSON.stringify` with a special reviver function, that 
 * strinfifies also functions, undefined, and null values.
 * 
 * A special prefix is prepended to avoid name collisions.
 * 
 * @param {mixed} o The value to stringify
 * @param {number} spaces Optional the number of indentation spaces. Defaults, 0
 * 
 * @return {string} The stringified result
 * 
 * @see JSON.stringify
 * @see PARSE.stringify_prefix
 */
PARSE.stringify = function(o, spaces) {
	return JSON.stringify(o, function(key, value){
		var type = typeof value;
		
		if ('function' === type) {
			return PARSE.stringify_prefix + value.toString()
		}
		
		if ('undefined' === type) {
			return PARSE.stringify_prefix + 'undefined';
		}
		
		if (value === null) {
			return PARSE.stringify_prefix + 'null';
		}
		
		return value;
		
	}, spaces);
};

/**
 * ## PARSE.parse
 * 
 * Decodes strings in objects and other values
 * 
 * Uses `JSON.parse` and then looks  for special strings 
 * encoded by `PARSE.stringify`
 * 
 * @param {string} str The string to decode
 * @return {mixed} The decoded value 
 * 
 * @see JSON.parse
 * @see PARSE.stringify_prefix
 */
PARSE.parse = function(str) {
	
	var marker_func = PARSE.stringify_prefix + 'function',
		marker_null = PARSE.stringify_prefix + 'null',
		marker_und	= PARSE.stringify_prefix + 'undefined';
	
	var len_prefix 	= PARSE.stringify_prefix.length,
		len_func 	= marker_func.length,
		len_null 	= marker_null.length,
		len_und 	= marker_und.length;	
	
	var o = JSON.parse(str);
	return walker(o);
	
	function walker(o) {
		var tmp;
		
		if ('object' !== typeof o) {
			return reviver(o);
		}
		
		for (var i in o) {
			if (o.hasOwnProperty(i)) {
				if ('object' === typeof o[i]) {
					walker(o[i]);
				}
				else {
					o[i] = reviver(o[i]);
				}
			}
		}
		
		return o;
	}
	
	function reviver(value) {
		var type = typeof value;
		
		if (type === 'string') {
			if (value.substring(0, len_prefix) !== PARSE.stringify_prefix) {
				return value;
			}
			else if (value.substring(0, len_func) === marker_func) {
				return eval('('+value.substring(len_prefix)+')');
			}
			else if (value.substring(0, len_null) === marker_null) {
				return null;
			}
			else if (value.substring(0, len_und) === marker_und) {
				return undefined;
			}
		}	
		
		return value;
	};
}


JSUS.extend(PARSE);
    
})('undefined' !== typeof JSUS ? JSUS : module.parent.exports.JSUS);
/**
 * # NDDB: N-Dimensional Database
 * 
 * MIT Licensed
 * 
 * NDDB is a powerful and versatile object database for node.js and the browser.
 *
 * See README.md for help.
 * 
 * ---
 * 
 */

(function (exports, J, store) {

NDDB.compatibility = J.compatibility();
	
// Expose constructors
exports.NDDB = NDDB;

// ### NDDB.log
// Stdout redirect
NDDB.log = console.log;


/**
 * ### NDDB.retrocycle
 * 
 * Removes cyclic references from an object
 * 
 * @param {object} e The object to decycle
 * @return {object} e The decycled object
 * 
 * @see https://github.com/douglascrockford/JSON-js/
 */
NDDB.decycle = function(e) {
	if (JSON && JSON.decycle && 'function' === typeof JSON.decycle) {
		e = JSON.decycle(e);
	}
	return e;
};

/**
 * ### NDDB.retrocycle
 * 
 * Restores cyclic references in an object previously decycled
 * 
 * @param {object} e The object to retrocycle
 * @return {object} e The retrocycled object
 * 
 * @see https://github.com/douglascrockford/JSON-js/
 */
NDDB.retrocycle = function(e) {
	if (JSON && JSON.retrocycle && 'function' === typeof JSON.retrocycle) {
		e = JSON.retrocycle(e);
	}
	return e;
};


/**
 * ## NDDB constructor
 *
 * Creates a new instance of NDDB
 * 
 * @param {object} options Optional. Configuration options
 * @param {db} db Optional. An initial set of items to import
 * 
 */
function NDDB (options, db) {                
    options = options || {};
    
    if (!J) throw new Error('JSUS not found.');
    
    // ## Public properties
    
    // ### db
    // The default database
    this.db = [];
    
    // ###tags
    // The tags list
    this.tags = {};
    
    // ### hooks
    // The list of hooks and associated callbacks
    this.hooks = {
		insert: [],
    	remove: [],
    	update: []
    };
    
    // ### nddb_pointer
    // Pointer for iterating along all the elements
    this.nddb_pointer = 0; 
    
    // ### length
    // The number of items in the database
    if (NDDB.compatibility.getter) {
    	this.__defineGetter__('length', function() { return this.db.length; });
    }
	else {
    	this.length = null;
    }
   
    // ### query
    // QueryBuilder obj
    this.query = new QueryBuilder();
    
    // ### __C
    // List of comparator functions
    this.__C = {};
    
    // ### __H
    // List of hash functions
    this.__H = {};
    
    // ### __I
    // List of index functions
    this.__I = {};
    
    // ### __I
    // List of view functions
    this.__V = {};
    
    // ### __update
    // Auto update options container
    this.__update = {};
    
    // ### __update.pointer
    // If TRUE, nddb_pointer always points to the last insert
    this.__update.pointer 	= false;
    
    // ### __update.indexes
    // If TRUE, rebuild indexes on every insert and remove
    this.__update.indexes 	= false;
    
    // ### __update.sort
    // If TRUE, sort db on every insert and remove
    this.__update.sort 		= false;
    
    this.init(options);
    this.importDB(db);   
};

// ## METHODS

/**
 * ### NDDB.init
 * 
 * Sets global options based on local configuration
 * 
 * @param {object} options Optional. Configuration options
 * 
 */
NDDB.prototype.init = function(options) {
	options = options || {};
	
	this.__options = options;
	
	if (options.log) {
		NDDB.log = options.log;
	}
    
	if (options.C) {
		this.__C = options.C;
	}
	
	if (options.H) {
		this.__H = options.H;
	}
	
	if (options.I) {
		this.__I = options.I;
	}
	
	if (options.V) {
		this.__V = options.V;
	}
	
	if (options.tags) {
		this.tags = options.tags;
	}
    
    if (options.nddb_pointer > 0) {
    	this.nddb_pointer = options.nddb_pointer;
	}
    
    if (options.hooks) {
    	this.hooks = options.hooks;
    }
    
    if (options.update) {
        if ('undefined' !== typeof options.update.pointer) {
        	this.__update.pointer = options.update.pointer;
        }
           
        if ('undefined' !== typeof options.update.indexes) {
        	this.__update.indexes = options.update.indexes;
        }
                                        
        if ('undefined' !== typeof options.update.sort) {
        	this.__update.sort = options.update.sort;
        }
    }
    
    if ('object' === typeof options.operators) {
    	for (var op in options.operators) {
    		this.query.registerOperator(op, options.operators[op]);
    	}
    }
};

// ## CORE

/**
 * ### NDDB.globalCompare
 * 
 * Dummy compare function
 * 
 * Used to sort elements in the database
 * 
 * By default, if both elements are not `undefined`, 
 * the first object is considered to preceeds the 
 * second.
 * 
 * Override to define a proper compare function, returning:
 * 
 *  - 0 if the objects are the same
 *  - a positive number if o2 precedes o1 
 *  - a negative number if o1 precedes o2 
 * 
 * @param {object} o1 The first object to compare
 * @param {object} o1 The second object to compare
 * @return {number} The result of the comparison
 * 
 */
NDDB.prototype.globalCompare = function(o1, o2) {
    if ('undefined' === typeof o1 && 'undefined' === typeof o2) return 0;
    if ('undefined' === typeof o2) return -1;  
    if ('undefined' === typeof o1) return 1;
    return -1;
};

/**
 * ### NDDB._autoUpdate
 *
 * Performs a series of automatic checkings 
 * and updates the db according to current 
 * configuration
 * 
 * @api private
 * @param {object} options Optional. Configuration object
 */
NDDB.prototype._autoUpdate = function (options) {
	var update = options ? J.merge(this.__update, options) : this.__update;
	
    if (update.pointer) {
        this.nddb_pointer = this.db.length-1;
    }
    if (update.sort) {
        this.sort();
    }
    
    if (update.indexes) {
        this.rebuildIndexes();
    }
};


function nddb_insert(o, update) {
	if (o === null) return;
	var type = typeof(o);
	if (type === 'undefined') return;
	if (type === 'string') return;
	if (type === 'number') return;
	this.db.push(o);
	if (update) {
		this._indexIt(o, (this.db.length-1));
		this._hashIt(o);
		this._viewIt(o);
	}
    this.emit('insert', o);
}

/**
 * ### NDDB.importDB
 * 
 * Imports an array of items at once
 * 
 * @param {array} db Array of items to import
 */
NDDB.prototype.importDB = function (db) {
    if (!db) return;
    for (var i = 0; i < db.length; i++) {
        nddb_insert.call(this, db[i], this.__update.indexes);
    }
    this._autoUpdate({indexes: false});
};
    
/**
 * ### NDDB.insert
 * 
 * Insert an item into the database
 * 
 * Item must be of type object or function. 
 * 
 * The following entries will be ignored:
 * 
 * 	- strings
 * 	- numbers
 * 	- undefined
 * 	- null
 * 
 * @param {object} o The item or array of items to insert
 * @see NDDB._insert
 */
NDDB.prototype.insert = function (o) {
	nddb_insert.call(this, o, this.__update.indexes);
    this._autoUpdate({indexes: false});
};

/**
 * ### NDDB.breed
 *
 * Creates a clone of the current NDDB object
 * 
 * Takes care of calling the actual constructor
 * of the class, so that inheriting objects will
 * preserve their prototype.
 * 
 * @param {array} db Array of items to import in the new database
 * @return {NDDB} The new database 
 */
NDDB.prototype.breed = function (db) {
    db = db || this.db;
    //In case the class was inherited
    return new this.constructor(this.cloneSettings(), db);
};
    
/**
 * ### NDDB.cloneSettings
 *
 * Creates a configuration object to initialize
 * a new NDDB instance based on the current settings
 * and returns it
 * 
 * @return {object} options A copy of the current settings
 * 
 */
NDDB.prototype.cloneSettings = function () {
    var options = this.__options || {};
    
    options.H = 		this.__H;
    options.I = 		this.__I;
    options.C = 		this.__C;
    options.V = 		this.__V;
    options.tags = 		this.tags;
    options.update = 	this.__update;
    options.hooks = 	this.hooks;
    
    return J.clone(options);
};    

/**
 * ### NDDB.toString
 *
 * Returns a human-readable representation of the database
 * 
 * @return {string} out A human-readable representation of the database
 */
NDDB.prototype.toString = function () {
    var out = '';
    for (var i=0; i< this.db.length; i++) {
        out += this.db[i] + "\n";
    }    
    return out;
};    
    
/**
 * ### NDDB.stringify
 *
 * Returns a machine-readable representation of the database
 * 
 * Cyclic objects are decycled.
 * 
 * @param {boolean} TRUE, if compressed
 * @return {string} out A machine-readable representation of the database
 * 
 * @see JSUS.stringify
 */
NDDB.prototype.stringify = function (compressed) {
	if (!this.length) return '[]';
	compressed = ('undefined' === typeof compressed) ? true : compressed;
	
	var spaces = compressed ? 0 : 4;
	
    var out = '[';
    this.each(function(e) {
    	// decycle, if possible
    	e = NDDB.decycle(e);
    	out += J.stringify(e) + ', ';
    });
    out = out.replace(/, $/,']');

    return out;
};    


/**
 * ### NDDB.comparator
 *
 * Registers a comparator function for dimension d
 * 
 * Each time a comparison between two objects containing
 * property named as the specified dimension, the registered
 * comparator function will be used.
 * 
 * @param {string} d The name of the dimension
 * @param {function} comparator The comparator function
 * @return {boolean} TRUE, if registration was successful
 * 
 */
NDDB.prototype.comparator = function (d, comparator) {
    if (!d || !comparator) {
        NDDB.log('Cannot set empty property or empty comparator', 'ERR');
        return false;
    }
    this.__C[d] = comparator;
    return true;
};

// ### NDDB.c
// @deprecated 
NDDB.prototype.c = NDDB.prototype.comparator;

/**
 * ### NDDB.getComparator
 *
 * Retrieves the comparator function for dimension d.
 *  
 * If no comparator function is found, returns a generic
 * comparator function. 
 * 
 * @param {string} d The name of the dimension
 * @return {function} The comparator function
 * 
 * @see NDDB.compare
 */
NDDB.prototype.getComparator = function (d) {
    if ('undefined' !== typeof this.__C[d]) {
    	return this.__C[d]; 
    }
    
    return function (o1, o2) {
// <!--    	
//            NDDB.log('1' + o1);
//            NDDB.log('2' + o2);
// -->    	
        if ('undefined' === typeof o1 && 'undefined' === typeof o2) return 0;
        if ('undefined' === typeof o1) return 1;
        if ('undefined' === typeof o2) return -1;        
        var v1 = J.getNestedValue(d,o1);
        var v2 = J.getNestedValue(d,o2);
// <!--
//            NDDB.log(v1);
//            NDDB.log(v2);
// -->        
        if ('undefined' === typeof v1 && 'undefined' === typeof v2) return 0;
        if ('undefined' === typeof v1) return 1;
        if ('undefined' === typeof v2) return -1;
        if (v1 > v2) return 1;
        if (v2 > v1) return -1;
        return 0;
    };    
};

/**
 * ### NDDB.isReservedWord
 *
 * Returns TRUE if a property or a method with the same name
 * already exists in the current instance od NDDB 
 * 
 * @param {string} key The name of the property
 * @return {boolean} TRUE, if the property exists
 */
NDDB.prototype.isReservedWord = function (key) {
	return (this[key]) ? true : false; 
};

/**
 * ### NDDB._isValidIndex
 *
 * Returns TRUE if the index is not a reserved word, otherwise
 * displays an error and returns FALSE. 
 * 
 * @param {string} key The name of the property
 * @return {boolean} TRUE, if the index has a valid name
 */
NDDB.prototype._isValidIndex = function (idx) {
	if ('undefined' === typeof idx) {
		NDDB.log('A valid index name must be provided', 'ERR');
		return false;
	}
	if (this.isReservedWord(idx)) {
		var str = 'A reserved word have been selected as an index. ';
		str += 'Please select another one: ' + idx;
		NDDB.log(str, 'ERR');
		return false;
	}
	return true;
};

/**
 * ### NDDB.index
 *
 * Registers a new indexing function
 * 
 * Indexing functions give fast direct access to the 
 * entries of the dataset.
 * 
 * A new object `NDDB[idx]` is created, whose properties 
 * are the elements indexed by the function.
 * 
 * An indexing function must return a _string_ with a unique name of  
 * the property under which the entry will registered, or _undefined_ if
 * the entry does not need to be indexed.
 * 
 * @param {string} idx The name of index
 * @param {function} func The hashing function
 * @return {boolean} TRUE, if registration was successful
 * 
 * @see NDDB.isReservedWord
 * @see NDDB.rebuildIndexes
 * 
 */
NDDB.prototype.index = function (idx, func) {
	if (!func || !this._isValidIndex(idx)) return false;
	this.__I[idx] = func, this[idx] = new NDDBIndex(idx, this);
	return true;
};


// ### NDDB.i
// @deprecated
NDDB.prototype.i = NDDB.prototype.index;

/**
 * ### NDDB.view
 *
 * Registers a new view function
 * 
 * View functions create a _view_ on the database that
 * excludes automatically some of the entries.
 * 
 * A nested NDDB dataset is created as `NDDB[idx]`, containing 
 * all the items that the callback function returns. If the 
 * callback returns _undefined_ the entry will be ignored.
<<<<<<< HEAD
 * 
 * @param {string} idx The name of index
 * @param {function} func The hashing function
 * @return {boolean} TRUE, if registration was successful
 * 
 * @see NDDB.hash
 * @see NDDB.isReservedWord
 * @see NDDB.rebuildIndexes
 * 
=======
 * 
 * @param {string} idx The name of index
 * @param {function} func The hashing function
 * @return {boolean} TRUE, if registration was successful
 * 
 * @see NDDB.hash
 * @see NDDB.isReservedWord
 * @see NDDB.rebuildIndexes
 * 
>>>>>>> c32ecdbf
 */
NDDB.prototype.view = function (idx, func) {
	if (!func || !this._isValidIndex(idx)) return false;
	this.__V[idx] = func, this[idx] = new this.constructor();
	return true;
};

/**
 * ### NDDB.hash
 *
 * Registers a new hashing function
 * 
 * Hash functions create an index containing multiple sub-_views_.
 * 
 * A new object `NDDB[idx]` is created, whose properties 
 * are _views_ on the original dataset.
 * 
 * An hashing function must return a _string_ representing the 
 * view under which the entry will be added, or _undefined_ if
 * the entry does not belong to any view of the index.
 * 
 * @param {string} idx The name of index
 * @param {function} func The hashing function
 * @return {boolean} TRUE, if registration was successful
 * 
 * @see NDDB.view
 * @see NDDB.isReservedWord
 * @see NDDB.rebuildIndexes
 * 
 */
NDDB.prototype.hash = function (idx, func) {
	if (!func || !this._isValidIndex(idx)) return false;
	this.__H[idx] = func, this[idx] = {};
	return true;
};

//### NDDB.h
//@deprecated
NDDB.prototype.h = NDDB.prototype.hash; 


/**
 * ### NDDB.resetIndexes
 *
 * Resets all the database indexes, hashs, and views 
 * 
 * @see NDDB.rebuildIndexes
 * @see NDDB.index
 * @see NDDB.view
 * @see NDDB.hash
 * @see NDDB._indexIt
 * @see NDDB._viewIt
 * @see NDDB._hashIt
 */
NDDB.prototype.resetIndexes = function(options) {
	var reset = options || J.merge({
		h: true,
		v: true,
		i: true
	}, options);
	var key;
	if (reset.h) {
	  for (key in this.__H) {
		  if (this.__H.hasOwnProperty(key)) {
			  this[key] = {};
		  }
	  }
	}
	if (reset.v) {
	  for (key in this.__V) {
		  if (this.__V.hasOwnProperty(key)) {
			  this[key] = new this.constructor();
		  }
	  }
	}
	if (reset.v) {
	  for (key in this.__I) {
		  if (this.__I.hasOwnProperty(key)) {
			  this[key] = new NDDBIndex(key, this);
		  }
	  }
	}

};

/**
 * ### NDDB.rebuildIndexes
 *
 * Rebuilds all the database indexes, hashs, and views 
 * 
 * @see NDDB.resetIndexes
 * @see NDDB.index
 * @see NDDB.view
 * @see NDDB.hash
 * @see NDDB._indexIt
 * @see NDDB._viewIt
 * @see NDDB._hashIt
 */
NDDB.prototype.rebuildIndexes = function() {
	var h = !(J.isEmpty(this.__H)),
		i = !(J.isEmpty(this.__I)),
		v = !(J.isEmpty(this.__V));
	
	var cb, idx;
	if (!h && !i && !v) return;
	
	// Reset current indexes
	this.resetIndexes({h: h, v: v, i: i});
	
	if (h && !i && !v) {
		cb = this._hashIt;
	}
	else if (!h && i && !v) {
		cb = this._indexIt;
	}
	else if (!h && !i && v) {
		cb = this._viewIt;
	}
	else if (h && i && !v) {
		cb = function(o, idx) {
			this._hashIt(o);
			this._indexIt(o, idx);
		};
	}
	else if (!h && i && v) {
		cb = function(o, idx) {
			this._indexIt(o, idx);
			this._viewIt(o);
		};
	}
	else if (h && !i && v) {
		cb = function(o, idx) {
			this._hashIt(o);
			this._viewIt(o);
		};
	}
	else {
		cb = function(o, idx) {
			this._indexIt(o, idx);
			this._hashIt(o);
			this._viewIt(o);
		};
	}
	
	for (idx = 0 ; idx < this.db.length ; idx++) {
		// _hashIt and viewIt do not need idx, it is no harm anyway
		cb.call(this, this.db[idx], idx);
	}
};

/**
 * ### NDDB._indexIt
 *
 * Indexes an element
 * 
 * @param {object} o The element to index
 * @param {object} o The position of the element in the database array
 */
NDDB.prototype._indexIt = function(o, dbidx) {
  	if (!o || J.isEmpty(this.__I)) return;
	var func, id, index;
	
	for (var key in this.__I) {
		if (this.__I.hasOwnProperty(key)) {
			func = this.__I[key];	    			
			index = func(o);

			if ('undefined' === typeof index) continue;
			
			if (!this[key]) this[key] = new NDDBIndex(key, this);
			this[key]._add(index, dbidx);
		}
	}
};

/**
 * ### NDDB._viewIt
 *
 * Adds an element to a view
 * 
 * @param {object} o The element to index
 */
NDDB.prototype._viewIt = function(o) {
  	if (!o || J.isEmpty(this.__V)) return;
	
	var func, id, index;
	
	for (var key in this.__V) {
		if (this.__V.hasOwnProperty(key)) {
			func = this.__V[key];
			index = func(o);
			if ('undefined' === typeof index) continue;
			
			if (!this[key]) this[key] = new this.constructor();
			this[key].insert(o);
		}
	}
};

/**
 * ### NDDB._hashIt
 *
 * Hashes an element
 * 
 * @param {object} o The element to hash
 * @return {boolean} TRUE, if insertion to an index was successful
 * 
 */
NDDB.prototype._hashIt = function(o) {
  	if (!o || J.isEmpty(this.__H)) return false;
	
	var h, id, hash;
	
	for (var key in this.__H) {
		if (this.__H.hasOwnProperty(key)) {
			h = this.__H[key];	    			
			hash = h(o);

			if ('undefined' === typeof hash) continue;
			if (!this[key]) this[key] = {};
			
			if (!this[key][hash]) {
				this[key][hash] = new this.constructor();
			}
			this[key][hash].insert(o);		
		}
	}
};

// ## Event emitter / listener

/**
 * ### NDDB.on
 * 
 * Registers an event listeners
 * 
 * Available events: 
 * 
 * 	`insert`: each time an item is inserted 
 * 	`remove`: each time a collection of items is removed
 * 
 * Examples.
 * 
 * ```javascript
 * var db = new NDDB();
 * 
 * var trashBin = new NDDB();
 * 
 * db.on('insert', function(item){
 * 		item.id = getMyNextId();	
 * });
 * 
 * db.on('remove', function(array) {
 * 		trashBin.importDB(array);
 * });
 * ```
 * 
 */
NDDB.prototype.on = function(event, func) {
	if (!event || !func || !this.hooks[event]) return;
    this.hooks[event].push(func);
    return true;
};

/**
 * ### NDDB.off
 * 
 * Deregister an event, or an event listener
 * 
 * @param {string} event The event name
 * @param {function} func Optional. The specific function to deregister 
 * 
 * @return Boolean TRUE, if the removal is successful
 */
NDDB.prototype.off = function(event, func) {
	if (!event || !this.hooks[event] || !this.hooks[event].length) return;
	 
    if (!func) {
    	this.hooks[event] = [];
    	return true;
    }
     
    for (var i=0; i < this.hooks[event].length; i++) {
    	if (this.hooks[event][i] == func) {
    		this.hooks[event].splice(i, 1);
	        return true;
	    }
	}
     
    return false;
}

/**
 * ### NDDB.emit
 * 
 * Fires all the listeners associated with an event
 * 
 * @param event {string} The event name 
 * @param {object} o Optional. A parameter to be passed to the listener
 * 
 */
NDDB.prototype.emit = function(event, o) {
	if (!event || !this.hooks[event] || !this.hooks[event].length) {		
		return;
	}
	
	for (var i=0; i < this.hooks[event].length; i++) {
		this.hooks[event][i].call(this, o);
	}
};

// ## Sort and Select

/**
 * ### NDDB._analyzeQuery
 *
 * Validates and prepares select queries before execution
 * 
 * @api private
 * @param {string} d The dimension of comparison
 * @param {string} op The operation to perform
 * @param {string} value The right-hand element of comparison
 * @return {boolean|object} The object-query or FALSE if an error was detected 
 */
NDDB.prototype._analyzeQuery = function (d, op, value) {
    
    var raiseError = function (d,op,value) {
        var miss = '(?)';
        var err = 'Malformed query: ' + d || miss + ' ' + op || miss + ' ' + value || miss;
        NDDB.log(err, 'WARN');
        return false;
    };
    

    if ('undefined' === typeof d) raiseError(d,op,value);
    
    // Verify input 
    if ('undefined' !== typeof op) {
        
        if (op === '=') {
            op = '==';
        }
      
        if (!(op in this.query.operators)) {
            NDDB.log('Query error. Invalid operator detected: ' + op, 'WARN');
            return false;
        }

        // Range-queries need an array as third parameter instance of Array
        if (J.in_array(op,['><', '<>', 'in', '!in'])) {
        	
            if (!(value instanceof Array)) {
                NDDB.log('Range-queries need an array as third parameter', 'WARN');
                raiseError(d,op,value);
            }
            if (op === '<>' || op === '><') {
                
                value[0] = J.setNestedValue(d, value[0]);
                value[1] = J.setNestedValue(d, value[1]);
            }
        }
        
        else if (J.in_array(op, ['>', '==', '>=', '<', '<='])){
        	// Comparison queries need a third parameter
        	if ('undefined' === typeof value) raiseError(d,op,value);

        	// Comparison queries need to have the same data structure in the compared object
            value = J.setNestedValue(d,value);
        }
        
        // other (e.g. user-defined) operators do not have constraints, 
        // e.g. no need to transform the value
        
    }
    else if ('undefined' !== typeof value) {
        raiseError(d,op,value);
    }
    else {
        op = 'E'; // exists
        value = '';
    }
    
    return {d:d,op:op,value:value};
};

/**
 * ### NDDB.distinct
 * 
 * Eliminates duplicated entries
 *  
 * A new database is returned and the original stays unchanged
 * 
 * @return {NDDB} A copy of the current selection without duplicated entries
 * 
 * @see NDDB.select() 
 *  @see NDDB.fetch()
 *  @see NDDB.fetchValues()
 */
NDDB.prototype.distinct = function () {
	return this.breed(J.distinct(this.db));
};

/**
 * ### NDDB.select
 * 
 * Initiates a new query selection procedure
 * 
 * Input parameters:
 * 
 * - d: the string representation of the dimension used to filter. Mandatory.
 * - op: operator for selection. Allowed: >, <, >=, <=, = (same as ==), ==, ===, 
 * 		!=, !==, in (in array), !in, >< (not in interval), <> (in interval)
 *  - value: values of comparison. Operators: in, !in, ><, <> require an array.
 *   
 * No actual selection is performed until the `execute` method is called, so that 
 * further selections can be chained with the `or`, and `and` methods.
 * 
 * To retrieve the items use one of the fetching methods.
 *  
 * @param {string} d The dimension of comparison
 * @param {string} op Optional. The operation to perform
 * @param {mixed} value Optional. The right-hand element of comparison
 * @return {NDDB} A new NDDB instance with the currently selected items in memory
 * 
 * @see NDDB.and
 * @see NDDB.or
 * @see NDDB.execute()
 * @see NDDB.fetch()
 * 
 */
NDDB.prototype.select = function (d, op, value) {
    this.query.reset();
    return arguments.length ? this.and(d, op, value) : this;
};

/**
 * ### NDDB.and
 * 
 * Chains an AND query to the current selection
 * 
 * @param {string} d The dimension of comparison
 * @param {string} op Optional. The operation to perform
 * @param {mixed} value Optional. The right-hand element of comparison
 * @return {NDDB} A new NDDB instance with the currently selected items in memory
 * 
 * @see NDDB.select
 * @see NDDB.or
 * @see NDDB.execute()
 */
NDDB.prototype.and = function (d, op, value) {
// TODO: Support for nested query	
//	if (!arguments.length) {
//		addBreakInQuery();
//	}
//	else {
		var condition = this._analyzeQuery(d, op, value);        
	    if (!condition) return false;
	    this.query.addCondition('AND', condition, this.getComparator(d));
//	}			
	return this;
};
<<<<<<< HEAD

/**
 * ### NDDB.or
 * 
 * Chains an OR query to the current selection
 * 
 * @param {string} d The dimension of comparison
 * @param {string} op Optional. The operation to perform
 * @param {mixed} value Optional. The right-hand element of comparison
 * @return {NDDB} A new NDDB instance with the currently selected items in memory
 * 
 * @see NDDB.select
 * @see NDDB.and
 * @see NDDB.execute()
 */
NDDB.prototype.or = function (d, op, value) {
// TODO: Support for nested query		
//	if (!arguments.length) {
//		addBreakInQuery();
//	}
//	else {
		var condition = this._analyzeQuery(d, op, value);        
	    if (!condition) return false;
	    this.query.addCondition('OR', condition, this.getComparator(d));
//	}			
	return this;
};
=======

/**
 * ### NDDB.or
 * 
 * Chains an OR query to the current selection
 * 
 * @param {string} d The dimension of comparison
 * @param {string} op Optional. The operation to perform
 * @param {mixed} value Optional. The right-hand element of comparison
 * @return {NDDB} A new NDDB instance with the currently selected items in memory
 * 
 * @see NDDB.select
 * @see NDDB.and
 * @see NDDB.execute()
 */
NDDB.prototype.or = function (d, op, value) {
// TODO: Support for nested query		
//	if (!arguments.length) {
//		addBreakInQuery();
//	}
//	else {
		var condition = this._analyzeQuery(d, op, value);        
	    if (!condition) return false;
	    this.query.addCondition('OR', condition, this.getComparator(d));
//	}			
	return this;
};

>>>>>>> c32ecdbf

/**
 * ### NDDB.selexec
 * 
 * Shorthand for select and execute methods
 * 
 * Adds a single select condition and executes it.
 *  
 * @param {string} d The dimension of comparison
 * @param {string} op Optional. The operation to perform
 * @param {mixed} value Optional. The right-hand element of comparison
 * @return {NDDB} A new NDDB instance with the currently selected items in memory
 * 
 * @see NDDB.select
 * @see NDDB.and
 * @see NDDB.or
 * @see NDDB.execute
 * @see NDDB.fetch
 * 
 */
NDDB.prototype.selexec = function (d, op, value) {
    return this.select(d, op, value).execute();
};

/**
<<<<<<< HEAD
 * ### NDDB.selexec
 * 
 * Shorthand for select and execute methods
 * 
 * Adds a single select condition and executes it.
 *  
 * @param {string} d The dimension of comparison
 * @param {string} op Optional. The operation to perform
 * @param {mixed} value Optional. The right-hand element of comparison
 * @return {NDDB} A new NDDB instance with the currently selected items in memory
 * 
 * @see NDDB.select
 * @see NDDB.and
 * @see NDDB.or
 * @see NDDB.execute
 * @see NDDB.fetch
 * 
 */
NDDB.prototype.selexec = function (d, op, value) {
    return this.select(d, op, value).execute();
};

/**
=======
>>>>>>> c32ecdbf
 * ### NDDB.execute
 * 
 * Implements the criteria for selection previously specified by `select` queries
 * 
 * Does not reset the query object, and it is possible to reuse the current
 * selection multiple times
 * 
 * @param {string} d The dimension of comparison
 * @param {string} op Optional. The operation to perform
 * @param {mixed} value Optional. The right-hand element of comparison
 * @return {NDDB} A new NDDB instance with the previously selected items in the db 
 * 
 * @see NDDB.select
 * @see NDDB.selexec
 * @see NDDB.and
 * @see NDDB.or
 */
NDDB.prototype.execute = function () {
    return this.filter(this.query.get.call(this.query));
};

/**
 * ### NDDB.exists
 * 
 * Returns TRUE if a copy of the object exists in 
 * the database
 * 
 * @param {object} o The object to look for
 * @return {boolean} TRUE, if a copy is found
 * 
 * @see JSUS.equals
 */
NDDB.prototype.exists = function (o) {
	if (!o) return false;
	
	for (var i = 0 ; i < this.db.length ; i++) {
		if (J.equals(this.db[i], o)) {
			return true;
		}
	}
	
    return false;
};

/**
 * ### NDDB.limit
 *
 * Creates a copy of the current database containing only 
 * the first N entries
 * 
 * If limit is a negative number, selection is made starting 
 * from the end of the database.
 * 
 * @param {number} limit The number of entries to include
 * @return {NDDB} A "limited" copy of the current instance of NDDB
 * 
 * @see NDDB.first
 * @see NDDB.last
 */
NDDB.prototype.limit = function (limit) {
	limit = limit || 0;
    if (limit === 0) return this.breed();
    var db = (limit > 0) ? this.db.slice(0, limit) :
                           this.db.slice(limit);
    
    return this.breed(db);
};
    
/**
 * ### NDDB.reverse
 *
 * Reverses the order of all the entries in the database
 * 
 * @see NDDB.sort
 */
NDDB.prototype.reverse = function () {
    this.db.reverse();
    return this;
};
    
/**
 * ### NDDB.sort
 *
 * Sort the db according to one of the following
 * criteria:
 *  
 *  - globalCompare function, if no parameter is passed 
 *  - one of the dimension, if a string is passed
 *  - a custom comparator function 
 * 
 * A reference to the current NDDB object is returned, so that
 * further methods can be chained. 
 * 
 * Notice: the order of entries is changed.
 * 
 * @param {string|arrat|function} d Optional. The criterium of sorting
 * @return {NDDB} A sorted copy of the current instance of NDDB 
 */
  NDDB.prototype.sort = function (d) {
    // GLOBAL compare  
    if (!d) {
        var func = this.globalCompare;
    }
    
    // FUNCTION  
    else if ('function' === typeof d) {
      var func = d;
    }
    
    // ARRAY of dimensions
    else if (d instanceof Array) {
      var that = this;
      var func = function (a,b) {
        for (var i=0; i < d.length; i++) {
          var result = that.getComparator(d[i]).call(that,a,b);
          if (result !== 0) return result;
        }
        return result;
      }
    }
    
    // SINGLE dimension
    else {
      var func = this.getComparator(d);
    }
    
    this.db.sort(func);
    return this;
  };

/**
 * ### NDDB.shuffle
 *
 * Randomly shuffles all the entries of the database
 * 
 * Changes the order of elements in the current database
 * 
 * @return {NDDB} A a reference to the current instance with shuffled entries
 */
NDDB.prototype.shuffle = function () {
    this.db = J.shuffle(this.db);
    return this;
};
    
// ## Custom callbacks
  
/**
 * ### NDDB.filter
 *
 * Filters the entries of the database according to the
 * specified callback function. 
 * 
 * A new NDDB instance is breeded.
 * 
 * @param {function} func The filtering function
 * @return {NDDB} A new instance of NDDB containing the filtered entries 
 * 
 * @see NDDB.breed
 * 
 */
NDDB.prototype.filter = function (func) {
    return this.breed(this.db.filter(func));
};


/**
 * ### NDDB.each || NDDB.forEach
 *
 * Applies a callback function to each element in the db.
 * 
 * It accepts a variable number of input arguments, but the first one 
 * must be a valid callback, and all the following are passed as parameters
 * to the callback
 * 
 * @see NDDB.map
 */
NDDB.prototype.each = NDDB.prototype.forEach = function () {
    if (arguments.length === 0) return;
    var func = arguments[0], i;    
    for (i = 0 ; i < this.db.length ; i++) {
        arguments[0] = this.db[i];
        func.apply(this, arguments);
    }
};

/**
 * ### NDDB.map
 *
 * Applies a callback function to each element in the db, store
 * the results in an array and returns it.
 * 
 * It accepts a variable number of input arguments, but the first one 
 * must be a valid callback, and all the following are passed as parameters
 * to the callback
 * 
 * @return {array} out The result of the mapping
 * @see NDDB.each
 * 
 */
NDDB.prototype.map = function () {
    if (arguments.length === 0) return;
    var func = arguments[0], 
    	out = [], o, i;
    for (i = 0 ; i < this.db.length ; i++) {
        arguments[0] = this.db[i];
        o = func.apply(this, arguments);
        if ('undefined' !== typeof o) out.push(o);
    }
    return out;
};

// # Update

/**
 * ### NDDB.update
 *
 * Updates all selected entries
 * 
 * Mix ins the properties of the _update_ object in each 
 * selected item.
 * 
 * Properties from the _update_ object that are not found in
 * the selected items will be created.
 * 
 * @param {object} update An object containing the properties
 *  that will be updated.
 * @return {NDDB} A new instance of NDDB with updated entries
 * 
 * @see JSUS.mixin
 */
NDDB.prototype.update = function (update) {
	if (!this.db.length || !update) return this;
   	  
	for (var i = 0; i < this.db.length; i++) {
		J.mixin(this.db[i], update);
		this.emit('update', this.db[i]);
    }
	
	this._autoUpdate();
	return this;
};  

//## Deletion


/**
 * ### NDDB.remove
 *
 * Removes all entries from the database
 * 
 * @return {NDDB} A new instance of NDDB with no entries 
 */
NDDB.prototype.remove = function () {
	if (!this.length) return this;
	
	this.emit('remove', this.db);
	this.db = [];
	this._autoUpdate();
	return this;
};    

/**
 * ### NDDB.clear
 *
 * Removes all volatile data
 * 
 * Removes all entries, indexes, hashes and tags, 
 * and resets the current query selection  
 * 
 * Hooks, indexing, comparator, and hash functions are not deleted.
 * 
 * Requires an additional parameter to confirm the deletion.
 * 
 * @return {boolean} TRUE, if the database was cleared
 */
NDDB.prototype.clear = function (confirm) {
    if (confirm) {
        this.db = [];
        this.tags = {};
        this.query.reset();
        this.nddb_pointer = 0;
        
        var i;
        for (i in this.__H) {
        	if (this[i]) delete this[i]
        }
        for (i in this.__C) {
        	if (this[i]) delete this[i]
        }
        for (var i in this.__I) {
        	if (this[i]) delete this[i]
        }
    }
    else {
        NDDB.log('Do you really want to clear the current dataset? Please use clear(true)', 'WARN');
    }
    
    return confirm;
};    


// ## Advanced operations

/**
 * ### NDDB.join
 *
 * Performs a *left* join across all the entries of the database
 * 
 * @param {string} key1 First property to compare  
 * @param {string} key2 Second property to compare
 * @param {string} pos Optional. The property under which the join is performed. Defaults 'joined'
 * @param {string|array} select Optional. The properties to copy in the join. Defaults undefined 
 * @return {NDDB} A new database containing the joined entries
 * 
 * @see NDDB._join
 * @see NDDB.breed
 */
NDDB.prototype.join = function (key1, key2, pos, select) {
// <!--	
    // Construct a better comparator function
    // than the generic JSUS.equals
//        if (key1 === key2 && 'undefined' !== typeof this.__C[key1]) {
//            var comparator = function(o1,o2) {
//                if (this.__C[key1](o1,o2) === 0) return true;
//                return false;
//            }
//        }
//        else {
//            var comparator = JSUS.equals;
//        }
// -->	
    return this._join(key1, key2, J.equals, pos, select);
};

/**
 * ### NDDB.concat
 *
 * Copies all the entries (or selected properties of them) containing key2 
 * in all the entries containing key1.
 * 
 * Nested properties can be accessed with '.'.
 * 
 * @param {string} key1 First property to compare  
 * @param {string} key2 Second property to compare
 * @param {string} pos Optional. The property under which the join is performed. Defaults 'joined'
 * @param {string|array} select Optional. The properties to copy in the join. Defaults undefined 
 * @return {NDDB} A new database containing the concatenated entries
 * 
 *  @see NDDB._join
 *  @see JSUS.join
 */
NDDB.prototype.concat = function (key1, key2, pos, select) {        
    return this._join(key1, key2, function(){ return true;}, pos, select);
};

/**
 * ### NDDB._join
 *
 * Performs a *left* join across all the entries of the database
 * 
 * The values of two keys (also nested properties are accepted) are compared
 * according to the specified comparator callback, or using `JSUS.equals`.
 * 
 * If the comparator function returns TRUE, matched entries are appended 
 * as a new property of the matching one. 
 * 
 * By default, the full object is copied in the join, but it is possible to 
 * specify the name of the properties to copy as an input parameter.
 * 
 * A new NDDB object breeded, so that further methods can be chained.
 * 
 * @api private
 * @param {string} key1 First property to compare  
 * @param {string} key2 Second property to compare
 * @param {function} comparator Optional. A comparator function. Defaults, `JSUS.equals`
 * @param {string} pos Optional. The property under which the join is performed. Defaults 'joined'
 * @param {string|array} select Optional. The properties to copy in the join. Defaults undefined 
 * @return {NDDB} A new database containing the joined entries
 * @see NDDB.breed
 */
NDDB.prototype._join = function (key1, key2, comparator, pos, select) {
	if (!key1 || !key2) return this.breed([]);
	
    comparator = comparator || J.equals;
    pos = ('undefined' !== typeof pos) ? pos : 'joined';
    if (select) {
        select = (select instanceof Array) ? select : [select];
    }
    var out = [], idxs = [], foreign_key, key;
    
    for (var i=0; i < this.db.length; i++) {
       
       foreign_key = J.getNestedValue(key1, this.db[i]);
       if ('undefined' !== typeof foreign_key) { 
    	   for (var j=i+1; j < this.db.length; j++) {
           
    		   key = J.getNestedValue(key2, this.db[j]);
               
               if ('undefined' !== typeof key) { 
            	   if (comparator(foreign_key, key)) {
	                    // Inject the matched obj into the
	                    // reference one
	                    var o = J.clone(this.db[i]);
	                    var o2 = (select) ? J.subobj(this.db[j], select) : this.db[j];
	                    o[pos] = o2;
	                    out.push(o);
            	   }
                    
                }
            }
        }
    }
    
    return this.breed(out);
};

/**
 * ### NDDB.split
 *
 * Splits all the entries in the database containing
 * the passed dimension. 
 * 
 * New entries are created and a new NDDB object is
 * breeded to allows method chaining.
 * 
 * @param {string} key The dimension along which items will be split
 * @return {NDDB} A new database containing the split entries
 * 
 * @see JSUS.split
 */
NDDB.prototype.split = function (key) {    
    var out = [], i;
    for (i = 0; i < this.db.length; i++) {
        out = out.concat(J.split(this.db[i], key));
    }
    return this.breed(out);
};

// ## Fetching

/**
 * ### NDDB.fetch
 *
 * Fetches all the entries in the database and returns 
 * them in one array 
 * 
 * Examples
 * 
 * ```javascript
 * var db = new NDDB();
 * db.insert([ { a:1, b:{c:2}, d:3 } ]);
 * 
 * db.fetch();    // [ {a: 1, b: {c: 2}, d: 3} ] 
 * ```
 * 
 * No further chaining is permitted after fetching.
 *  
 * @return {array} out The fetched values 
 * 
 * @see NDDB.fetchValues
 * @see NDDB.fetchArray
 * @see NDDB.fetchKeyArray
 * @see NDDB.fetchSubObj
 * 
 */
NDDB.prototype.fetch = function () {
    return this.db;
};

/**
 * ### NDDB.fetchSubObj
 *
 * Fetches all the entries in the database and trims out unwanted properties
 * 
 * 
 * Examples
 * 
 * ```javascript
 * var db = new NDDB();
 * db.insert([ { a:1, b:{c:2}, d:3 } ]);
 * db.insert([ { a:4, b:{c:5}, d:6 } ]);
 * 
 * db.fetchSubObj('a'); // [ { a: 1} , {a: 4}]
 * ```
 * 
 * No further chaining is permitted after fetching.
 * 
 * @param {string|array} key Optional. If set, returned objects will have only such properties  
 * @return {array} out The fetched objects 
 * 
 * @see NDDB.fetch
 * @see NDDB.fetchValues
 * @see NDDB.fetchArray
 * @see NDDB.fetchKeyArray
 */
NDDB.prototype.fetchSubObj= function (key) {
	if (!key) return [];
	var i, el, out = [];
	for (i=0; i < this.db.length; i++) {
	    el = J.subobj(this.db[i], key);
	    if (!J.isEmpty(el)) out.push(el);
    }
    return out;
};


/**
 * ### NDDB.fetchValues
 *
 * Fetches all the values of the entries in the database
 * 
 * The type of the input parameter determines the return value:
 *  - if it is `string`, returned value is a one-dimensional array. 
 * 	- if it is `array`, returned value is an object whose properties are arrays containing 
 * all the values found in the database for those keys.
 *   
 * Nested properties can be specified too.  
 *   
 * Examples
 * 
 * ```javascript
 * var db = new NDDB();
 * db.insert([ { a:1, b:{c:2}, d:3 } ]);
 * 
 * db.fetchValues();    // [ [ 1, 2, 3 ] ]
 * db.fetchValues('b'); // { b: [ {c: 2} ] }
 * db.fetchValues('d'); // { d: [ 3 ] };
 * 
 * db.insert([ { a:4, b:{c:5}, d:6 } ]);
 * 
 * db.fetchValues([ 'a', 'd' ]); // { a: [ 1, 4] , d: [ 3, 6] };
 * ```
 * 
 * No further chaining is permitted after fetching.
 * 
 * @param {string|array} key Optional. If set, returns only the value from the specified property 
 * @return {array} out The fetched values 
 * 
 * @see NDDB.fetch
 * @see NDDB.fetchArray
 * @see NDDB.fetchKeyArray
 * @see NDDB.fetchSubObj
 * 
 */
NDDB.prototype.fetchValues = function(key) {
	var el, i, out, typeofkey;
	
	typeofkey = typeof key, out = {};
	
	if (typeofkey === 'undefined') {	
		for (i=0; i < this.db.length; i++) {
			J.augment(out, this.db[i], J.keys(this.db[i]));
		} 
	}
	
	else if (typeofkey === 'string') {
		out[key] = [];
		for (i=0; i < this.db.length; i++) {
			el = J.getNestedValue(key, this.db[i]);
	        if ('undefined' !== typeof el) {
	        	out[key].push(el);
	        }
		}
		
		
	}
		
	else if (J.isArray(key)) {
    	out = J.melt(key, J.rep([], key.length)); // object not array  
        for ( i = 0 ; i < this.db.length ; i++) {
        	el = J.subobj(this.db[i], key);
        	if (!J.isEmpty(el)) {
            	J.augment(out, el);
            }
        }   
	}
	
    return out;
};

function getValuesArray(o, key) {
	return J.obj2Array(o, 1);
};

function getKeyValuesArray(o, key) {
	return J.obj2KeyedArray(o, 1);
};


function getValuesArray_KeyString(o, key) {
    var el = J.getNestedValue(key, o);
    if ('undefined' !== typeof el) {
        return J.obj2Array(el,1);
    }
};

function getValuesArray_KeyArray(o, key) {
    var el = J.subobj(o, key);
    if (!J.isEmpty(el)) {
    	return J.obj2Array(el,1);
	}
};


function getKeyValuesArray_KeyString(o, key) {
    var el = J.getNestedValue(key, o);
    if ('undefined' !== typeof el) {
        return key.split('.').concat(J.obj2KeyedArray(el));
    }
};

function getKeyValuesArray_KeyArray(o, key) {
	var el = J.subobj(o, key);
    if (!J.isEmpty(el)) {
        return J.obj2KeyedArray(el);
	}
};

/**
 * ### NDDB._fetchArray
 *
 * Low level primitive for fetching the entities as arrays 
 * 
 * Examples
 * 
 * ```javascript
 * var db = new NDDB();
 * var items = [{a:1, b:2}, {a:3, b:4}, {a:5, c:6}];
 * db.importDB(items);
 * 
 * db._fetch(null, 'VALUES'); 
 * // [ [ 1, 2 ], [ 3, 4 ], [ 5, 6] ]
 * 
 * db._fetch(null, 'KEY_VALUES'); 
 * // [ [ 'a', 1, 'b', 2 ], [ 'a', 3, 'b', 4 ], [ 'a', 5, 'c', 6 ] ]
 * 
 * db._fetch('a', 'VALUES'); 
 * //  [ [ 1 ], [ 3 ], [ 5 ] ]
 * 
 * db._fetch('a', 'KEY_VALUES'); 
 * // [ [ 'a', 1 ], [ 'a', 3 ], [ 'a', 5 ] ] 
 * 
 * db._fetch(['a','b'], 'VALUES'); 
 * //  [ [ 1 , 2], [ 3, 4 ], [ 5 ] ]
 * 
 * db._fetch([ 'a', 'c'] 'KEY_VALUES'); 
 * // [ [ 'a', 1 ], [ 'a', 3 ], [ 'a', 5, 'c', 6 ] ]
 * ```
 * 
 * No further chaining is permitted after fetching.
 * 
 * @api private
 * @param {string|array} key Optional. If set, returns key/values only from the specified property 
 * @param {boolean} keyed. Optional. If set, also the keys are returned
 * @return {array} out The fetched values 
 * 
 */
NDDB.prototype._fetchArray = function (key, keyed) {
	
    var cb, out, el, i;
    
    if (keyed) {
    	
    	if (!key) cb = getKeyValuesArray;
    	
    	else if ('string' === typeof key) {
    		cb = getKeyValuesArray_KeyString;
    	}
    	else {
    		cb = getKeyValuesArray_KeyArray;
    	}
    }
    else {
    	if (!key) cb = getValuesArray;
    	
    	else if ('string' === typeof key) {
    		cb = getValuesArray_KeyString;
    	}
    	else {
    		cb = getValuesArray_KeyArray;
    	}
    }
    
    out = [];
    for (i=0; i < this.db.length; i++) {
        el = cb.call(this.db[i], this.db[i], key);
        if ('undefined' !== typeof el) out.push(el);
    }    
    
    return out;
}

/**
 * ### NDDB.fetchArray
 *
 * Fetches the entities in the database as arrays instead of objects
 * 
 * Examples
 * 
 * ```javascript
 * var db = new NDDB();
 * db.insert([ { a:1, b:{c:2}, d:3 } ]);
 * db.insert([ { a:4, b:{c:5}, d:6 } ]);
 * 
 * db.fetchArray();     // [ [ 1, 'c', 2, 3 ],  ]
 * db.fetchArray('b');  // [ [ 'c', 2 ] ] 
 * db.fetchArray('d');  // [ [ 3 ] ]
 * ```
 * 
 * No further chaining is permitted after fetching.
 * 
 * @see NDDB._fetchArray
 * @see NDDB.fetchValues
 * @see NDDB.fetchKeyArray
 * @see NDDB.fetchSubObj
 */
NDDB.prototype.fetchArray = function (key) {
    return this._fetchArray(key);
};

/**
 * ### NDDB.fetchKeyArray
 *
 * Exactly as NDDB.fetchArray, but also the keys are added to the
 * returned values. 
 * 
 * Examples
 * 
 * ```javascript
 * var db = new NDDB();
 * db.insert([ { a:1, b:{c:2}, d:3 } ]);
 * 
 * db.fetchKeyArray();       // [ [ 'a', 1, 'c', 2, 'd', 3 ] ]
 * db.fetchKeyArray('b'); // [ [ 'b', 'c', 2 ] ] 
 * db.fetchKeyArray('d');    // [ [ 'd', 3 ] ]
 * ```
 * 
 * No further chaining is permitted after fetching.
 * 
 * @param {string} key Optional. If set, returns only the value from the specified property 
 * @return {array} out The fetched values 
 * 
 * @see NDDB._fetchArray
 * @see NDDB.fetchArray
 * @see NDDB.fetchValues
 * @see NDDB.fetchSubObj
 */
NDDB.prototype.fetchKeyArray = function (key) {
    return this._fetchArray(key, true);
};
            
/**
 * ### NDDB.groupBy
 *
 * Splits the entries in the database in subgroups
 * 
 * Each subgroup is formed up by elements which have the
 * same value along the specified dimension. 
 * 
 * An array of NDDB instances is returned, therefore no direct 
 * method chaining is allowed afterwards. 
 * 
 * Entries containing undefined values in the specified
 * dimension will be skipped
 * 
 * Examples
 * 
 * ```javascript
 * var db = new NDDB();
 * var items = [{a:1, b:2}, {a:3, b:4}, {a:5}, {a:6, b:2}];
 * db.importDB(items);
 * 
 * var groups = db.groupBy('b'); 
 * groups.length; // 2
 * 
 * groups[0].fetch(); // [ { a: 1, b: 2 }, { a: 6, b: 2 } ]
 * 
 * groups[1].fetch(); // [ { a: 3, b: 4 } ]
 * ```
 * 
 * @param {string} key If the dimension for grouping 
 * @return {array} outs The array of groups 
 * 
 */
NDDB.prototype.groupBy = function (key) {
    if (!key) return this.db;
    
    var groups = [];
    var outs = [];
    for (var i=0; i < this.db.length; i++) {
        var el = J.getNestedValue(key, this.db[i]);
        if ('undefined' === typeof el) continue;
        // Creates a new group and add entries to it
        if (!J.in_array(el, groups)) {
            groups.push(el);
            var out = this.filter(function (elem) {
                if (J.equals(J.getNestedValue(key, elem), el)) {
                    return this;
                }
            });
            
            // Reset nddb_pointer in subgroups
            out.nddb_pointer = 0;
            
            outs.push(out);
        }
        
    }
    return outs;
};    

// ## Statistics

/**
 * ### NDDB.count
 *
 * Counts the entries containing the specified key 
 * 
 * If key is undefined, the size of the databse is returned.
 * 
 * @param {string} key The dimension to count
 * @return {number} count The number of items along the specified dimension
 * 
 * @see NDDB.length
 */
NDDB.prototype.count = function (key) {
    if ('undefined' === typeof key) return this.db.length;
    var count = 0;
    for (var i = 0; i < this.db.length; i++) {
        if (J.hasOwnNestedProperty(key, this.db[i])){
            count++;
        }
    }    
    return count;
};


/**
 * ### NDDB.sum
 *
 * Returns the total sum of the values of all the entries 
 * in the database containing the specified key. 
 * 
 * Non numeric values are ignored. 
 * 
 * @param {string} key The dimension to sum
 * @return {number|boolean} sum The sum of the values for the dimension, or FALSE if it does not exist
 * 
 */
NDDB.prototype.sum = function (key) {
	if ('undefined' === typeof key) return false;
    var sum = 0;
    for (var i=0; i < this.db.length; i++) {
        var tmp = J.getNestedValue(key, this.db[i]);
        if (!isNaN(tmp)) {
            sum += tmp;
        }
    }    
    return sum;
};

/**
 * ### NDDB.mean
 *
 * Returns the average of the values of all the entries 
 * in the database containing the specified key. 
 * 
 * Entries with non numeric values are ignored, and excluded
 * from the computation of the mean.
 * 
 * @param {string} key The dimension to average
 * @return {number|boolean} The mean of the values for the dimension, or FALSE if it does not exist
 * 
 */
NDDB.prototype.mean = function (key) {
	if ('undefined' === typeof key) return false;
    var sum = 0;
    var count = 0;
    for (var i=0; i < this.db.length; i++) {
        var tmp = J.getNestedValue(key, this.db[i]);
        if (!isNaN(tmp)) { 
            sum += tmp;
            count++;
        }
    }    
    return (count === 0) ? 0 : sum / count;
};

/**
 * ### NDDB.stddev
 *
 * Returns the standard deviation of the values of all the entries 
 * in the database containing the specified key. 
 * 
 * Entries with non numeric values are ignored, and excluded
 * from the computation of the standard deviation.
 * 
 * @param {string} key The dimension to average
 * @return {number|boolean} The mean of the values for the dimension, or FALSE if it does not exist
 * 
 * @see NDDB.mean
 */
NDDB.prototype.stddev = function (key) {
	if ('undefined' === typeof key) return false;
    var mean = this.mean(key);
    if (isNaN(mean)) return false;
    
    var V = 0;
    this.each(function(e){
        var tmp = J.getNestedValue(key, e);
        if (!isNaN(tmp)) { 
        	V += Math.pow(tmp - mean, 2)
        }
    });
    
    return (V !== 0) ? Math.sqrt(V) : 0;
};


/**
 * ### NDDB.min
 *
 * Returns the min of the values of all the entries 
 * in the database containing the specified key. 
 * 
 * Entries with non numeric values are ignored. 
 * 
 * @param {string} key The dimension of which to find the min
 * @return {number|boolean} The smallest value for the dimension, or FALSE if it does not exist
 * 
 * @see NDDB.max
 */
NDDB.prototype.min = function (key) {
	if ('undefined' === typeof key) return false;
    var min = false;
    for (var i=0; i < this.db.length; i++) {
        var tmp = J.getNestedValue(key, this.db[i]);
        if (!isNaN(tmp) && (tmp < min || min === false)) {
            min = tmp;
        }
    }    
    return min;
};

/**
 * ### NDDB.max
 *
 * Returns the max of the values of all the entries 
 * in the database containing the specified key. 
 * 
 * Entries with non numeric values are ignored. 
 *
 * @param {string} key The dimension of which to find the max
 * @return {number|boolean} The biggest value for the dimension, or FALSE if it does not exist
 * 
 * @see NDDB.min
 */
NDDB.prototype.max = function (key) {
	if ('undefined' === typeof key) return false;
    var max = false;
    for (var i=0; i < this.db.length; i++) {
        var tmp = J.getNestedValue(key, this.db[i]);
        if (!isNaN(tmp) && (tmp > max || max === false)) {
            max = tmp;
        }
    }    
    return max;
};
    
// ## Skim

/**
 * ### NDDB.skim
 *
 * Removes the specified properties from all the items in the database 
 *  
 * Use '.' (dot) to point to a nested property.
 * 
 * Items with no property are automatically removed.
 * 
 * @param {string|array} skim The selection of properties to remove
 * @return {NDDB} A new database containing the result of the skim
 * 
 * @see NDDB.keep
 * @see JSUS.skim
 */
NDDB.prototype.skim = function (skim) {
    if (!skim) return this;
    return this.breed(this.map(function(e){
    	var skimmed = J.skim(e, skim); 
    	if (!J.isEmpty(skimmed)) {
    		return skimmed;
    	}
    }));
};

/**
 * ### NDDB.keep
 *
 * Removes all the properties that are not specified as parameter 
 * from all the items in the database
 *  
 * Use '.' (dot) to point to a nested property.
 * 
 * Items with no property are automatically removed.
 * 
 * @param {string|array} skim The selection of properties to keep
 * @return {NDDB} A new database containing the result of the keep operation
 * 
 * @see NDDB.skim
 * @see JSUS.keep
 */
NDDB.prototype.keep = function (keep) {
    if (!keep) return this.breed([]);
    return this.breed(this.map(function(e){
    	var subobj = J.subobj(e, keep);
    	if (!J.isEmpty(subobj)) {
    		return subobj;
    	}
    }));
};

// ## Diff


/**
 * ### NDDB.diff
 *
 * Performs a diff of the entries in the database and the database
 * object passed as parameter (Array or NDDB)
 * 
 * Returns a new NDDB instance containing all the entries that
 * are present in the current instance, and *not* in the 
 * database obj passed as parameter.
 * 
 * @param {NDDB|array} nddb The external database to compare
 * @return {NDDB} A new database containing the result of the diff
 * 
 * @see NDDB.intersect
 * @see JSUS.arrayDiff
 */
NDDB.prototype.diff = function (nddb) {
    if (!nddb || !nddb.length) return this;
    if ('object' === typeof nddb) {
        if (nddb instanceof NDDB || nddb instanceof this.constructor) {
            nddb = nddb.db;
        }
    }
    return this.breed(J.arrayDiff(this.db, nddb));
};

/**
 * ### NDDB.intersect
 *
 * Finds the common the entries between the current database and 
 * the database  object passed as parameter (Array or NDDB)
 * 
 * Returns a new NDDB instance containing all the entries that
 * are present both in the current instance of NDDB and in the 
 * database obj passed as parameter.
 * 
 * @param {NDDB|array} nddb The external database to compare
 * @return {NDDB} A new database containing the result of the intersection
 * 
 * @see NDDB.diff
 * @see JSUS.arrayIntersect
 */
NDDB.prototype.intersect = function (nddb) {
    if (!nddb || !nddb.length) return this;
    if ('object' === typeof nddb) {
        if (nddb instanceof NDDB || nddb instanceof this.constructor) {
            var nddb = nddb.db;
        }
    }
    return this.breed(J.arrayIntersect(this.db, nddb));
};


// ## Iterator

/**
 * ### NDDB.get
 *   
 * Returns the entry at the given numerical position
 * 
 * @param {number} pos The position of the entry
 * @return {object|boolean} The requested item, or FALSE if 
 * 	the index is invalid 
 */
NDDB.prototype.get = function (pos) {
	if ('undefined' === typeof pos || pos < 0 || pos > (this.db.length-1)) {
		return false;
	}
	return this.db[pos];
};

/**
 * ### NDDB.current
 *
 * Returns the entry in the database, at which 
 * the iterator is currently pointing 
 * 
 * The pointer is *not* updated. 
 * 
 * Returns false, if the pointer is at an invalid position.
 * 
 * @return {object|boolean} The current entry, or FALSE if none is found
 */
NDDB.prototype.current = function () {
    if (this.nddb_pointer < 0 || this.nddb_pointer > (this.db.length-1)) {
    	return false;
    }
    return this.db[this.nddb_pointer];
};
    
/**
 * ### NDDB.next
 *
 * Moves the pointer to the next entry in the database 
 * and returns it
 * 
 * Returns false if the pointer is at the last entry,
 * or if database is empty.
 * 
 * @return {object|boolean} The next entry, or FALSE if none is found 
 * 
 */
NDDB.prototype.next = function () {
	this.nddb_pointer++;
    var el = NDDB.prototype.current.call(this);
    if (!el) this.nddb_pointer--;
    return el;
};

/**
 * ### NDDB.previous
 *
 * Moves the pointer to the previous entry in the database 
 * and returns it
 * 
 * Returns false if the pointer is at the first entry,
 * or if database is empty.
 * 
 * @return {object|boolean} The previous entry, or FALSE if none is found
 */
NDDB.prototype.previous = function () {
	this.nddb_pointer--;
    var el = NDDB.prototype.current.call(this);
    if (!el) this.nddb_pointer++;
    return el;
};

/**
 * ### NDDB.first
 *
 * Moves the pointer to the first entry in the database,
 * and returns it
 * 
 * Returns the first entry of the database, or undefined 
 * if the database is empty.
 * 
 * @param {string} key Optional. If set, moves to the pointer to the first entry along this dimension
 * @return {object} The first entry found
 * 
 * @see NDDB.last
 */
NDDB.prototype.first = function (key) {
    var db = this.fetch(key);
    if (db.length) {
        this.nddb_pointer = 0;
        return db[0];
    }
    return undefined;
};

/**
 * ### NDDB.last
 *
 * Moves the pointer to the first last in the database,
 * and returns it
 * 
 * Returns the last entry of the database, or undefined 
 * if the database is empty.
 * 
 * @param {string} key Optional. If set, moves to the pointer to the last entry along this dimension
 * @return {object} The last entry found
 * 
 * @see NDDB.first
 */
NDDB.prototype.last = function (key) {
    var db = this.fetch(key);
    if (db.length) {
        this.nddb_pointer = db.length-1;
        return db[db.length-1];
    }
    return undefined;
};

// ## Tagging


/**
 * ### NDDB.tag
 *
 * Registers a tag associated to an object
 * 
 * The second parameter can be the index of an object 
 * in the database, the object itself, or undefined. In 
 * the latter case, the current valye of `nddb_pointer` 
 * is used to create the reference.
 * 
 * The tag is independent from sorting and deleting operations,
 * but changes on update of the elements of the database.
 * 
 * @param {string} tag An alphanumeric id
 * @param {mixed} idx Optional. The reference to the object. Defaults, `nddb_pointer`
 * @return {boolean} TRUE, if registration is successful
 * 
 * @see NDDB.resolveTag
 */
NDDB.prototype.tag = function (tag, idx) {
    if ('undefined' === typeof tag) {
        NDDB.log('Cannot register empty tag.', 'ERR');
        return false;
    }
    
    var ref = null, typeofIdx = typeof idx;
    
    if (typeofIdx === 'undefined') {
    	ref = this.db[this.nddb_pointer];
    }
    else if (typeofIdx === 'number') {
    	
    	if (idx > this.length || idx < 0) {
            NDDB.log('Invalid index provided for tag registration', 'ERR');
            return false;
        }
    	ref = this.db[idx];
    }
    else {
    	ref = idx;
    }
    
    this.tags[tag] = ref;
    return ref;
};

/**
 * ### NDDB.resolveTag
 *
 * Returns the element associated with the given tag.
 * 
 * @param {string} tag An alphanumeric id
 * @return {object} The object associated with the tag
 * 
 * @see NDDB.tag
 */
NDDB.prototype.resolveTag = function (tag) {
    if ('undefined' === typeof tag) {
    	NDDB.log('Cannot resolve empty tag.', 'ERR');
    	return false;
    }
    return this.tags[tag];
};

// ## Persistance    

var storageAvailable = function() {
	return ('function' === typeof store);
}

/**
 * ### NDDB.save
 * 
 * Saves the database to a persistent medium in JSON format
 * 
 * If NDDB is executed in the browser, it tries to use the `store` method - 
 * usually associated to shelf.js - to write to the browser database. 
 * If no `store` object is found, an error is issued and the database
 * is not saved.
 * 
 * If NDDB is executed in the Node.JS environment it saves to the file system
 * using the standard `fs.writeFile` method.
 * 
 * Cyclic objects are decycled, and do not cause errors. Upon loading, the cycles
 * are restored.
 * 
 * @param {string} file The file system path, or the identifier for the browser database
 * @param {function} callback Optional. A callback to execute after the database was saved
 * @param {compress} boolean Optional. If TRUE, output will be compressed. Defaults, FALSE
 * @return {boolean} TRUE, if operation is successful
 * 
 * @see NDDB.load
 * @see NDDB.stringify
 * @see https://github.com/douglascrockford/JSON-js/blob/master/cycle.js

 * 
 */
NDDB.prototype.save = function (file, callback, compress) {
	if (!file) {
		NDDB.log('You must specify a valid file / id.', 'ERR');
		return false;
	}
	
	compress = compress || false;
	
	// Try to save in the browser, e.g. with Shelf.js
	if (!J.isNodeJS()){
		if (!storageAvailable()) {
			NDDB.log('No support for persistent storage found.', 'ERR');
			return false;
		}
		
		store(file, this.stringify(compress));
		if (callback) callback();
		return true;
	}
	
	// Save in Node.js
	fs.writeFileSync(file, this.stringify(compress), 'utf-8');
	if (callback) callback();
	return true;
	
};

/**
 * ### NDDB.load
 * 
 * Loads a JSON object into the database from a persistent medium
 * 
 * If NDDB is executed in the browser, it tries to use the `store` method - 
 * usually associated to shelf.js - to load from the browser database. 
 * If no `store` object is found, an error is issued and the database
 * is not loaded.
 * 
 * If NDDB is executed in the Node.JS environment it loads from the file system
 * using the standard `fs.readFileSync` or `fs.readFile` method.
 * 
 * Cyclic objects previously decycled will be retrocycled. 
 * 
 * @param {string} file The file system path, or the identifier for the browser database
 * @param {function} cb Optional. A callback to execute after the database was saved
 * @return {boolean} TRUE, if operation is successful
 * 
 * @see NDDB.save
 * @see NDDB.stringify
 * @see JSUS.parse
 * @see https://github.com/douglascrockford/JSON-js/blob/master/cycle.js
 * 
 */
NDDB.prototype.load = function (file, cb, options) {
	if (!file) {
		NDDB.log('You must specify a valid file / id.', 'ERR');
		return false;
	}
	
	// Try to save in the browser, e.g. with Shelf.js
	if (!J.isNodeJS()){
		if (!storageAvailable()) {
			NDDB.log('No support for persistent storage found.', 'ERR');
			return false;
		}
		
		var items = store(file);
		this.importDB(items);
		if (cb) cb();
		return true;
	}
	
	var loadString = function(s) {

		var items = J.parse(s);
		
		var i;
		for (i=0; i< items.length; i++) {
			// retrocycle if possible
			items[i] = NDDB.retrocycle(items[i]);
		}

		this.importDB(items);
	}
	
	var s = fs.readFileSync(file, 'utf-8');	
	loadString.call(this, s);
	return true;
};

<<<<<<< HEAD
=======

//if node
if (J.isNodeJS()) {   
	require('./external/cycle.js');		
	var fs = require('fs'),
		csv = require('ya-csv');
	
	NDDB.prototype.load.csv = function (file, cb, options) {
		if (!file) {
			NDDB.log('You must specify a valid CSV file.', 'ERR');
			return false;
		}
		
		// Mix options
		options = options || {};
		 
		if ('undefined' === typeof options.columnsFromHeader) {
			options.columnsFromHeader = true;
		}
>>>>>>> c32ecdbf

//if node
if (J.isNodeJS()) {   
	require('./external/cycle.js');		
	var fs = require('fs'),
		csv = require('ya-csv');
	
	NDDB.prototype.load.csv = function (file, cb, options) {
		if (!file) {
			NDDB.log('You must specify a valid CSV file.', 'ERR');
			return false;
		}
		
		// Mix options
		options = options || {};
		 
		if ('undefined' === typeof options.columnsFromHeader) {
			options.columnsFromHeader = true;
		}


		var reader = csv.createCsvStreamReader(file, options);

		if (options.columnNames) {
			reader.setColumnNames(options.columnNames);
		}
		
		reader.addListener('data', function(data) {
		    this.insert(data);
		});
		
		reader.addListener('end', function(data) {
			if (cb) callback();
		});
		
		return true;
	};
};
//end node  

/**
 * # QueryBuilder
 * 
 * MIT Licensed
 * 
 * Helper class for NDDB query selector
 * 
 * ---
 * 
 */

/**
 * ## QueryBuilder Constructor
 * 
 * Manages the _select_ queries of NDDB
 */	
function QueryBuilder() {
	this.operators = {};
	this.registerDefaultOperators();
	this.reset();
}

/**
 * ### QueryBuilder.addCondition
 * 
 * Adds a new _select_ condition
 * 
 * @param {string} type. The type of the operation (e.g. 'OR', or 'AND')
 * @param {object} condition. An object containing the parameters of the
 *   _select_ query
 * @param {function} comparator. The comparator function associated with
 *   the dimension inside the condition object.  
 */
QueryBuilder.prototype.addCondition = function(type, condition, comparator) {
	condition.type = type;
	condition.comparator = comparator;
	this.query[this.pointer].push(condition);
};

/**
 * ### QueryBuilder.registerOperator
 * 
 * Registers a _select_ function under an alphanumeric id
 * 
 * When calling `NDDB.select('d','OP','value')` the second parameter (_OP_)
 * will be matched with the callback function specified here.
 * 
 * Callback function must accept three input parameters:
 * 
 * 	- d: dimension of comparison
 *  - value: second-term of comparison
 *  - comparator: the comparator function as defined by `NDDB.c`
 *  
 * and return a function that execute the desired operation.  
 * 
 * Registering a new operator under an already existing id will 
 * overwrite the old operator.
 * 
 * @param {string} op An alphanumeric id
 * @param {function} cb The callback function
 * 
 * @see QueryBuilder.registerDefaultOperators
 */
QueryBuilder.prototype.registerOperator = function(op, cb) {
	this.operators[op] = cb;
};

/**
 * ### QueryBuilder.registerDefaultOperators
 * 
 * Register default operators for NDDB
 * 
 */
QueryBuilder.prototype.registerDefaultOperators = function() {
	
	// Exists
	this.operators['E'] = function (d, value, comparator) {
		return function(elem) {
			if ('undefined' !== typeof J.getNestedValue(d,elem)) return elem;
		}
	};

	// (strict) Equals
	this.operators['=='] = function (d, value, comparator) {
		return function(elem) {
			if (comparator(elem, value) === 0) return elem;
		};
	};
	
	// Greater than
	this.operators['>'] = function (d, value, comparator) {
		return function(elem) {
			var compared = comparator(elem, value);
			if (compared === 1 || compared === 0) return elem;
		};
	};
	
	// Smaller than
	this.operators['<'] = function (d, value, comparator) {
		return function(elem) {
			if (comparator(elem, value) === -1) return elem;
		};
	};
	
	//  Smaller or equal than
	this.operators['<='] = function (d, value, comparator) {
		return function(elem) {
			var compared = comparator(elem, value);
			if (compared === -1 || compared === 0) return elem;
		};
	};
   
    // Between
    this.operators['><'] = function (d, value, comparator) {
    	return function(elem) {
    		if (comparator(elem, value[0]) > 0 && comparator(elem, value[1]) < 0) {
	            return elem;
	        }
    	};
    };
    // Not Between
    this.operators['<>'] = function (d, value, comparator) {
    	return function(elem) {
	        if (comparator(elem, value[0]) < 0 && comparator(elem, value[1] > 0)) {
	            return elem;
	        }
    	};
    };
    
    // In Array
    this.operators['in'] = function (d, value, comparator) {
    	return function(elem) {
	        if (J.in_array(J.getNestedValue(d,elem), value)) {
	            return elem;
	        }
    	};
    };
    
    // Not In Array
    this.operators['!in'] = function (d, value, comparator) {
    	return function(elem) {
	        if (!J.in_array(J.getNestedValue(d,elem), value)) {
	            return elem;
	        }
    	};
    };
};

/**
 * ### QueryBuilder.addBreak 
 * 
 * undocumented
 */
QueryBuilder.prototype.addBreak = function() {
	this.pointer++;
	this.query[this.pointer] = [];
};

/**
 * ### QueryBuilder.reset
 * 
 * Resets the current query selection
 * 
 */
QueryBuilder.prototype.reset = function() {
	this.query = [];
	this.pointer = 0;
	this.query[this.pointer] = [];
};

/**
 * ### QueryBuilder.get
 * 
 * Builds up the select function
 * 
 * Up to three conditions it builds up a custom function without  
 * loop. For more than three conditions, a loop is created.
 * 
 * Expressions are evaluated from right to left, so that the last one
 * always decides the overall logic value. E.g. :
 * 
 * 	true AND false OR true => false OR true => TRUE
 * 	true AND true OR false => true OR false => TRUE
 * 
 * @return {function} The select function containing all the specified
 *   conditions
 */
QueryBuilder.prototype.get = function() {
	var line, lineLen, f1, f2, f3, type1, type2, i;
	var query = this.query, pointer = this.pointer;
	var operators = this.operators;
	
	function findCallback(obj, operators) {
		var d = obj.d,
			op = obj.op,
			value = obj.value,
			comparator = obj.comparator;
		return operators[op](d, value, comparator);  
	};	
	
	// Ready to support nested queries, not yet implemented
	if (pointer === 0) {
		line = query[pointer]
		lineLen = line.length; 
		
		if (lineLen === 1) {
			return findCallback(line[0], operators);
		}
		
		else if (lineLen === 2) {
			f1 = findCallback(line[0], operators);
			f2 = findCallback(line[1], operators);
			type1 = line[1].type;
			
			switch (type1) {
				case 'OR': 
					return function(elem) {
						if ('undefined' !== typeof f1(elem)) return elem;
						if ('undefined' !== typeof f2(elem)) return elem;
					}	
				case 'AND':
					return function(elem) {
						if ('undefined' !== typeof f1(elem) && 'undefined' !== typeof f2(elem)) return elem;
					}
				
				case 'NOT':
					return function(elem) {
						if ('undefined' !== typeof f1(elem) && 'undefined' === typeof f2(elem)) return elem;
					}
			}
		}
		
		else if (lineLen === 3) {
			f1 = findCallback(line[0], operators);
			f2 = findCallback(line[1], operators);
			f3 = findCallback(line[2], operators);
			type1 = line[1].type;
			type2 = line[2].type;
			type1 = type1 + '_' + type2;
			switch (type1) {
				case 'OR_OR': 
					return function(elem) {
						if ('undefined' !== typeof f1(elem)) return elem;
						if ('undefined' !== typeof f2(elem)) return elem;
						if ('undefined' !== typeof f3(elem)) return elem;
					};	
					
				case 'OR_AND':
					return function(elem) {
					
						if ('undefined' === typeof f3(elem)) return;
						if ('undefined' !== typeof f2(elem)) return elem;
						if ('undefined' !== typeof f1(elem)) return elem;
					};
				
				case 'AND_OR':
					return function(elem) {
						if ('undefined' !== typeof f3(elem)) return elem;
						if ('undefined' === typeof f2(elem)) return;
						if ('undefined' !== typeof f1(elem)) return elem;
					};
					
				case 'AND_AND':
					return function(elem) {
						if ('undefined' === typeof f3(elem)) return;
						if ('undefined' === typeof f2(elem)) return;
						if ('undefined' !== typeof f1(elem)) return elem;
					};
			}
		}
		
		else {				
			return function(elem) {
				var i, f, type, resOK;
				var prevType = 'OR', prevResOK = true;
				for (i = lineLen-1 ; i > -1 ; i--) {
					
			
					f = findCallback(line[i], operators);
					type = line[i].type,
					resOK = 'undefined' !== typeof f(elem);
					
					if (type === 'OR') {
						// Current condition is TRUE OR
						if (resOK) return elem;
					}
					
					// Current condition is FALSE AND 
					else if (type === 'AND') {
						if (!resOK) {
							return;
						}
						// Previous check was an AND or a FALSE OR
						else if (prevType === 'OR' && !prevResOK) {
							return;
						}
					}
					prevType = type;
					// A previous OR is TRUE also if follows a TRUE AND 
					prevResOK = type === 'AND' ? resOK : resOK || prevResOK;
					
				}
				return elem;
			}
			
		}
		
	}
};

/**
 * # NDDBIndex
 * 
 * MIT Licensed
 * 
 * Helper class for NDDB indexing
 * 
 * ---
 * 
 */

/**
 * ## NDDBIndex Constructor
 * 
 * Creates direct access index objects for NDDB
 * 
 * @param {string} The name of the index
 * @param {array} The reference to the original database
 */	
function NDDBIndex(idx, nddb) {
	this.idx = idx;
	this.nddb = nddb;
	this.resolve = {};
}

/**
 * ### NDDBIndex._add
 *
 * Adds an item to the index
 * 
 * @param {mixed} idx The id of the item
 * @param {number} dbidx The numerical id of the item in the original array
 */
NDDBIndex.prototype._add = function (idx, dbidx) {
    this.resolve[idx] = dbidx;
};

/**
 * ### NDDBIndex._remove
 *
 * Adds an item to the index
 * 
 * @param {mixed} idx The id to remove from the index
 */
NDDBIndex.prototype._remove = function (idx) {
    delete this.resolve[idx];
};

/**
 * ### NDDBIndex.get
 *
 * Gets the entry from database with the given id
 * 
 * @param {mixed} idx The id of the item to get
 * @return {object|boolean} The requested entry, or FALSE if none is found
 * 
 * @see NDDB.index
 * @see NDDBIndex.pop
 * @see NDDBIndex.update
 */
NDDBIndex.prototype.size = function () {
    return J.size(this.resolve);
};

/**
 * ### NDDBIndex.get
 *
 * Gets the entry from database with the given id
 * 
 * @param {mixed} idx The id of the item to get
 * @return {object|boolean} The requested entry, or FALSE if the index is invalid
 * 
 * @see NDDB.index
 * @see NDDBIndex.pop
 * @see NDDBIndex.update
 */
NDDBIndex.prototype.get = function (idx) {
	if (!this.resolve[idx]) return false
    return this.nddb.db[this.resolve[idx]];
};


/**
 * ### NDDBIndex.pop
 *
 * Removes and entry from the database with the given id and returns it
 * 
 * @param {mixed} idx The id of item to remove 
 * @return {object|boolean} The removed item, or FALSE if the index is invalid
 * 
 * @see NDDB.index
 * @see NDDBIndex.get
 * @see NDDBIndex.update
 */
NDDBIndex.prototype.pop = function (idx) {
	var o, dbidx;
	dbidx = this.resolve[idx];
	if ('undefined' === typeof dbidx) return false;
	o = this.nddb.db[dbidx];
	if ('undefined' === typeof o) return;
	this.nddb.db.splice(dbidx,1);
	delete this.resolve[idx];
	this.nddb.emit('remove', o);
	this.nddb._autoUpdate();
	return o;
};

<<<<<<< HEAD
/**
 * ### NDDBIndex.update
 *
 * Removes and entry from the database with the given id and returns it
 * 
 * @param {mixed} idx The id of item to update 
 * @return {object|boolean} The updated item, or FALSE if the index is invalid
 * 
 * @see NDDB.index
 * @see NDDBIndex.get
 * @see NDDBIndex.pop
 */
NDDBIndex.prototype.update = function (idx, update) {
	var o, dbidx;
	dbidx = this.resolve[idx];
	if ('undefined' === typeof dbidx) return false;
	o = this.nddb.db[dbidx];
	J.mixin(o, update);
	this.nddb.emit('update', o);
	this.nddb._autoUpdate();
	return o;
};

/**
 * ### NDDBIndex.getAllKeys
 *
 * Returns the list of all keys in the index
 * 
 * @return {array} The array of alphanumeric keys in the index
 * 
 * @see NDDBIndex.getAllKeyElements
 */
NDDBIndex.prototype.getAllKeys = function () {
	return J.keys(this.resolve);
};

/**
 * ### NDDBIndex.getAllKeyElements
 *
 * Returns all the elements indexed by their key in one object
 * 
 * @return {object} The object of key-elements
 * 
 * @see NDDBIndex.getAllKeys
 */
NDDBIndex.prototype.getAllKeyElements = function () {
	var out = {}, idx;
	for (idx in this.resolve) {
		if (this.resolve.hasOwnProperty(idx)) {
			out[idx] = this.nddb.db[this.resolve[idx]];
		}
	}
	return out;
};

// ## Closure    
})(
    'undefined' !== typeof module && 'undefined' !== typeof module.exports ? module.exports: window
  , 'undefined' !== typeof JSUS ? JSUS : module.parent.exports.JSUS || require('JSUS').JSUS
  , ('object' === typeof module && 'function' === typeof require) ? module.parent.exports.store || require('shelf.js/build/shelf-fs.js').store : this.store
);
=======
		var reader = csv.createCsvStreamReader(file, options);

		if (options.columnNames) {
			reader.setColumnNames(options.columnNames);
		}
		
		reader.addListener('data', function(data) {
		    this.insert(data);
		});
		
		reader.addListener('end', function(data) {
			if (cb) callback();
		});
		
		return true;
	};
};
//end node  
>>>>>>> c32ecdbf

/**
 * # QueryBuilder
 * 
 * MIT Licensed
 * 
 * Helper class for NDDB query selector
 * 
 * ---
 * 
 */

/**
 * ## QueryBuilder Constructor
 * 
 * Manages the _select_ queries of NDDB
 */	
function QueryBuilder() {
	this.operators = {};
	this.registerDefaultOperators();
	this.reset();
}

/**
 * ### QueryBuilder.addCondition
 * 
 * Adds a new _select_ condition
 * 
 * @param {string} type. The type of the operation (e.g. 'OR', or 'AND')
 * @param {object} condition. An object containing the parameters of the
 *   _select_ query
 * @param {function} comparator. The comparator function associated with
 *   the dimension inside the condition object.  
 */
QueryBuilder.prototype.addCondition = function(type, condition, comparator) {
	condition.type = type;
	condition.comparator = comparator;
	this.query[this.pointer].push(condition);
};

/**
 * ### QueryBuilder.registerOperator
 * 
 * Registers a _select_ function under an alphanumeric id
 * 
 * When calling `NDDB.select('d','OP','value')` the second parameter (_OP_)
 * will be matched with the callback function specified here.
 * 
 * Callback function must accept three input parameters:
 * 
 * 	- d: dimension of comparison
 *  - value: second-term of comparison
 *  - comparator: the comparator function as defined by `NDDB.c`
 *  
 * and return a function that execute the desired operation.  
 * 
 * Registering a new operator under an already existing id will 
 * overwrite the old operator.
 * 
 * @param {string} op An alphanumeric id
 * @param {function} cb The callback function
 * 
 * @see QueryBuilder.registerDefaultOperators
 */
QueryBuilder.prototype.registerOperator = function(op, cb) {
	this.operators[op] = cb;
};

/**
 * ### QueryBuilder.registerDefaultOperators
 * 
 * Register default operators for NDDB
 * 
 */
QueryBuilder.prototype.registerDefaultOperators = function() {
	
	// Exists
	this.operators['E'] = function (d, value, comparator) {
		return function(elem) {
			if ('undefined' !== typeof J.getNestedValue(d,elem)) return elem;
		}
	};

	// (strict) Equals
	this.operators['=='] = function (d, value, comparator) {
		return function(elem) {
			if (comparator(elem, value) === 0) return elem;
		};
	};
	
	// Greater than
	this.operators['>'] = function (d, value, comparator) {
		return function(elem) {
			var compared = comparator(elem, value);
			if (compared === 1 || compared === 0) return elem;
		};
	};
	
	// Smaller than
	this.operators['<'] = function (d, value, comparator) {
		return function(elem) {
			if (comparator(elem, value) === -1) return elem;
		};
	};
	
	//  Smaller or equal than
	this.operators['<='] = function (d, value, comparator) {
		return function(elem) {
			var compared = comparator(elem, value);
			if (compared === -1 || compared === 0) return elem;
		};
	};
   
    // Between
    this.operators['><'] = function (d, value, comparator) {
    	return function(elem) {
    		if (comparator(elem, value[0]) > 0 && comparator(elem, value[1]) < 0) {
	            return elem;
	        }
    	};
    };
    // Not Between
    this.operators['<>'] = function (d, value, comparator) {
    	return function(elem) {
	        if (comparator(elem, value[0]) < 0 && comparator(elem, value[1] > 0)) {
	            return elem;
	        }
    	};
    };
    
    // In Array
    this.operators['in'] = function (d, value, comparator) {
    	return function(elem) {
	        if (J.in_array(J.getNestedValue(d,elem), value)) {
	            return elem;
	        }
    	};
    };
    
    // Not In Array
    this.operators['!in'] = function (d, value, comparator) {
    	return function(elem) {
	        if (!J.in_array(J.getNestedValue(d,elem), value)) {
	            return elem;
	        }
    	};
    };
};

/**
 * ### QueryBuilder.addBreak 
 * 
 * undocumented
 */
QueryBuilder.prototype.addBreak = function() {
	this.pointer++;
	this.query[this.pointer] = [];
};

/**
 * ### QueryBuilder.reset
 * 
 * Resets the current query selection
 * 
 */
QueryBuilder.prototype.reset = function() {
	this.query = [];
	this.pointer = 0;
	this.query[this.pointer] = [];
};

/**
 * ### QueryBuilder.get
 * 
 * Builds up the select function
 * 
 * Up to three conditions it builds up a custom function without  
 * loop. For more than three conditions, a loop is created.
 * 
 * Expressions are evaluated from right to left, so that the last one
 * always decides the overall logic value. E.g. :
 * 
 * 	true AND false OR true => false OR true => TRUE
 * 	true AND true OR false => true OR false => TRUE
 * 
 * @return {function} The select function containing all the specified
 *   conditions
 */
QueryBuilder.prototype.get = function() {
	var line, lineLen, f1, f2, f3, type1, type2, i;
	var query = this.query, pointer = this.pointer;
	var operators = this.operators;
	
	function findCallback(obj, operators) {
		var d = obj.d,
			op = obj.op,
			value = obj.value,
			comparator = obj.comparator;
		return operators[op](d, value, comparator);  
	};	
	
	// Ready to support nested queries, not yet implemented
	if (pointer === 0) {
		line = query[pointer]
		lineLen = line.length; 
		
		if (lineLen === 1) {
			return findCallback(line[0], operators);
		}
		
		else if (lineLen === 2) {
			f1 = findCallback(line[0], operators);
			f2 = findCallback(line[1], operators);
			type1 = line[1].type;
			
			switch (type1) {
				case 'OR': 
					return function(elem) {
						if ('undefined' !== typeof f1(elem)) return elem;
						if ('undefined' !== typeof f2(elem)) return elem;
					}	
				case 'AND':
					return function(elem) {
						if ('undefined' !== typeof f1(elem) && 'undefined' !== typeof f2(elem)) return elem;
					}
				
				case 'NOT':
					return function(elem) {
						if ('undefined' !== typeof f1(elem) && 'undefined' === typeof f2(elem)) return elem;
					}
			}
		}
		
		else if (lineLen === 3) {
			f1 = findCallback(line[0], operators);
			f2 = findCallback(line[1], operators);
			f3 = findCallback(line[2], operators);
			type1 = line[1].type;
			type2 = line[2].type;
			type1 = type1 + '_' + type2;
			switch (type1) {
				case 'OR_OR': 
					return function(elem) {
						if ('undefined' !== typeof f1(elem)) return elem;
						if ('undefined' !== typeof f2(elem)) return elem;
						if ('undefined' !== typeof f3(elem)) return elem;
					};	
					
				case 'OR_AND':
					return function(elem) {
					
						if ('undefined' === typeof f3(elem)) return;
						if ('undefined' !== typeof f2(elem)) return elem;
						if ('undefined' !== typeof f1(elem)) return elem;
					};
				
				case 'AND_OR':
					return function(elem) {
						if ('undefined' !== typeof f3(elem)) return elem;
						if ('undefined' === typeof f2(elem)) return;
						if ('undefined' !== typeof f1(elem)) return elem;
					};
					
				case 'AND_AND':
					return function(elem) {
						if ('undefined' === typeof f3(elem)) return;
						if ('undefined' === typeof f2(elem)) return;
						if ('undefined' !== typeof f1(elem)) return elem;
					};
			}
		}
		
		else {				
			return function(elem) {
				var i, f, type, resOK;
				var prevType = 'OR', prevResOK = true;
				for (i = lineLen-1 ; i > -1 ; i--) {
					
			
					f = findCallback(line[i], operators);
					type = line[i].type,
					resOK = 'undefined' !== typeof f(elem);
					
					if (type === 'OR') {
						// Current condition is TRUE OR
						if (resOK) return elem;
					}
					
					// Current condition is FALSE AND 
					else if (type === 'AND') {
						if (!resOK) {
							return;
						}
						// Previous check was an AND or a FALSE OR
						else if (prevType === 'OR' && !prevResOK) {
							return;
						}
					}
					prevType = type;
					// A previous OR is TRUE also if follows a TRUE AND 
					prevResOK = type === 'AND' ? resOK : resOK || prevResOK;
					
				}
				return elem;
			}
			
		}
		
	}
};

/**
 * # NDDBIndex
 * 
 * MIT Licensed
 * 
 * Helper class for NDDB indexing
 * 
 * ---
 * 
 */

/**
 * ## NDDBIndex Constructor
 * 
 * Creates direct access index objects for NDDB
 * 
 * @param {string} The name of the index
 * @param {array} The reference to the original database
 */	
function NDDBIndex(idx, nddb) {
	this.idx = idx;
	this.nddb = nddb;
	this.resolve = {};
}

/**
 * ### NDDBIndex._add
 *
 * Adds an item to the index
 * 
 * @param {mixed} idx The id of the item
 * @param {number} dbidx The numerical id of the item in the original array
 */
NDDBIndex.prototype._add = function (idx, dbidx) {
    this.resolve[idx] = dbidx;
};

/**
 * ### NDDBIndex._remove
 *
 * Adds an item to the index
 * 
 * @param {mixed} idx The id to remove from the index
 */
NDDBIndex.prototype._remove = function (idx) {
    delete this.resolve[idx];
};

/**
 * ### NDDBIndex.get
 *
 * Gets the entry from database with the given id
 * 
 * @param {mixed} idx The id of the item to get
 * @return {object|boolean} The requested entry, or FALSE if none is found
 * 
 * @see NDDB.index
 * @see NDDBIndex.pop
 * @see NDDBIndex.update
 */
NDDBIndex.prototype.size = function () {
    return J.size(this.resolve);
};

/**
 * ### NDDBIndex.get
 *
 * Gets the entry from database with the given id
 * 
 * @param {mixed} idx The id of the item to get
 * @return {object|boolean} The requested entry, or FALSE if the index is invalid
 * 
 * @see NDDB.index
 * @see NDDBIndex.pop
 * @see NDDBIndex.update
 */
NDDBIndex.prototype.get = function (idx) {
	if (!this.resolve[idx]) return false
    return this.nddb.db[this.resolve[idx]];
};


/**
 * ### NDDBIndex.pop
 *
 * Removes and entry from the database with the given id and returns it
 * 
 * @param {mixed} idx The id of item to remove 
 * @return {object|boolean} The removed item, or FALSE if the index is invalid
 * 
 * @see NDDB.index
 * @see NDDBIndex.get
 * @see NDDBIndex.update
 */
NDDBIndex.prototype.pop = function (idx) {
	var o, dbidx;
	dbidx = this.resolve[idx];
	if ('undefined' === typeof dbidx) return false;
	o = this.nddb.db[dbidx];
	if ('undefined' === typeof o) return;
	this.nddb.db.splice(dbidx,1);
	delete this.resolve[idx];
	this.nddb.emit('remove', o);
	this.nddb._autoUpdate();
	return o;
};

/**
 * ### NDDBIndex.update
 *
 * Removes and entry from the database with the given id and returns it
 * 
 * @param {mixed} idx The id of item to update 
 * @return {object|boolean} The updated item, or FALSE if the index is invalid
 * 
 * @see NDDB.index
 * @see NDDBIndex.get
 * @see NDDBIndex.pop
 */
NDDBIndex.prototype.update = function (idx, update) {
	var o, dbidx;
	dbidx = this.resolve[idx];
	if ('undefined' === typeof dbidx) return false;
	o = this.nddb.db[dbidx];
	J.mixin(o, update);
	this.nddb.emit('update', o);
	this.nddb._autoUpdate();
	return o;
};

/**
 * ### NDDBIndex.getAllKeys
 *
 * Returns the list of all keys in the index
 * 
 * @return {array} The array of alphanumeric keys in the index
 * 
 * @see NDDBIndex.getAllKeyElements
 */
NDDBIndex.prototype.getAllKeys = function () {
	return J.keys(this.resolve);
};

/**
 * ### NDDBIndex.getAllKeyElements
 *
 * Returns all the elements indexed by their key in one object
 * 
 * @return {object} The object of key-elements
 * 
 * @see NDDBIndex.getAllKeys
 */
NDDBIndex.prototype.getAllKeyElements = function () {
	var out = {}, idx;
	for (idx in this.resolve) {
		if (this.resolve.hasOwnProperty(idx)) {
			out[idx] = this.nddb.db[this.resolve[idx]];
		}
	}
	return out;
};

// ## Closure    
})(
    'undefined' !== typeof module && 'undefined' !== typeof module.exports ? module.exports: window
  , 'undefined' !== typeof JSUS ? JSUS : module.parent.exports.JSUS || require('JSUS').JSUS
  , ('object' === typeof module && 'function' === typeof require) ? module.parent.exports.store || require('shelf.js/build/shelf-fs.js').store : this.store
);

/**
 * # nodeGame
 * 
 * Social Experiments in the Browser
 * 
 * Copyright(c) 2012 Stefano Balietti
 * MIT Licensed 
 * 
 * nodeGame is a free, open source, event-driven javascript framework for on line, 
 * multiplayer games in the browser.
 * 
 * 
 */

(function (node) {

// ### version	
node.version = '0.6.3';


// ## Objects
/**
 * ### node.log
 * 
 * Standard out
 */	
node.log = function () {};

/**
 * ### node.events
 * 
 * Instance of the EventEmitter class
 * 
 * Takes care of emitting the events and calling the
 * proper listener functions 
 * 
 * @see node.EventEmitter
 */	
node.events = {};
	
/**
 * ### node.msg
 * 
 * Static factory of game messages
 * 
 * @see node.GameMsgGenerator
 */	
node.msg = {};
	

/**
 * ### node.socket
 * 
 * Instantiates the connection to a nodeGame server
 * 
 * @see node.GameSocketClient
 */	
node.socket = node.gsc = {};

/**
 * ### node.session
 * 
 * Contains a reference to all session variables
 * 
 * Session variables can be saved and restored at a later stage
 */
node.session 	= {};

/**
 * ### node.player
 * Instance of node.Player
 * 
 * Contains information about the player
 * 
 * @see node.PlayerList.Player
 */
node.player = {};

/**
 * ### node.game
 * 
 * Instance of node.Game
 * 
 * @see node.Game
 */
node.game = {};


/**
 * ### node.game.memory
 * 
 * Instance of node.GameDB database
 * 
 * @see node.GameDB
 */
node.game.memory = null;


/**
 * ### node.game.state
 * 
 * Keeps track of the state of the game
 * 
 * @see node.GameState
 */
node.game.state = null;


/**
 * ### node.store
 * 
 * Makes the nodeGame session persistent, saving it
 * to the browser local database or to a cookie
 * 
 * @see shelf.js
 */
node.store		= function() {};


/**
 * ### node.setup
 * 
 * Configures a specific feature of nodeGame and and stores 
 * the settings in `node.conf`.
 * 
 * @see Setup
 */
node.setup		= function() {};


/**
 * ### node.conf
 * 
 * A reference to the current nodegame configuration
 * 
 * @see Setup
 */
node.conf = {};

/**
 * ### node.support 
 * 
 * A collection of features that are supported by the current browser
 */
node.support	= {};


// ## Dependencies 
// Load dependencies

if ('object' === typeof module && 'function' === typeof require) {
	// <!-- Node.js -->
	
	require('./lib/modules/log.js');
	require('./lib/modules/variables.js');
	
	require('./init.node.js');
    require('./lib/nodegame.js');

    require('./lib/modules/fs.js');
    require('./lib/modules/setup.js');
	require('./lib/modules/alias.js');
	require('./lib/modules/random.js');
    
    // ### Loading Sockets
    require('./lib/sockets/SocketIo.js');
    require('./lib/sockets/SocketDirect.js');
    
    // ### Loading Event listeners
    require('./listeners/incoming.js');
    require('./listeners/internal.js');
    require('./listeners/outgoing.js');
}
else {
	// <!-- Browser -->
	if ('undefined' !== typeof JSUS) node.JSUS = JSUS;
	if ('undefined' !== typeof NDDB) node.NDDB = NDDB;
	if ('undefined' !== typeof store) node.store = store;
	
	node.support = JSUS.compatibility();
}
	
})('object' === typeof module ? module.exports : (window.node = {}));	

/**
 * # Log
 * 
 * Copyright(c) 2012 Stefano Balietti
 * MIT Licensed 
 * 
 * `nodeGame` logging module
 * 
 * ---
 * 
 */

(function (exports, node) {
	


// ## Logging system

/**
 * ### node.verbosity_levels
 * 
 * ALWAYS, ERR, WARN, INFO, DEBUG
 */  
	node.verbosity_levels = {
			ALWAYS: -(Number.MIN_VALUE + 1), 
			ERR: -1,
			WARN: 0,
			INFO: 1,
			DEBUG: 100,
			NEVER: Number.MIN_VALUE - 1
	};	
	
/**
 *  ### node.verbosity
 *  
 *  The minimum level for a log entry to be displayed as output
 *   
 *  Defaults, only errors are displayed.
 *  
 */
	node.verbosity = node.verbosity_levels.WARN;


 
/**
 * ### node.remoteVerbosity
 *
 *  The minimum level for a log entry to be reported to the server
 *   
 *  Defaults, only errors are displayed.
 */	
	node.remoteVerbosity = node.verbosity_levels.WARN;
		
/**
 * ### node.log
 * 
 * Default nodeGame standard out, override to redirect
 * 
 * Logs entries are displayed to the console if their level is 
 * smaller than `node.verbosity`.
 * 
 * Logs entries are forwarded to the server if their level is
 * smaller than `node.remoteVerbosity`.
 * 
 * @param {string} txt The text to output
 * @param {string|number} level Optional. The verbosity level of this log. Defaults, level = 0
 * @param {string} prefix Optional. A text to display at the beginning of the log entry. Defaults prefix = 'nodeGame: ' 
 * 
 */
	node.log = function (txt, level, prefix) {
		if ('undefined' === typeof txt) return false;
		
		level 	= level || 0;
		prefix 	= ('undefined' === typeof prefix) 	? 'ng> '
													: prefix;
		
		if ('string' === typeof level) {
			level = node.verbosity_levels[level];
		}
		if (node.verbosity > level) {
			console.log(prefix + txt);
		}
//		if (node.remoteVerbosity > level) {
//			var remoteMsg = node.msg.create({
//				target: node.target.LOG,
//				text: level,
//				data: txt,
//				to: 'SERVER'
//			});
//			console.log(txt)
//			node.socket.send(remoteMsg);
//		}
	};

/**
 * ### node.info
 * 
 * Logs an INFO message
 */
	node.info = function (txt, prefix) {
		node.log(txt, node.verbosity_levels.INFO, prefix);
	};

/**
 * ### node.warn
 * 
 * Logs a WARNING message
 */
	node.warn = function (txt, prefix) {
		node.log(txt, node.verbosity_levels.WARN, prefix);
	};

/**
 * ### node.err
 * 
 * Logs an ERROR message
 */
	node.err = function (txt, prefix) {
		node.log(txt, node.verbosity_levels.ERR, prefix);
	};

})(
	'undefined' != typeof node ? node : module.exports
  , 'undefined' != typeof node ? node : module.parent.exports
);
/**
 * # Variables
 * 
 * Copyright(c) 2012 Stefano Balietti
 * MIT Licensed 
 * 
 * `nodeGame` variables and constants module
 * 
 * ---
 * 
 */

(function (exports, node) {
	
	// ## Constants

/**
 * ### node.actions
 * 
 * Collection of available nodeGame actions
 * 
 * The action adds an initial semantic meaning to the
 * message. It specify the nature of requests
 * "Why the message was sent?"
 * 
 * Semantics:
 * 
 * - SET: Store / changes the value of a property in the receiver of the msg
 * - GET: Asks the value value of a property to the receiver of the msg
 * - SAY: Announces a change of state or other global property in the sender of the msg
 * 
 */
	node.action = {};

	node.action.SET = 'set'; 	
	node.action.GET = 'get'; 	
	node.action.SAY = 'say'; 	

/**
 * ### node.target
 * 
 * Collection of available nodeGame targets
 * 
 * The target adds an additional level of semantic 
 * for the message, and specifies the nature of the
 * information carried in the message. 
 * 
 * It answers the question: "What is the content of the message?" 
 */
	node.target = {};


// #### target.DATA
// Generic identifier for any type of data 
	node.target.DATA		= 'DATA';		
	
// #### target.HI
// A client is connecting for the first time
	node.target.HI = 'HI';		

// #### target.HI_AGAIN
// A client re-connects to the server within the same session	
	node.target.HI_AGAIN = 'HI_AGAIN'; 	

// #### target.PCONNECT
// A new client just connected to the player endpoint	
	node.target.PCONNECT = 'PCONNECT';
	
// #### target.PDISCONNECT
// A client that just disconnected from the player endpoint 
	node.target.PDISCONNECT = 'PDISCONNECT';

// #### target.MCONNECT
// A client that just connected to the admin (monitor) endpoint	
	node.target.MCONNECT = 'MCONNECT'; 		

// #### target.MDISCONNECT
// A client just disconnected from the admin (monitor) endpoint 
	node.target.MDISCONNECT = 'MDISCONNECT';

// #### target.PLIST
// The list of clients connected to the player endpoint was updated
	node.target.PLIST = 'PLIST';
	
// #### target.MLIST	
// The list of clients connected to the admin (monitor) endpoint was updated	
	node.target.MLIST = 'MLIST';

// #### target.STATE
// A client notifies his own state
	node.target.STATE = 'STATE';
	
// #### target.STAGE
// A client notifies his own state
	node.target.STAGE = 'STAGE';	
	
// #### target.REDIRECT
// Redirects a client to a new uri
	node.target.REDIRECT = 'REDIRECT'; 

// #### target.SETUP
// Asks a client update its configuration	
	node.target.SETUP = 'SETUP'; 
	
// #### target.GAMECOMMAND
// Ask a client to start/pause/stop/resume the game	
	node.target.GAMECOMMAND = 'GAMECOMMAND'; 	
	
// #### target.JOIN
// Asks a client to join another channel/subchannel/room
	node.target.JOIN = 'JOIN';

// #### target.LOG
// A log entry
	node.target.LOG = 'LOG';

//#### not used targets (for future development)
	
	node.target.TXT 		= 'TXT';	// Text msg
	
	// Still to implement
	node.target.BYE			= 'BYE';	// Force disconnects
	node.target.ACK			= 'ACK';	// A reliable msg was received correctly

	node.target.WARN 		= 'WARN';	// To do.
	node.target.ERR			= 'ERR';	// To do.


/**
 * ### Game commands
 * 
 * - node.gamecommand.start
 * - node.gamecommand.pause
 * - node.gamecommand.resume
 * - node.gamecommand.stop
 */
	node.gamecommand = {	
			start: 'start',
			pause: 'pause',
			resume: 'resume',
			stop: 'stop',
			restart: 'restart',
			goto_stage: 'goto_stage'
	};
		

	

/**
 * ### Direction
 * 
 * Distiguishes between incoming and outgoing messages
 * 
 * - node.IN
 * - node.OUT
 */
	node.IN		= 'in.';
	node.OUT	= 'out.';	


/**
 * ### node.is
 * 
 * Levels associates to the states of the nodeGame engine
 * 
 */	
	node.is = {};

// #### is.UNKNOWN
// A game has not been initialized
	node.is.UNKNOWN = 0;

// #### is.INITIALIZING
// The engine is loading all the modules	
	node.is.INITIALIZING = 1;

// #### is.INITIALIZED
// The engine is fully loaded, but there is still no game	
	node.is.INITIALIZED = 5;	
	
// #### is.GAMELOADED
// The engine is fully loaded, and a game has been loaded	
	node.is.GAMELOADED = 10;	
	
// #### is.DEAD
// An unrecoverable error has occurred	
	node.is.DEAD = -1;		
	
// TODO: remove these	
// #### is.LOADING
// A game is loading	
	node.is.LOADING = 10;		
	
// #### is.LOADED
// A game has been loaded, but the GameWindow object could still require some time	
	node.is.LOADED  = 25;		
	
// #### is.PLAYING
// Everything is ready	
	node.is.PLAYING = 50;		
	
// #### is.DONE
// The player completed the game state	
	node.is.DONE = 100;	
	
	


	
	

})(
	'undefined' != typeof node ? node : module.exports
  , 'undefined' != typeof node ? node : module.parent.exports
);
/**
 * # EventEmitter
 * 
 * Event emitter engine for `nodeGame`
 * 
 * Copyright(c) 2012 Stefano Balietti
 * MIT Licensed
 * 
 * Keeps a register of events and function listeners.
 * 
 * ---
 *  
 */
(function (exports, node) {
	
// ## Global scope	
	
var NDDB = node.NDDB;

exports.EventEmitter = EventEmitter;

/**
 * ## EventEmitter constructor
 * 
 * Creates a new instance of EventEmitter
 */
function EventEmitter() {

// ## Public properties	
	
/**
 * ### EventEmitter.global
 * 
 * 
 * Global listeners always active during the game
 * 
 */	
    this.global = this._listeners = {};
    
 /**
  * ### EventEmitter.local
  * 
  * Local listeners erased after every stage update
  * 
  */   
    this.local = this._localListeners = {};

/**
 * ### EventEmitter.history
 * 
 * Database of emitted events
 * 
 * 	@see NDDB
 * 	@see EventEmitter.EventHistory
 * 	@see EventEmitter.store
 * 
 */      
    this.history = new EventHistory();
}

// ## EventEmitter methods

EventEmitter.prototype = {

    constructor: EventEmitter,
	
/**
 * ### EventEmitter.add
 * 
 * Registers a global listener for an event
 * 
 * Listeners registered with this method are valid for the
 * whole length of the game
 * 
 * @param {string} type The event name
 * @param {function} listener The function to fire
 * 
 * @see EventEmitter.addLocal
 */
    add: function (type, listener) {
    	if (!type || !listener) return;
    	if ('undefined' === typeof this.global[type]){
    		this.global[type] = [];
    	}
        node.log('Added Listener: ' + type + ' ' + listener, 'DEBUG');
        this.global[type].push(listener);
    },
    
/**
 * ### EventEmitter.addLocal
 * 
 * Registers a local listener for an event
 * 
 * Listeners registered with this method are valid *only* 
 * for the same game stage (step) in which they have been
 * registered 
 * 
 * @param {string} type The event name
 * @param {function} listener The function to fire
 * 
 * @see EventEmitter.add
 * 
 */
    addLocal: function (type, listener) {
    	if (!type || !listener) return;
    	if ('undefined' === typeof this.local[type]){
            this.local[type] = [];
        }
    	node.log('Added Local Listener: ' + type + ' ' + listener, 'DEBUG');
        this.local[type].push(listener);
    },

/**
 * ### EventEmitter.emit
 * 
 * Fires all the listeners associated with an event
 * 
 * @param event {string|object} The event name or an object of the type
 * 
 * 		{ type: 'myEvent',
 * 		  target: this, } // optional
 * 
 * @param {object} p1 Optional. A parameter to be passed to the listener
 * @param {object} p2 Optional. A parameter to be passed to the listener
 * @param {object} p3 Optional. A parameter to be passed to the listener
 * 
 * @TODO accepts any number of parameters
 */
    emit: function(event, p1, p2, p3) { // Up to 3 parameters
    	if (!event) return;
    	
    	if ('string' === typeof event) {
            event = { type: event };
        }
        if (!event.target){
            event.target = this;
        }
        
        if (!event.type) {  //falsy
            throw new Error("Event object missing 'type' property.");
        }
    	
        
        // Log the event into node.history object, if present
        if (node.conf && node.conf.events) {
        		
        	if (node.conf.events.history) {
	        	var o = {
		        		event: event.type,
		        		//target: node.game,
		        		stage: node.game.stage,
		        		p1: p1,
		        		p2: p2,
		        		p3: p3
		        	};
	        	
	        	this.history.insert(o);
        	}
        	
        	// <!-- Debug
            if (node.conf.events.dumpEvents) {
            	node.log('F: ' + event.type);
            }
        }
        
        
        // Fires global listeners
        if (this.global[event.type] instanceof Array) {
            var listeners = this.global[event.type];
            for (var i=0, len=listeners.length; i < len; i++){
            	listeners[i].call(this.game, p1, p2, p3);
            }
        }
        
        // Fires local listeners
        if (this.local[event.type] instanceof Array) {
            var listeners = this.local[event.type];
            for (var i=0, len=listeners.length; i < len; i++) {
            	listeners[i].call(this.game, p1, p2, p3);
            }
        }
       
    },

/**
 * ### EventEmitter.remove
 * 
 * Deregisters one or multiple event listeners
 * 
 * @param {string} type The event name
 * @param {function} listener Optional. The specific function to deregister 
 * 
 * @return Boolean TRUE, if the removal is successful
 */
	remove: function(type, listener) {
	
		function removeFromList(type, listener, list) {
	    	//<!-- console.log('Trying to remove ' + type + ' ' + listener); -->
	    	
	        if (list[type] instanceof Array) {
	        	if (!listener) {
	        		delete list[type];
	        		//console.log('Removed listener ' + type);
	        		return true;
	        	}
	        	
	            var listeners = list[type];
	            var len=listeners.length;
	            for (var i=0; i < len; i++) {
	            	//console.log(listeners[i]);
	            	
	                if (listeners[i] == listener) {
	                    listeners.splice(i, 1);
	                    node.log('Removed listener ' + type + ' ' + listener, 'DEBUG');
	                    return true;
	                }
	            }
	        }
	        
	        return false;
		}
		
		var r1 = removeFromList(type, listener, this.global);
		var r2 = removeFromList(type, listener, this.local);
	
		return r1 || r2;
	},
    
/**
 * ### EventEmitter.clearStage
 * 
 * Undocumented (for now)
 * 
 * @TODO: This method wraps up clearLocalListeners. To re-design.
 */ 
	clearStage: function(stage) {
		this.clearLocal();
		return true;
	},
    
/**
 * ### EventEmitter.clearLocalListeners
 * 
 * Removes all entries from the local listeners register
 * 
 */
	clearLocal: function() {
		node.log('Cleaning Local Listeners', 'DEBUG');
		for (var key in this.local) {
			if (this.local.hasOwnProperty(key)) {
				this.remove(key, this.local[key]);
			}
		}
		
		this.local = {};
	},
    
/**
 * ### EventEmitter.printAll
 * 
 * Prints to console all the registered functions 
 */
	printAll: function() {
		node.log('nodeGame:\tPRINTING ALL LISTENERS', 'DEBUG');
	    
		for (var i in this.global){
	    	if (this.global.hasOwnProperty(i)){
	    		console.log(i + ' ' + i.length);
	    	}
	    }
		
		for (var i in this.local){
	    	if (this.local.hasOwnProperty(i)){
	    		console.log(i + ' ' + i.length);
	    	}
	    }
	    
	}
	
};


/**
 * # EventHistory
 * 
 */
function EventHistory() {
	
	/**
	 * ### EventHistory.history
	 * 
	 * Database of emitted events
	 * 
	 * 	@see NDDB
	 * 	@see EventEmitter.store
	 * 
	 */      
	this.history = new NDDB();
	    
    this.history.h('stage', function(e) {
    	if (!e) return;
    	var stage = ('object' === typeof e.stage) ? e.stage
    											  : node.game.stage;
    	return node.GameStage.toHash(stage, 'S.s.r');
    });
	    
}

EventHistory.prototype.remit = function(stage, discard, keep) {

	if (!this.history.count()) {
		node.log('no event history was found to remit', 'WARN');
		return false;
	}
			
	node.log('remitting ' + node.events.history.count() + ' events', 'DEBUG');
			
	var hash, db;
	
	if (stage) {
		
		this.history.rebuildIndexes();
		
		hash = new GameStage(session.stage).toHash('S.s.r'); 
		
		if (!this.history.stage) {
			node.log('no old events to re-emit were found during session recovery', 'DEBUG');
			return false; 
		}
		if (!this.history.stage[hash]){
			node.log('the current stage ' + hash + ' has no events to re-emit', 'DEBUG');
			return false; 
		}
		
		db = this.history.stage[hash];
	}
	else {
		db = this.history;
	}
	
	// cleaning up the events to remit
	
	if (discard) {
		db.select('event', 'in', discard).remove();
	}
	
	if (keep) {
		db = db.select('event', 'in', keep);
	}
		
	if (!db.count()){
		node.log('no valid events to re-emit after cleanup', 'DEBUG');
		return false;
	}
	
	var remit = function () {
		node.log('re-emitting ' + db.count() + ' events', 'DEBUG');
		// We have events that were fired at the stage when 
		// disconnection happened. Let's fire them again 
		db.each(function(e) {
			node.emit(e.event, e.p1, e.p2, e.p3);
		});
	};
	
	if (node.game.isReady()) {
		remit.call(node.game);
	}
	else {
		node.on('LOADED', function(){
			remit.call(node.game);
		});
	}
	
	return true;
};



/**
 * # Listener
 * 
 * Undocumented (for now)
 */

function Listener (o) {
	var o = o || {};
	
	// event name
	this.event = o.event; 					
	
	// callback function
	this.listener = o.listener; 			
	
	// events with higher priority are executed first
	this.priority = o.priority || 0; 	
	
	// the stage in which the listener is
	// allowed to be executed
	this.stage = o.stage || node.game.stage; 	
	
	// for how many extra steps is the event 
	// still valid. -1 = always valid
	this.ttl = ('undefined' !== typeof o.ttl) ? o.ttl : -1; 
	
	// function will be called with
	// target as 'this'		
	this.target = o.target || undefined;	
};
	 
// ## Closure

})(
	'undefined' != typeof node ? node : module.exports
  , 'undefined' != typeof node ? node : module.parent.exports
);
/**
 * # GameStage
 * 
 * Copyright(c) 2012 Stefano Balietti
 * MIT Licensed 
 * 
 * Representation of the stage of a game: 
 * 
 * 	`stage`: the higher-level building blocks of a game
 * 	`step`: the sub-unit of a stage
 * 	`round`: the number of repetition for a stage. Defaults round = 1
 * 
 * 
 * @see GameLoop
 * 
 * ---
 * 
 */

(function(exports, node) {
	
// ## Global scope
	
var JSUS = node.JSUS;

// Expose constructor
exports.GameStage = GameStage;




GameStage.defaults = {};

/**
 * ### GameStage.defaults.hash
 * 
 * Default hash string for game-stages
 * 
 * 	@see GameStage.toHash
 */
GameStage.defaults.hash = 'S.s.r';

/**
 * ## GameStage constructor
 * 
 * Creates an instance of a GameStage 
 * 
 * It accepts an object literal or an hash string as defined in `GameStage.defaults.hash`.
 *
 * The stage and step can be either an integer (1-based index) or a string
 * (valid stage/step name).  The round must be an integer.
 * 
 * If no parameter is passed, all the properties of the GameStage 
 * object are set to 0
 * 
 * @param {object|string} gs An object literal | hash string representing the game stage
 * 
 * 	@see GameStage.defaults.hash 
 */
function GameStage(gs) {

// ## Public properties	

/**
 * ### GameStage.stage
 * 
 * The N-th game-block (stage) in the game-loop currently being executed
 * 
 * 	@see GameLoop
 * 
 */	
	this.stage = 0;

/**
 * ### GameStage.step
 * 
 * The N-th game-block (step) nested in the current stage
 * 
 * 	@see GameStage.stage
 * 
 */	
	this.step =	1;

/**
 * ### GameStage.round
 * 
 * The number of times the current stage was repeated 
 * 
 */		
	this.round = 1;

	if ('undefined' === typeof gs) {
		this.stage = 0;
		this.step  = 0;
		this.round = 0;
	}
	else if ('string' === typeof gs) {
		var tokens = gs.split('.');
		var stageNum = parseInt(tokens[0]);
		var stepNum  = parseInt(tokens[1]);
		var roundNum = parseInt(tokens[2]);

		if (tokens[0])
			this.stage = !isNaN(stageNum) ? stageNum : tokens[0];

		if ('undefined' !== typeof tokens[1])
			this.step  = !isNaN(stepNum)  ? stepNum  : tokens[1];

		if ('undefined' !== typeof tokens[2])
			this.round = roundNum;
	}
	else if ('object' === typeof gs) {	
		if ('undefined' !== typeof gs.stage)
			this.stage = gs.stage;

		if ('undefined' !== typeof gs.step)
			this.step  = gs.step;

		if ('undefined' !== typeof gs.round)
			this.round = gs.round;
	}
	
}

/**
 * ## GameStage.toString
 * 
 * Converts the current instance of GameStage to a string
 * 
 * @return {string} out The string representation of the stage of the GameStage
 */
GameStage.prototype.toString = function() {
	var out = this.toHash('S.s.r');
	return out;
};

/**
 * ## GameStage.toHash
 * 
 * Returns a simplified hash of the stage of the GameStage,
 * according to the input string
 * 
 * @param {string} str The hash code
 * @return {string} hash The hashed game stages
 * 
 * @see GameStage.toHash (static)
 */
GameStage.prototype.toHash = function(str) {
	return GameStage.toHash(this, str);
};

/**
 * ## GameStage.toHash (static)
 * 
 * Returns a simplified hash of the stage of the GameStage,
 * according to the input string. 
 * 
 * The following characters are valid to determine the hash string
 * 
 * 	- S: stage
 * 	- s: step
 * 	- r: round
 * 
 * E.g. 
 * 
 * ```javascript
 * 		var gs = new GameStage({
 * 							round: 1,
 * 							stage: 2,
 * 							step: 1
 * 		});
 * 
 * 		gs.toHash('(R) S.s'); // (1) 2.1
 * ```
 * 
 * @param {GameStage} gs The game stage to hash
 * @param {string} str The hash code
 * @return {string} hash The hashed game stages
 */
GameStage.toHash = function(gs, str) {
	if (!gs || 'object' !== typeof gs) return false;
	if (!str || !str.length) return gs.toString();
	
	var hash = '',
		symbols = 'Ssr',
		properties = ['stage', 'step', 'round'];
	
	for (var i = 0; i < str.length; i++) {
		var idx = symbols.indexOf(str[i]); 
		hash += (idx < 0) ? str[i] : gs[properties[idx]];
	}
	return hash;
};

/**
 * ## GameStage.compare (static)
 * 
 * Compares two GameStage objects|hash strings and returns
 * 
 *  - 0 if they represent the same game stage
 *  - a positive number if gs1 is ahead of gs2 
 *  - a negative number if gs2 is ahead of gs1 
 * 
 * The accepted hash string format is the following: 'S.s.r'.
 * Refer to `GameStage.toHash` for the semantic of the characters.
 * 
 * 
 * @param {GameStage|string} gs1 The first GameStage object|string to compare
 * @param {GameStage|string} gs2 The second GameStage object|string to compare
 * 
 * @return {Number} result The result of the comparison
 * 
 * @see GameStage.toHash (static)
 * 
 */
GameStage.compare = function(gs1, gs2) {
	if (!gs1 && !gs2) return 0;
	if (!gs2) return 1;
	if (!gs1) return -1;

	// Convert the parameters to objects, if an hash string was passed
	if ('string' === typeof gs1) gs1 = new GameStage(gs1);
	if ('string' === typeof gs2) gs2 = new GameStage(gs2);
	
	
	// <!--		
	//		console.log('COMPARAING GSs','DEBUG')
	//		console.log(gs1,'DEBUG');
	//		console.log(gs2,'DEBUG');
	// -->
	var result = gs1.stage - gs2.stage;
	
	if (result === 0 && 'undefined' !== typeof gs1.round) {
		result = gs1.round - gs2.round;
		
		if (result === 0 && 'undefined' !== typeof gs1.step) {
			result = gs1.step - gs2.step;
		}
	}
	
	
//	<!-- console.log('EQUAL? ' + result); -->

	
	return result;
};

/**
 * ## GameStage.stringify (static)
 * 
 * Converts an object GameStage-like to its string representation
 * 
 * @param {GameStage} gs The object to convert to string	
 * @return {string} out The string representation of a GameStage object
 */ 
GameStage.stringify = function(gs) {
	if (!gs) return;
	var out = new GameStage(gs).toHash('(r) S.s_i');
	return out;
}; 

// ## Closure
})(
	'undefined' != typeof node ? node : module.exports
  , 'undefined' != typeof node ? node : module.parent.exports
);

/**
 * # PlayerList
 * 
 * Copyright(c) 2012 Stefano Balietti
 * MIT Licensed 
 * 
 * Stores a collection of `Player` objects and offers methods
 * to perform operation on them
 * 
 * ---
 * 
 */

(function (exports, node) {


// ## Global scope
	
// Setting up global scope variables 
var	JSUS = node.JSUS,
	NDDB = node.NDDB;

var GameStage = node.GameStage;

// Exposing constructor
exports.PlayerList = PlayerList;

// Inheriting from NDDB	
PlayerList.prototype = new NDDB();
PlayerList.prototype.constructor = PlayerList;


///**
// * ## PlayerList.array2Groups (static)
// * 
// * Transforms an array of array (of players) into an
// * array of PlayerList instances and returns it.
// * 
// * The original array is modified.
// * 
// * @param {Array} array The array to transform
// * @return {Array} array The array of `PlayerList` objects
// * 
// */
//PlayerList.array2Groups = function (array) {
//	if (!array) return;
//	for (var i = 0; i < array.length; i++) {
//		array[i] = new PlayerList({}, array[i]);
//	};
//	return array;
//};

/**
 * ### PlayerList.comparePlayers
<<<<<<< HEAD
 * 
 * Comparator functions between two players
 * 
=======
 * 
 * Comparator functions between two players
 * 
>>>>>>> c32ecdbf
 * @param {Player} p1 The first player
 * @param {Player} p2 The second player
 * @return {number} The result of the comparison
 * 
 * @see NDDB.globalCompare
 */
PlayerList.comparePlayers = function (p1, p2) {
	if (p1.id === p2.id) return 0;
	if (p1.count < p2.count) return 1;
	if (p1.count > p2.count) return -1;
	return 0;
};

/**
 * ## PlayerList constructor
 *
 * Creates an instance of PlayerList
 * 
 * The class inherits his prototype from `node.NDDB`.
 * 
 * It indexes players by their _id_.
 * 
 * @param {object} options Optional. Configuration object
 * @param {array} db Optional. An initial set of players to import 
 * @param {PlayerList} parent Optional. A parent object for the instance
 * 
 * @see NDDB.constructor
 */
function PlayerList (options, db) {
	options = options || {};
	if (!options.log) options.log = node.log;
	if (!options.update) options.update = {};
	if ('undefined' === typeof options.update.indexes) {
		options.update.indexes = true;
	}
	
	NDDB.call(this, options, db);
  
	// Assigns a global comparator function
	this.globalCompare = PlayerList.comparePlayers;
	

	// We check if the index are not existing already because 
	// it could be that the constructor is called by the breed function
	// and in such case we would duplicate them	
	if (!this.id) {
		this.index('id', function(p) {
			return p.id;
		});
	}

// Not sure if we need it now	
//	if (!this.stage) {
//		this.hash('stage', function(p) {
//			return p.stage.toHash();
//		}
//	}
	
	// The internal counter that will be used to assing the `count` 
	// property to each inserted player
	this.pcounter = this.db.length || 0;
};

// ## PlayerList methods

/**
 * ### PlayerList.add 
 * 
 * Adds a new player to the database
 * 
 * Before insertion, objects are checked to be valid `Player` objects,
 * that is they must have a unique player id.
 * 
 * The `count` property is added to the player object, and 
 * the internal `pcounter` variable is incremented.
 * 
 * @param {Player} player The player object to add to the database
 * @return {player|boolean} The inserted player, or FALSE if an error occurs
 */
PlayerList.prototype.add = function (player) {
	if (!player || 'undefined' === typeof player.id) {
		node.err('Player id not found, cannot add object to player list.');
		return false;
	}

	if (this.exist(player.id)) {
		node.err('Attempt to add a new player already in the player list: ' + player.id);
		return false;
	}
	
	this.insert(player);
	player.count = this.pcounter;
	this.pcounter++;
	
	return player;
};

/**
 * ### PlayerList.get 
 * 
 * Retrieves a player with the given id
 * 
 * @param {number} id The id of the player to retrieve
 * @return {Player|boolean} The player with the speficied id, or FALSE if none was found
 */
PlayerList.prototype.get = function (id) {	
	if ('undefined' === typeof id) return false; 
	var player = this.id.get(id);
	if (!player) {
		node.warn('Attempt to access a non-existing player from the the player list. id: ' + id);
		return false;
	}
	return player;
};

/**
 * ### PlayerList.remove
 * 
 * Removes the player with the given id
 * 
 * Notice: this operation cannot be undone
 * 
 * @param {number} id The id of the player to remove
 * @return {object|boolean} The removed player object, or FALSE if none was found  
 */
PlayerList.prototype.remove = function (id) {
	if ('undefined' === typeof id) return false; 
	var player = this.id.pop(id);
	if (!player) {
		node.err('Attempt to remove a non-existing player from the the player list. id: ' + id);
		return false;
	}
	return player;
};

// ### PlayerList.pop
// @deprecated 
// TODO remove after transition is complete
PlayerList.prototype.pop = PlayerList.prototype.remove;

/**
 * ### PlayerList.exist
 * 
 * Checks whether a player with the given id already exists
 * 
 * @param {number} id The id of the player
 * @return {boolean} TRUE, if a player with the specified id is found
 */
PlayerList.prototype.exist = function (id) {
	return this.id.get(id) ? true : false;
};

/**
 * ### PlayerList.updatePlayerStage
 * 
 * Updates the value of the `stage` object of a player
 * 
 * @param {number} id The id of the player
 * @param {GameStage} stage The new stage object
 * @return {object|boolean} The updated player object, or FALSE is an error occurred
 */
PlayerList.prototype.updatePlayerStage = function (id, stage) {
	
	if (!this.exist(id)) {
		node.warm('Attempt to access a non-existing player from the the player list ' + player.id);
		return false;	
	}
	
	if ('undefined' === typeof stage) {
		node.warn('Attempt to assign to a player an undefined stage');
		return false;
	}
	
	return this.id.update(id, {
		stage: stage
	});
};

/**
 * ### PlayerList.isStageDone
 * 
 * Checks whether all players have terminated the specified stage
 * 
 * A stage is considered _DONE_ if all players that are on that stage
 * have the property `stageLevel` equal to `Game.stageLevels.DONE`.
 * 
 * Players at other stages are ignored.
 * 
 * If no player is found at the desired stage, it returns FALSE.
 * 
 * @param {GameStage} stage The GameStage of reference
 * @param {boolean} extended Optional. If TRUE, all players are checked. Defaults, FALSE.
 * @return {boolean} TRUE, if all checked players have terminated the stage
 */
PlayerList.prototype.isStageDone = function (stage) {
	if (!stage) return false;
	var pfound = false;
	for (var i = 0; i < this.db.length ;  i++) {
		// Player is at another stage
		if (GameStage.compare(stage, p.stage, false) !== 0) {
			continue;
		}
		// Player is done for his stage
		if (p.stageLevel !== node.Game.stageLevels.DONE) {
			return false;
		}
		else {
			pfound = true;
		}
	}
	return pfound;
};

///**
// * ### PlayerList.actives
// * 
// * Counts the number of player whose stage is different from 0:0:0
// * 
// * @return {number} result The number of player whose stage is different from 0:0:0
// * 
// */
//PlayerList.prototype.actives = function () {
//	var result = 0;
//	var gs;
//	this.each(function(p) {
//		gs = new GameStage(p.stage);	
//		// <!-- Player is on 0.0.0 stage -->
//		if (GameStage.compare(gs, new GameStage()) !== 0) {
//			result++;
//		}
//	});	
//	// <!-- node.log('ACTIVES: ' + result); -->
//	return result;
//};

///**
// * ### PlayerList.checkStage
// * 
// * If all the players are DONE with the specfied stage,
// * emits a `STAGEDONE` event
// * 
// * @param {GameStage} stage Optional. The GameStage to check. Defaults stage = node.game.stage
// * @param {Boolean} extended Optional. If TRUE, also newly connected players are checked. Defaults, FALSE
// * 
// * 		@see `PlayerList.actives`
// * 		@see `PlayerList.isStageDone`
// * 
// */
//PlayerList.prototype.checkStage = function (stage, extended) {
//	if (this.isStageDone(stage, extended)) {
//		node.emit('STAGEDONE');
//	}
//};

/**
 * ### PlayerList.toString
 * 
 * Returns a string representation of the stage of the 
 * PlayerList
 * 
 * @param {string} eol Optional. End of line separator between players
 * @return {string} out The string representation of the stage of the PlayerList
 */
PlayerList.prototype.toString = function (eol) {
	var out = '', EOL = eol || '\n', stage;
	this.forEach(function(p) {
    	out += p.id + ': ' + p.name;
    	stage = new GameStage(p.stage);
    	out += ': ' + stage + EOL;
	});
	return out;
};

/**
 * ### PlayerList.getNGroups
 * 
 * Creates N random groups of players
 * 
 * @param {number} N The number of groups
 * @return {Array} Array containing N `PlayerList` objects 
 * 
 * 		@see `JSUS.getNGroups`
 */
PlayerList.prototype.getNGroups = function (N) {
	if (!N) return;
	var groups = JSUS.getNGroups(this.db, N);
	return PlayerList.array2Groups(groups);
};	

/**
 * ### PlayerList.getGroupsSizeN
 * 
 * Creates random groups of N players
 * 
 * @param {number} N The number player per group
 * @return {Array} Array containing N `PlayerList` objects 
 * 
 * 		@see `JSUS.getGroupsSizeN`
 */
PlayerList.prototype.getGroupsSizeN = function (N) {
	if (!N) return;
	var groups = JSUS.getGroupsSizeN(this.db, N);
	return PlayerList.array2Groups(groups);
};	

/**
 * ### PlayerList.getRandom
 * 
 * Returns a set of N random players 
 * 
 * @param {number} N The number of random players to include in the set. Defaults N = 1
 * @return {Player|Array} A single player object or an array of
 */
PlayerList.prototype.getRandom = function (N) {	
	if (!N) N = 1;
	if (N < 1) {
		node.err('N must be an integer >= 1');
		return false;
	}
	this.shuffle();
	return this.limit(N).fetch();
};


/**
 * # Player Class
 * 
 * A Player object is a wrapper object for a number of properties 
 * to associate to a player during the game. 
 * 
 * Some of the properties are `private` and can never be changed 
 * after an instance of a Player has been created. Defaults one are:
 * 
 * 	`sid`: The Socket.io session id associated to the player
 * 	`id`: The nodeGame session id associate to the player
 * 	`count`: The id of the player within a PlayerList object
 * 	`admin`: Whether the player is an admin
 * 	`disconnected`: Whether the player has disconnected
 * 
 * Others properties are public and can be changed during the game.
 * 
 *	`name`: An alphanumeric name associated to the player 
 *	`stage`: The current stage of the player as relative to a game
 *	`ip`: The ip address of the player
 * 
 * All the additional properties in the configuration object passed 
 * to the constructor are also created as *private* and cannot be further
 * modified during the game. 
 * 
 * For security reasons, non-default properties cannot be `function`, and 
 * cannot overwrite any previously existing property.
 * 
 * ---
 * 
 */


// Expose Player constructor
exports.Player = Player;

/**
 * ## Player constructor
 * 
 * Creates an instance of Player
 * 
 * @param {object} pl The object literal representing the player
 * 
 * 
 */
function Player (pl) {
	pl = pl || {};
	
// ## Private properties
	
/**
 * ### Player.sid
 * 
 * The session id received from the nodeGame server 
 * 
 */	
	var sid = pl.sid;
	if (node.support.defineProperty) {
		Object.defineProperty(this, 'sid', {
			value: sid,
	    	enumerable: true
		});
	}
	else {
		this.sid = sid;
	}
	
/**
 * ### Player.id
 * 
 * The nodeGame session id associate to the player 
 * 
 * Usually it is the same as the Socket.io id, but in 
 * case of reconnections it can change
 * 
 */	
	var id = pl.id || sid;
	if (node.support.defineProperty) {
		Object.defineProperty(this, 'id', {
			value: id,
	    	enumerable: true
		});
	}
	else {
		this.id = id;
	}
	
/**
 * ### Player.count
 * 
 * The ordinal position of the player in a PlayerList object
 * 
 * 	@see PlayerList
 */		
	var count = pl.count;
	if (node.support.defineProperty) {
		Object.defineProperty(this, 'count', {
	    	value: count,
	    	enumerable: true
		});
	}
	else {
		this.count = count;
	}
	
/**
 * ### Player.admin
 * 
 * The admin status of the client
 * 
 */	
	var admin = !!pl.admin;
	if (node.support.defineProperty) {
		Object.defineProperty(this, 'admin', {
			value: admin,
	    	enumerable: true
		});
	}
	else {
		this.admin = admin;
	}
	
/**
 * ### Player.disconnected
 * 
 * The connection status of the client
 * 
 */	
	var disconnected = !!pl.disconnected;
	if (node.support.defineProperty) {
		Object.defineProperty(this, 'disconnected', {
			value: disconnected,
	    	enumerable: true
		});
	}
	else {
		this.disconnected = disconnected;
	}
	
// ## Player public properties

/**
 * ### Player.ip
 * 
 * The ip address of the player
 * 
 * Note: this can change in mobile networks
 * 
 */		
 	this.ip = pl.ip;
 
/**
 * ### Player.name
 * 
 * An alphanumeric name associated with the player
 * 
 */	 
	this.name = pl.name;
	
/**
 * ### Player.stage
 * 
 * Reference to the game-stage the player currently is
 * 
 * 	@see node.game.stage
 * 	@see GameStage
 */		
	this.stage = pl.stage || new GameStage();

	
// ## Extra properties
// Non-default properties are all added as private
// For security reasons, they cannot be of type function, and they 
// cannot overwrite any previously defined variable
	for (var key in pl) {
		if (pl.hasOwnProperty(key)) {
			if ('function' !== typeof pl[key]) {
				if (!this.hasOwnProperty(key)) {
					this[key] = pl[key];
				}
			}
		}
	}
}

// ## Player methods

/**
 * ### Player.toString
 * 
 * Returns a string representation of a player
 * 
 * @return {string} The string representation of a player
 */
Player.prototype.toString = function() {
	return (this.name || '' ) + ' (' + this.id + ') ' + new GameStage(this.stage);
};
		
// ## Closure	
})(
	'undefined' != typeof node ? node : module.exports
  , 'undefined' != typeof node ? node : module.parent.exports
);

/**
 * # GameMsg
 * 
 * Copyright(c) 2012 Stefano Balietti
 * MIT Licensed 
 * 
 * `nodeGame` exchangeable data format
 * 
 * ---
 */
(function (exports, node) {

// ## Global scope	
var GameStage = node.GameStage,
	JSUS = node.JSUS;

exports.GameMsg = GameMsg;


/**
 * ### GameMSg.clone (static)
 * 
 * Returns a perfect copy of a game-message
 * 
 * @param {GameMsg} gameMsg The message to clone
 * @return {GameMsg} The cloned messaged
 * 
 * 	@see JSUS.clone
 */
GameMsg.clone = function (gameMsg) {	
	return new GameMsg(gameMsg);
};


/**
 * ## GameMsg constructor
 * 
 * Creates an instance of GameMsg
 */
function GameMsg (gm) {
	gm = gm || {};
	
// ## Private properties

/**
 * ### GameMsg.id
 * 
 * A randomly generated unique id
 * 
 * @api private
 */	
	var id = gm.id || Math.floor(Math.random()*1000000);
	if (node.support.defineProperty) {
		Object.defineProperty(this, 'id', {
			value: id,
			enumerable: true
		});
	}
	else {
		this.id = id;
	}

/**
 * ### GameMsg.session
 * 
 * The session id in which the message was generated
 * 
 * @api private
 */	
	var session = gm.session;
	if (node.support.defineProperty) {
		Object.defineProperty(this, 'session', {
			value: session,
			enumerable: true
		});
	}
	else {
		this.session = session;
	}

// ## Public properties	

/**
 * ### GameMsg.stage
 * 
 * The game-stage in which the message was generated
 * 
 * 	@see GameStage
 */	
	this.stage = gm.stage;

/**
 * ### GameMsg.action
 * 
 * The action of the message
 * 
 * 	@see node.action
 */		
	this.action = gm.action;
	
/**
 * ### GameMsg.target
 * 
 * The target of the message
 * 
 * 	@see node.target
 */	
	this.target = gm.target;
	
/**
 * ### GameMsg.from
 * 
 * The id of the sender of the message
 * 
 * 	@see Player.id
 */		
	this.from = gm.from;

/**
 * ### GameMsg.to
 * 
 * The id of the receiver of the message
 * 
 * 	@see Player.id
 * 	@see node.player.id
 */		
	this.to = gm.to;

/**
 * ### GameMsg.text
 * 
 * An optional text adding a description for the message
 */		
	this.text = gm.text; 
	
/**
 * ### GameMsg.data
 * 
 * An optional payload field for the message
 */			
	this.data = gm.data;
	
/**
 * ### GameMsg.priority
 * 
 * A priority index associated to the message
 */	
	this.priority = gm.priority;
	
/**
 * ### GameMsg.reliable
 * 
 * Experimental. Disabled for the moment
 * 
 * If set, requires ackwnoledgment of delivery
 * 
 */	
	this.reliable = gm.reliable;

/**
 * ### GameMsg.created
 * 
 * A timestamp of the date of creation
 */		
	this.created = JSUS.getDate();
	
/**
 * ### GameMsg.forward
 * 
 * If TRUE, the message is a forward. 
 * 
 * E.g. between nodeGame servers
 */	
	this.forward = 0;
};

/**
 * ### GameMsg.stringify
 * 
 * Calls JSON.stringify on the message
 * 
 * @return {string} The stringified game-message
 * 
 * 	@see GameMsg.toString
 */
GameMsg.prototype.stringify = function () {
	return JSON.stringify(this);
};


/**
 * ### GameMsg.toString
 * 
 * Creates a human readable string representation of the message
 * 
 * @return {string} The string representation of the message
 * 	@see GameMsg.stringify
 */
GameMsg.prototype.toString = function () {
	
	var SPT = ",\t";
	var SPTend = "\n";
	var DLM = "\"";
	
	var gs = new GameStage(this.stage);
	
	var line = this.created + SPT;
		line += this.id + SPT;
		line += this.session + SPT;
		line += this.action + SPT;
		line += this.target + SPT;
		line +=	this.from + SPT;
		line += this.to + SPT;
		line += DLM + this.text + DLM + SPT;
		line += DLM + this.data + DLM + SPT; // maybe to remove
		line += this.reliable + SPT;
		line += this.priority + SPTend;
		
	return line;
};

/**
 * ### GameMSg.toSMS
 * 
 * Creates a compact visualization of the most important properties
 * 
 * @return {string} A compact string representing the message 
 * 
 * @TODO: Create an hash method as for GameStage
 */
GameMsg.prototype.toSMS = function () {
	
	var parseDate = /\w+/; // Select the second word;
	var results = parseDate.exec(this.created);

	var line = '[' + this.from + ']->[' + this.to + ']\t';
	line += '|' + this.action + '.' + this.target + '|'+ '\t';
	line += ' ' + this.text + ' ';
	
	return line;
};

/**
 * ### GameMsg.toInEvent
 * 
 * Hashes the action and target properties of an incoming message
 * 
 * @return {string} The hash string
 * 	@see GameMsg.toEvent 
 */
GameMsg.prototype.toInEvent = function() {
	return 'in.' + this.toEvent();
};

/**
 * ### GameMsg.toOutEvent
 * 
 * Hashes the action and target properties of an outgoing message
 * 
 * @return {string} The hash string
 *  @see GameMsg.toEvent
 */
GameMsg.prototype.toOutEvent = function() {
	return 'out.' + this.toEvent();
};

/**
 * ### GameMsg.toEvent
 * 
 * Hashes the action and target properties of the message
 * 
 * @return {string} The hash string
 */
GameMsg.prototype.toEvent = function () {
	return this.action + '.' + this.target;
}; 

// ## Closure
})(
	'undefined' != typeof node ? node : module.exports
  , 'undefined' != typeof node ? node : module.parent.exports
);
/**
 * # Stager
 *
 * `nodeGame` container and builder of the game sequence
 *
 * ---
 */
(function(exports, node) {

// ## Global scope
exports.Stager = Stager;

/**
 * ## Stager constructor
 *
 * Creates a new empty instance of Stager
 */
function Stager() {
	this.clear();
}

// ## Stager methods

/**
 * ### Stager.clear
 *
 * Resets Stager object to initial state
 *
 * Called by the constructor.
 */
Stager.prototype.clear = function() {
	/**
	 * ### Stager.steps
	 *
	 * Step object container
	 *
	 * key: step ID,  value: step object
	 *
	 * @see Stager.addStep
	 */
	this.steps = {};

	/**
	 * ### Stager.stages
	 *
	 * Stage object container
	 *
	 * key: stage ID,  value: stage object
	 *
	 * Stage aliases are stored the same way, with a reference to the original
	 * stage object as the value.
	 *
	 * @see Stager.addStage
	 */
	this.stages = {};


	/**
	 * ### Stager.sequence
	 *
	 * Sequence block container
	 *
	 * Stores the game plan in 'simple mode'.
	 *
	 * @see Stager.gameover
	 * @see Stager.next
	 * @see Stager.repeat
	 * @see Stager.loop
	 * @see Stager.doLoop
	 */
	this.sequence = [];


	/**
	 * ### Stager.generalNextFunction
	 *
	 * General next-stage decider function
	 *
	 * Returns the id of the next game step.
	 * Available only when nodegame is executed in _flexible_ mode.
	 *
	 * @see Stager.registerGeneralNext
	 */
	this.generalNextFunction = null;

	/**
	 * ### Stager.nextFunctions
	 *
	 * Per-stage next-stage decider function
	 *
	 * key: stage ID,  value: callback function
	 *
	 * Stores functions to be called to yield the id of the next game stage
	 * for a specific previous stage.
	 *
	 * @see Stager.registerNext
	 */
	this.nextFunctions = {};

    return this;
};

/**
 * ### Stager.registerGeneralNext
 *
 * Sets general callback for next stage decision
 *
 * Available only when nodegame is executed in _flexible_ mode.
 * The callback given here is used to determine the next stage.
 *
 * @param {function} func The decider callback.  It should return the name of
 *  the next stage, 'NODEGAME_GAMEOVER' to end the game or false for sequence end.
 */
Stager.prototype.registerGeneralNext = function(func) {
	if ('function' !== typeof func) {
		node.warn("registerGeneralNext didn't receive function parameter");
		return;
	}

	this.generalNextFunction = func;
};

/**
 * ### Stager.registerNext
 *
 * Registers a step-decider callback for a specific stage
 *
 * The function overrides the general callback for the specific stage, 
 * and determines the next stage.
 * Available only when nodegame is executed in _flexible_ mode.
 *
 * @param {string} id The name of the stage after which the decider function will be called
 * @param {function} func The decider callback.  It should return the name of
 *  the next stage, 'NODEGAME_GAMEOVER' to end the game or false for sequence end.
 *  
 * @see Stager.registerGeneralNext
 */
Stager.prototype.registerNext = function(id, func) {
	if ('function' !== typeof func) {
		node.warn("registerNext didn't receive function parameter");
		return;
	}

	if (!this.stages[id]) {
		node.warn('registerNext received nonexistent stage id');
		return;
	}

	this.nextFunctions[id] = func;
};

/**
 * ### Stager.addStep
 *
 * Adds a new step
 *
 * Registers a new game step object.  This must have at least the following fields:
 *
 *  - id (string): The step's name
 *  - cb (function): The step's callback function
 *
 * @param {object} step A valid step object.  Shallowly copied.
 */
Stager.prototype.addStep = function(step) {
	if (!this.checkStepValidity(step)) {
		node.warn('addStep received invalid step');
		return false;
	}

	this.steps[step.id] = step;
	return true;
};

/**
 * ### Stager.addStage
 *
 * Adds a new stage
 *
 * Registers a new game stage object. This must have at least the following fields:
 *
 *  - id (string): The stage's name
 *  - steps (array of strings): The names of the steps that belong to this stage.
 *     These must have been added with the `addStep` method before this call.
 *
 * Alternatively, a step object may be given.  Then that step and a stage
 * containing only that step are added.
 *
 * @param {object} stage A valid stage or step object.  Shallowly copied.
 *
 * @return {boolean} true on success, false on error
 * 
 * @see Stager.addStep
 */
Stager.prototype.addStage = function(stage) {
	// Handle wrapped steps:
	if (this.checkStepValidity(stage)) {
		if (!this.addStep(stage)) return false;
		if (!this.addStage({
			id: stage.id,
			steps: [ stage.id ]
		})) return false;

		return true;
	}

	if (!this.checkStageValidity(stage)) {
		node.warn('addStage received invalid stage');
		return false;
	}

	this.stages[stage.id] = stage;
	return true;
};

/**
 * ### Stager.init
 *
 * Resets sequence
 *
 * @return {Stager} this object
 */
Stager.prototype.init = function() {
	this.sequence = [];

	return this;
};

/**
 * ### Stager.gameover
 *
 * Adds gameover block to sequence
 *
 * @return {Stager} this object
 */
Stager.prototype.gameover = function() {
	this.sequence.push({ type: 'gameover' });

	return this;
};

/**
 * ### Stager.next
 *
 * Adds stage block to sequence
 *
 * The `id` parameter must have the form 'stageID' or 'stageID AS alias'.
 * stageID must be a valid stage and it (or alias if given) must be unique
 * in the sequence.
 *
 * @param {string} id A valid stage name with optional alias
 *
 * @return {Stager} this object on success, null on error
 *
 * @see Stager.addStage
 */
Stager.prototype.next = function(id) {
	var stageName = this.handleAlias(id);

	if (stageName === null) {
		node.warn('next received invalid stage name');
		return null;
	}

	this.sequence.push({
		type: 'plain',
		id: stageName
	});

	return this;
};

/**
 * ### Stager.repeat
 *
 * Adds repeated stage block to sequence
 *
 * @param {string} id A valid stage name with optional alias
 * @param {number} nRepeats The number of repetitions
 *
 * @return {Stager} this object on success, null on error
 *
 * @see Stager.addStage
 * @see Stager.next
 */
Stager.prototype.repeat = function(id, nRepeats) {
	var stageName = this.handleAlias(id);

	if (stageName === null) {
		node.warn('repeat received invalid stage name');
		return null;
	}

	this.sequence.push({
		type: 'repeat',
		id: stageName,
		num: nRepeats
	});

	return this;
};

/**
 * ### Stager.loop
 *
 * Adds looped stage block to sequence
 *
 * The given stage will be repeated as long as the `func` callback returns true.
 * If it returns false on the first time, the stage is never executed.
 *
 * @param {string} id A valid stage name with optional alias
 * @param {function} func Callback returning true for repetition
 *
 * @return {Stager} this object on success, null on error
 *
 * @see Stager.addStage
 * @see Stager.next
 * @see Stager.doLoop
 */
Stager.prototype.loop = function(id, func) {
	var stageName = this.handleAlias(id);

	if (stageName === null) {
		node.warn('loop received invalid stage name');
		return null;
	}

	this.sequence.push({
		type: 'loop',
		id: stageName,
		cb: func
	});

	return this;
};

/**
 * ### Stager.doLoop
 *
 * Adds alternatively looped stage block to sequence
 *
 * The given stage will be repeated once plus as many times as the `func`
 * callback returns true.
 *
 * @param {string} id A valid stage name with optional alias
 * @param {function} func Callback returning true for repetition
 *
 * @return {Stager} this object on success, null on error
 *
 * @see Stager.addStage
 * @see Stager.next
 * @see Stager.loop
 */
Stager.prototype.doLoop = function(id, func) {
	var stageName = this.handleAlias(id);

	if (stageName === null) {
		node.warn('doLoop received invalid stage name');
		return null;
	}

	this.sequence.push({
		type: 'doLoop',
		id: stageName,
		cb: func
	});

	return this;
};

/**
 * ### Stager.getSequence
 *
 * Returns the sequence of stages
 *
 * @param {string} format 'hstages' for an array of human-readable stage descriptions,
 *  'hsteps' for an array of human-readable step descriptions,
 *  'o' for the internal JavaScript object
 *
 * @return {array|object} The stage sequence in requested format. Null on error.
 */
Stager.prototype.getSequence = function(format) {
	var result;
	var seqIdx;
	var seqObj;
	var stepPrefix;
	var gameOver = false;

	switch (format) {
	case 'hstages':
		result = [];

		for (seqIdx in this.sequence) {
			if (this.sequence.hasOwnProperty(seqIdx)) {
				seqObj = this.sequence[seqIdx];

				switch (seqObj.type) {
				case 'gameover':
					result.push('[game over]');
					break;

				case 'plain':
					result.push(seqObj.id);
					break;

				case 'repeat':
					result.push(seqObj.id + ' [x' + seqObj.num + ']');
					break;

				case 'loop':
					result.push(seqObj.id + ' [loop]');
					break;

				case 'doLoop':
					result.push(seqObj.id + ' [doLoop]');
					break;

				default:
					node.warn('unknown sequence object type');
					break;
				}
			}
		}
		break;
	
	case 'hsteps':
		result = [];

		for (seqIdx in this.sequence) {
			if (this.sequence.hasOwnProperty(seqIdx)) {
				seqObj = this.sequence[seqIdx];
				stepPrefix = seqObj.id + '.';

				switch (seqObj.type) {
				case 'gameover':
					result.push('[game over]');
					break;

				case 'plain':
					this.stages[seqObj.id].steps.map(function(stepID) {
						result.push(stepPrefix + stepID);
					});
					break;

				case 'repeat':
					this.stages[seqObj.id].steps.map(function(stepID) {
						result.push(stepPrefix + stepID + ' [x' + seqObj.num + ']');
					});
					break;

				case 'loop':
					this.stages[seqObj.id].steps.map(function(stepID) {
						result.push(stepPrefix + stepID + ' [loop]');
					});
					break;

				case 'doLoop':
					this.stages[seqObj.id].steps.map(function(stepID) {
						result.push(stepPrefix + stepID + ' [doLoop]');
					});
					break;

				default:
					node.warn('unknown sequence object type');
					break;
				}
			}
		}
		break;

	case 'o':
		result = this.sequence;
		break;

	default:
		node.warn('getSequence got invalid format characters');
		return null;
	}

	return result;
};

/**
 * ### Stager.getStepsFromStage
 *
 * Returns the steps of a stage
 *
 * @param {string} id A valid stage name
 *
 * @return {array} The steps in the stage
 */
Stager.prototype.getStepsFromStage = function(id) {
	return this.stages[id].steps;
};

// DEBUG:  Run sequence.  Should be deleted later on.
Stager.prototype.seqTestRun = function(expertMode, firstStage) {
	var seqObj;
	var curStage;
	var stageNum;
	
	console.log('* Commencing sequence test run!');

	if (!expertMode) {
		for (stageNum in this.sequence) {
			if (this.sequence.hasOwnProperty(stageNum)) {
				seqObj = this.sequence[stageNum];
				console.log('** num: ' + stageNum + ', type: ' + seqObj.type);
				switch (seqObj.type) {
				case 'gameover':
					console.log('* Game Over.');
					return;

				case 'plain':
					this.stageTestRun(seqObj.id);
					break;

				case 'repeat':
					for (var i = 0; i < seqObj.num; i++) {
						this.stageTestRun(seqObj.id);
					}
					break;

				case 'loop':
					while (seqObj.cb()) {
						this.stageTestRun(seqObj.id);
					}
					break;

				case 'doLoop':
					do {
						this.stageTestRun(seqObj.id);
					} while (seqObj.cb());
					break;

				default:
					node.warn('unknown sequence object type');
					break;
				}
			}
		}
	}
	else {
		// Get first stage:
		if (firstStage) {
			curStage = firstStage;
		}
		else if (this.generalNextFunction) {
			curStage = this.generalNextFunction();
		}
		else {
			curStage = null;
		}

		while (curStage) {
			this.stageTestRun(curStage);

			// Get next stage:
			if (this.nextFunctions[curStage]) {
				curStage = this.nextFunctions[curStage]();
			}
			else if (this.generalNextFunction) {
				curStage = this.generalNextFunction();
			}
			else {
				curStage = null;
			}

			// Check stage validity:
			if (curStage !== null && !this.stages[curStage]) {
				node.warn('next-deciding callback yielded invalid stage');
				curStage = null;
			}
		}
	}
};

// DEBUG:  Run stage.  Should be deleted later on.
Stager.prototype.stageTestRun = function(stageId) {
	var steps = this.stages[stageId].steps;
	var stepId;

	for (var i in steps) {
		if (steps.hasOwnProperty(i)) {
			stepId = steps[i];
			this.steps[stepId].cb();
		}
	}
};


// ## Stager private methods

/**
 * ### Stager.checkStepValidity
 *
 * Returns whether given step is valid
 *
 * Checks for existence and type correctness of the fields.
 *
 * @param {object} step The step object
 *
 * @return {bool} true for valid step objects, false otherwise
 *
 * @see Stager.addStep
 *
 * @api private
 */
Stager.prototype.checkStepValidity = function(step) {
	if (!step) return false;
	if ('string' !== typeof step.id) return false;
	if ('function' !== typeof step.cb) return false;

	return true;
};

/**
 * ### Stager.checkStepValidity
 *
 * Returns whether given stage is valid
 *
 * Checks for existence and type correctness of the fields.
 * Checks for referenced step existence.
 * Steps objects are invalid.
 *
 * @param {object} stage The stage object
 *
 * @return {bool} true for valid stage objects, false otherwise
 *
 * @see Stager.addStage
 *
 * @api private
 */
Stager.prototype.checkStageValidity = function(stage) {
	if (!stage) return false;
	if ('string' !== typeof stage.id) return false;
	if (!stage.steps && !stage.steps.length) return false;

	// Check whether the referenced steps exist:
	for (var i in stage.steps) {
        if (stage.steps.hasOwnProperty(i)) {
            if (!this.steps[stage.steps[i]]) return false;
        }
	}

	return true;
};

/**
 * ### Stager.handleAlias
 *
 * Handles stage id and alias strings
 *
 * Takes a string like 'stageID' or 'stageID AS alias' and registers the alias,
 * if existent.
 * Checks whether parameter is valid and unique.
 *
 * @param {string} nameAndAlias The stage-name string
 *
 * @return {string} null on error,
 *  the alias part of the parameter if it exists,
 *  the stageID part otherwise
 *
 * @see Stager.next
 *
 * @api private
 */
Stager.prototype.handleAlias = function(nameAndAlias) {
	var tokens = nameAndAlias.split(' AS ');
	var id = tokens[0].trim();
	var alias = tokens[1] ? tokens[1].trim() : undefined;
	var stageName = alias || id;
	var seqIdx;

	// Check ID validity:
	if (!this.stages[id]) {
		node.warn('handleAlias received nonexistent stage id');
		return null;
	}

	// Check uniqueness:
	for (seqIdx in this.sequence) {
		if (this.sequence.hasOwnProperty(seqIdx) &&
				this.sequence[seqIdx].id === stageName) {
			node.warn('handleAlias received non-unique stage name');
			return null;
		}
	}

	// Add alias:
	if (alias) {
		this.stages[alias] = this.stages[id];
		return alias;
	}

	return id;
};

// ## Closure
})(
	'undefined' != typeof node ? node : module.exports,
	'undefined' != typeof node ? node : module.parent.exports
);

/**
 * # GameLoop
 *
 * `nodeGame` container of game-state functions
 *
 * ---
 */
(function(exports, node) {

// ## Global scope
exports.GameLoop = GameLoop;

var Stager = node.Stager;
var GameStage = node.GameStage;

// ## Constants
GameLoop.GAMEOVER = 'NODEGAME_GAMEOVER';
GameLoop.END_SEQ  = 'NODEGAME_END_SEQ';
GameLoop.NO_SEQ   = 'NODEGAME_NO_SEQ';

/**
 * ## GameLoop constructor
 *
 * Creates a new instance of GameLoop
 *
 * Takes a sequence object created with Stager.
 *
 * If the Stager parameter has an empty sequence, flexibile mode is assumed
 * (used by e.g. GameLoop.next).
 *
 * @param {object} plot Optional. The Stager object.
 *
 * @see Stager
 */
function GameLoop(plot) {
	this.plot = plot || null;
}

// ## GameLoop methods

/**
 * ### GameLoop.init
 *
 * Initializes the GameLoop with a plot
 *
 * @param {object} plot The Stager object
 *
 * @see Stager
 */
GameLoop.prototype.init = function(plot) {
	this.plot = plot;
};

/**
 * ### GameLoop.next
 *
 * Returns the next stage in the loop
 *
 * If the step in `curStage` is an integer and out of bounds, that bound is assumed.
 *
 * @param {object} curStage Optional. The GameStage object from which to get
 *  the next one. Defaults to returning the first stage.
 *
 * @return {object} The GameStage describing the next stage
 *
 * @see GameStage
 */
GameLoop.prototype.next = function(curStage) {
	// GameLoop was not correctly initialized
	if (!this.plot) return GameLoop.NO_SEQ;
	
	// Find out flexibility mode:
	var flexibleMode = this.plot.sequence.length === 0;

	var seqIdx, seqObj = null, stageObj;
	var stageNo, stepNo;
	var normStage = null;
	var nextStage = null;

	curStage = new GameStage(curStage);

	if (flexibleMode) {
		if (curStage.stage === 0) {
			// Get first stage:
			if (this.plot.generalNextFunction) {
				nextStage = this.plot.generalNextFunction();
			}

			if (nextStage) {
				return new GameStage({
					stage: nextStage,
					step:  1,
					round: 1
				});
			}

			return GameLoop.END_SEQ;
		}

		// Get stage object:
		stageObj = this.plot.stages[curStage.stage];

		if ('undefined' === typeof stageObj) {
			node.warn('next received nonexistent stage: ' + curStage.stage);
			return null;
		}

		// Find step number:
		if ('number' === typeof curStage.step) {
			stepNo = curStage.step;
		}
		else {
			stepNo = stageObj.steps.indexOf(curStage.step) + 1;
		}
		if (stepNo < 1) {
			node.warn('next received nonexistent step: ' +
					stageObj.id + '.' + curStage.step);
			return null;
		}

		// Handle stepping:
		if (stepNo + 1 <= stageObj.steps.length) {
			return new GameStage({
				stage: stageObj.id,
				step:  stepNo + 1,
				round: 1
			});
		}

		// Get next stage:
		if (this.plot.nextFunctions[stageObj.id]) {
			nextStage = this.plot.nextFunctions[stageObj.id]();
		}
		else if (this.plot.generalNextFunction) {
			nextStage = this.plot.generalNextFunction();
		}

		if (nextStage === GameLoop.GAMEOVER)  {
			return GameLoop.GAMEOVER;
		}
		else if (nextStage) {
			return new GameStage({
				stage: nextStage,
				step:  1,
				round: 1
			});
		}

		return GameLoop.END_SEQ;
	}
	else {
		if (curStage.stage === 0) {
			return new GameStage({
				stage: 1,
				step:  1,
				round: 1
			});
		}

		// Get normalized GameStage:
		normStage = this.normalizeGameStage(curStage);
		if (normStage === null) {
			node.warn('next received invalid stage: ' + curStage);
			return null;
		}
		stageNo  = normStage.stage;
		stepNo   = normStage.step;
		seqObj   = this.plot.sequence[stageNo - 1];
		if (seqObj.type === 'gameover') return GameLoop.GAMEOVER;
		stageObj = this.plot.stages[seqObj.id];

		// Handle stepping:
		if (stepNo + 1 <= stageObj.steps.length) {
			return new GameStage({
				stage: stageNo,
				step:  stepNo + 1,
				round: normStage.round
			});
		}

		// Handle repeat block:
		if (seqObj.type === 'repeat' && normStage.round + 1 <= seqObj.num) {
			return new GameStage({
				stage: stageNo,
				step:  1,
				round: normStage.round + 1
			});
		}

		// Handle looping blocks:
		if ((seqObj.type === 'doLoop' || seqObj.type === 'loop') && seqObj.cb()) {
			return new GameStage({
				stage: stageNo,
				step:  1,
				round: normStage.round + 1
			});
		}

		// Go to next stage:
		if (stageNo < this.plot.sequence.length) {
			// Skip over loops if their callbacks return false:
			while (this.plot.sequence[stageNo].type === 'loop' &&
			       !this.plot.sequence[stageNo].cb()) {
				stageNo++;
				if (stageNo >= this.plot.sequence.length) return GameLoop.END_SEQ;
			}

			return new GameStage({
				stage: stageNo + 1,
				step:  1,
				round: 1
			});
		}

		// No more stages remaining:
		return GameLoop.END_SEQ;
	}
};

/**
 * ### GameLoop.previous
 *
 * Returns the previous stage in the loop
 *
 * Works only in simple mode.
 * Behaves on loops the same as `GameLoop.next`, with round=1 always.
 *
 * @param {object} curStage The GameStage object from which to get the previous one
 *
 * @return {object} The GameStage describing the previous stage
 *
 * @see GameStage
 */
GameLoop.prototype.previous = function(curStage) {
	// GameLoop was not correctly initialized
	if (!this.plot) return GameLoop.NO_SEQ;
	
	var normStage;
	var seqIdx, seqObj = null, stageObj = null;
	var prevSeqObj;
	var stageNo, stepNo, prevStepNo;

	curStage = new GameStage(curStage);

	// Get normalized GameStage:
	normStage = this.normalizeGameStage(curStage);
	if (normStage === null) {
		node.warn('previous received invalid stage: ' + curStage);
		return null;
	}
	stageNo  = normStage.stage;
	stepNo   = normStage.step;
	seqObj   = this.plot.sequence[stageNo - 1];

	// Handle stepping:
	if (stepNo > 1) {
		return new GameStage({
			stage: stageNo,
			step:  stepNo - 1,
			round: curStage.round
		});
	}

	if ('undefined' !== typeof seqObj.id) {
		stageObj = this.plot.stages[seqObj.id];
		// Handle rounds:
		if (curStage.round > 1) {
			return new GameStage({
				stage: stageNo,
				step:  stageObj.steps.length,
				round: curStage.round - 1
			});
		}

		// Handle looping blocks:
		if ((seqObj.type === 'doLoop' || seqObj.type === 'loop') && seqObj.cb()) {
			return new GameStage({
				stage: stageNo,
				step:  stageObj.steps.length,
				round: 1
			});
		}
	}

	// Handle beginning:
	if (stageNo <= 1) {
		return new GameStage({
			stage: 0,
			step:  0,
			round: 0
		});
	}

	// Go to previous stage:
	// Skip over loops if their callbacks return false:
	while (this.plot.sequence[stageNo - 2].type === 'loop' &&
		   !this.plot.sequence[stageNo - 2].cb()) {
		stageNo--;

		if (stageNo <= 1) {
			return new GameStage({
				stage: 0,
				step:  0,
				round: 0
			});
		}
	}

	// Get previous sequence object:
	prevSeqObj = this.plot.sequence[stageNo - 2];

	// Get number of steps in previous stage:
	prevStepNo = this.plot.stages[prevSeqObj.id].steps.length;

	// Handle repeat block:
	if (prevSeqObj.type === 'repeat') {
		return new GameStage({
			stage: stageNo - 1,
			step:  prevStepNo,
			round: prevSeqObj.num
		});
	}

	// Handle normal blocks:
	return new GameStage({
		stage: stageNo - 1,
		step:  prevStepNo,
		round: 1
	});
};

/**
 * ### GameLoop.jump
 *
 * Returns a distant stage in the loop
 *
 * Works with negative delta only in simple mode.
 * Uses `GameLoop.previous` and `GameLoop.next` for stepping.
 * If a sequence end is reached, returns immediately.
 *
 * @param {object} curStage The GameStage object from which to get the offset one
 * @param {number} delta The offset. Negative number for backward stepping.
 *
 * @return {object} The GameStage describing the distant stage
 *
 * @see GameStage
 * @see GameLoop.previous
 * @see GameLoop.next
 */
GameLoop.prototype.jump = function(curStage, delta) {
	if (delta < 0) {
		while (delta < 0) {
			curStage = this.previous(curStage);
			delta++;

			if (!(curStage instanceof GameStage) || curStage.stage === 0) {
				return curStage;
			}
		}
	}
	else {
		while (delta > 0) {
			curStage = this.next(curStage);
			delta--;

			if (!(curStage instanceof GameStage)) {
				return curStage;
			}
		}
	}

	return curStage;
};

/**
 * ### GameLoop.getStage
 *
 * Returns the stage object corresponding to a GameStage
 *
 * @param {object|string} gameStage The GameStage object, or its string representation
 *
 * @return {object|null} The corresponding stage object, or null value 
 * 	if the step was not found
 */
GameLoop.prototype.getStage = function(gameStage) {
	if (!this.plot) return null;
	
	gameStage = new GameStage(gameStage);
	if ('number' === typeof gameStage.stage) {
		return this.plot.stages[this.plot.sequence[gameStage.stage - 1].id];
	}
	else {
		return this.plot.stages[gameStage.stage];
	}
};

/**
 * ### GameLoop.getStep
 *
 * Returns the step object corresponding to a GameStage
 *
 * @param {object|string} gameStage The GameStage object, or its string representation
 *
 * @return {object|null} The corresponding step object, or null value 
 * 	if the step was not found
 */
GameLoop.prototype.getStep = function(gameStage) {
	if (!this.plot) return null;
	
	gameStage = new GameStage(gameStage);
	if ('number' === typeof gameStage.step) {
		return this.plot.steps[this.getStage(gameStage).steps[gameStage.step - 1]];
	}
	else {
		return this.plot.steps[gameStage.step];
	}
};

/**
 * ### GameLoop.getName
 * 
 * TODO: To remove once transition is complete
 * @deprecated 
 */
GameLoop.prototype.getName = function(gameStage) {
	var s = this.getStep(gameStage); 
	return s ? s.name : s;
};
/**
 * ### GameLoop.normalizeGameStage
 *
 * Converts the GameStage fields to numbers
 *
 * Works only in simple mode.
 *
 * @param {object} gameStage The GameStage object
 *
 * @return {object} The normalized GameStage object; null on error
 *
 * @api private
 */
GameLoop.prototype.normalizeGameStage = function(gameStage) {
	var stageNo, stepNo, seqIdx, seqObj;

	// Find stage number:
	if ('number' === typeof gameStage.stage) {
		stageNo = gameStage.stage;
	}
	else {
		for (seqIdx = 0; seqIdx < this.plot.sequence.length; seqIdx++) {
			if (this.plot.sequence[seqIdx].id === gameStage.stage) {
				break;
			}
		}
		stageNo = seqIdx + 1;
	}
	if (stageNo < 1 || stageNo > this.plot.sequence.length) {
		node.warn('normalizeGameStage received nonexistent stage: ' + gameStage.stage);
		return null;
	}

	// Get sequence object:
	seqObj = this.plot.sequence[stageNo - 1];

	if (seqObj.type === 'gameover') {
		return new GameStage({
			stage: stageNo,
			step:  1,
			round: gameStage.round
		});
	}

	// Get stage object:
	stageObj = this.plot.stages[seqObj.id];

	// Find step number:
	if ('number' === typeof gameStage.step) {
		stepNo = gameStage.step;
	}
	else {
		stepNo = stageObj.steps.indexOf(gameStage.step) + 1;
	}
	if (stepNo < 1) {
		node.warn('normalizeGameStage received nonexistent step: ' +
				stageObj.id + '.' + gameStage.step);
		return null;
	}

	return new GameStage({
		stage: stageNo,
		step:  stepNo,
		round: gameStage.round
	});
};

// ## Closure	
})(
	'undefined' != typeof node ? node : module.exports
  , 'undefined' != typeof node ? node : module.parent.exports
);

/**
 * # GameMsgGenerator
 * 
 * Copyright(c) 2012 Stefano Balietti
 * MIT Licensed 
 * 
 * `nodeGame` component rensponsible creating messages 
 * 
 * Static factory of objects of type `GameMsg`.
 * 
 * All message are reliable, but TXT messages.
 * 
 * 	@see GameMSg
 * 	@see node.target
 * 	@see node.action
 * 
 * ---
 *
 */
(function (exports, node) {
	
// ## Global scope
	
var GameMsg = node.GameMsg,
	GameStage = node.GameStage,
	Player = node.Player,
	JSUS = node.JSUS;

var target = node.target,
	action = node.action;

exports.GameMsgGenerator = GameMsgGenerator; 

/**
 * ## GameMsgGenerator constructor
 * 
 * Creates an instance of GameMSgGenerator
 * 
 */
function GameMsgGenerator () {}

// ## General methods

/**
 * ### GameMsgGenerator.create 
 * 
 * Primitive for creating any type of game-message
 * 
 * Merges a set of default settings with the object passed
 * as input parameter
 * 
 */
GameMsgGenerator.create = function (msg) {

  var gameMsg = {
		session: ('undefined' !== typeof msg.session) ? msg.session : node.socket.session, 
		stage: msg.stage || node.game.stage,
		action: msg.action || action.SAY,
		target: msg.target || target.DATA,
		from: node.player.sid,
		to: ('undefined' !== typeof msg.to) ? msg.to : 'SERVER',
		text: msg.text || null,
		data: msg.data || null,
		priority: msg.priority || null,
		reliable: msg.reliable || 1
  };

  return new GameMsg(gameMsg);

};

//## HI messages

/**
 * ### GameMSgGenerator.createHI
 * 
 * Notice: this is different from the server;
 * 
 * @param {Player} player The player to communicate
 * @param {string} to The recipient of the message
 * @param {boolean} reliable Optional. Experimental. Requires an acknowledgment
 * 
 * @return {GameMsg|boolean} The game message, or FALSE if error in the input parameters is detected
 */
GameMsgGenerator.createHI = function (player, to, reliable) {
	player = player || node.player;
	if (!player) return false;
	reliable = reliable || 1;
  
	return new GameMsg( {
            			session: node.gsc.session,
            			stage: node.game.stage,
            			action: action.SAY,
            			target: target.HI,
            			from: node.player.sid,
            			to: to,
            			text: new Player(player) + ' ready.',
            			data: player,
            			priority: null,
            			reliable: reliable
	});
};

// ## STATE messages

///**
// * ### GameMSgGenerator.saySTATE
// * 
// * Creates a say.STATE message
// * 
// * Notice: stage is different from node.game.stage
// * 
// * @param {GameStage} stage The game-stage to communicate
// * @param {string} to The recipient of the message
// * @param {boolean} reliable Optional. Experimental. Requires an acknowledgment
// * 
// * @return {GameMsg|boolean} The game message, or FALSE if error in the input parameters is detected
// * 
// * 	@see GameStage
// */
//GameMsgGenerator.saySTATE = function (stage, to, reliable) {
//	return this.createSTATE(action.SAY, stage, to, reliable);
//};
//
///**
// * ### GameMSgGenerator.setSTATE
// * 
// * Creates a set.STATE message
// * 
// * @param {GameStage} stage The game-stage to communicate
// * @param {string} to The recipient of the message
// * @param {boolean} reliable Optional. Experimental. Requires an acknowledgment
// * 
// * @return {GameMsg|boolean} The game message, or FALSE if error in the input parameters is detected
// * 
// * 	@see GameStage
// */
//GameMsgGenerator.setSTATE = function (stage, to, reliable) {
//	return this.createSTATE(action.SET, stage, to, reliable);
//};
//
///**
// * ### GameMSgGenerator.getSTATE
// * 
// * Experimental. Creates a get.STATE message
// * 
// * @param {GameStage} stage The game-stage to communicate
// * @param {string} to The recipient of the message
// * @param {boolean} reliable Optional. Experimental. Requires an acknowledgment
// * 
// * @return {GameMsg|boolean} The game message, or FALSE if error in the input parameters is detected
// * 
// * 	@see GameStage
// */
//GameMsgGenerator.getSTATE = function (stage, to, reliable) {
//	return this.createSTATE(action.GET, stage, to,reliable);
//};
//
///**
// * ### GameMSgGenerator.createSTATE
// * 
// * Creates a STATE message
// * 
// * @param {string} action A nodeGame action (e.g. 'get' or 'set')
// * @param {GameStage} stage The game-stage to communicate
// * @param {string} to Optional. The recipient of the message. Defaults, SERVER
// * @param {boolean} reliable Optional. Experimental. Requires an acknowledgment
// * 
// * @return {GameMsg|boolean} The game message, or FALSE if error in the input parameters is detected
// * 
// * 	@see GameStage
// */
//GameMsgGenerator.createSTATE = function (action, stage, to, reliable) {
//	if (!action || !stage) return false;
//	to = to || 'SERVER';
//	reliable = reliable || 1;
//	return new GameMsg({
//						session: node.gsc.session,
//						stage: node.game.stage,
//						action: action,
//						target: target.STATE,
//						from: node.player.sid,
//						to: to,
//						text: 'New State: ' + GameStage.stringify(stage),
//						data: stage,
//						priority: null,
//						reliable: reliable
//	});
//};

//## PLIST messages

/**
 * ### GameMsgGenerator.sayPLIST
 * 
 * Creates a say.PLIST message
 * 
 * @param {PlayerList} plist The player-list to communicate
 * @param {string} to The recipient of the message
 * @param {boolean} reliable Optional. Experimental. Requires an acknowledgment
 * 
 * @return {GameMsg|boolean} The game message, or FALSE if error in the input parameters is detected
 * 
 * 	@see PlayerList
 */
GameMsgGenerator.sayPLIST = function (plist, to, reliable) {
	return this.createPLIST(action.SAY, plist, to, reliable);
};

/**
 * ### GameMSgGenerator.setPLIST
 * 
 * Creates a set.PLIST message
 * 
 * @param {PlayerList} plist The player-list to communicate
 * @param {string} to The recipient of the message
 * @param {boolean} reliable Optional. Experimental. Requires an acknowledgment
 * 
 * @return {GameMsg|boolean} The game message, or FALSE if error in the input parameters is detected
 * 
 * 	@see PlayerList
 */
GameMsgGenerator.setPLIST = function (plist, to, reliable) {
	return this.createPLIST(action.SET, plist, to, reliable);
};

/**
 * ### GameMSgGenerator.getPLIST
 * 
 * Experimental. Creates a get.PLIST message
 * 
 * @param {PlayerList} plist The player-list to communicate
 * @param {string} to The recipient of the message
 * @param {boolean} reliable Optional. Experimental. Requires an acknowledgment
 * 
 * @return {GameMsg|boolean} The game message, or FALSE if error in the input parameters is detected
 * 
 * 	@see PlayerList
 */
GameMsgGenerator.getPLIST = function (plist, to, reliable) {
	return this.createPLIST(action.GET, plist, to, reliable);
};

/**
 * ### GameMSgGenerator.createPLIST
 * 
 * Creates a PLIST message
 * 
 * @param {string} action A nodeGame action (e.g. 'get' or 'set')
 * @param {PlayerList} plist The player-list to communicate
 * @param {string} to Optional. The recipient of the message. Defaults, SERVER
 * @param {boolean} reliable Optional. Experimental. Requires an acknowledgment
 * 
 * @return {GameMsg|boolean} The game message, or FALSE if error in the input parameters is detected
 * 
 *  @see PlayerList
 */
GameMsgGenerator.createPLIST = function (action, plist, to, reliable) {
	plist = plist || !node.game || node.game.pl;
	if (!action || !plist) return false;
	
	to = to || 'SERVER';
	reliable = reliable || 1;
	
	return new GameMsg({
						session: node.gsc.session, 
						stage: node.game.stage,
						action: action,
						target: target.PLIST,
						from: node.player.sid,
						to: to,
						text: 'List of Players: ' + plist.length,
						data: plist.pl,
						priority: null,
						reliable: reliable
	});
};

// ## TXT messages

/**
 * ### GameMSgGenerator.createTXT
 * 
 * Creates a say.TXT message
 * 
 * TXT messages are always of action 'say'
 * 
 * @param {string} text The text to communicate
 * @param {string} to The recipient of the message
 * @param {boolean} reliable Optional. Experimental. Requires an acknowledgment
 * 
 * @return {GameMsg|boolean} The game message, or FALSE if error in the input parameters is detected
 */
GameMsgGenerator.createTXT = function (text, to, reliable) {
	if (!text) return false;
	reliable = reliable || 0;
	
	return new GameMsg({
						session: node.gsc.session,
						stage: node.game.stage,
						action: action.SAY,
						target: target.TXT,
						from: node.player.sid,
						to: to,
						text: text,
						data: null,
						priority: null,
						reliable: reliable
	});
};


// ## DATA messages

/**
 * ### GameMSgGenerator.sayDATA
 * 
 * Creates a say.DATA message
 * 
 * @param {object} data An object to exchange
 * @param {string} to The recipient of the message
 * @param {boolean} reliable Optional. Experimental. Requires an acknowledgment
 * 
 * @return {GameMsg|boolean} The game message, or FALSE if error in the input parameters is detected
 */
GameMsgGenerator.sayDATA = function (data, to, text, reliable) {
	return this.createDATA(action.SAY, data, to, text, reliable);
};

/**
 * ### GameMSgGenerator.setDATA
 * 
 * Creates a set.DATA message
 * 
 * @param {object} data An object to exchange
 * @param {string} to The recipient of the message
 * @param {boolean} reliable Optional. Experimental. Requires an acknowledgment
 * 
 * @return {GameMsg|boolean} The game message, or FALSE if error in the input parameters is detected
 */
GameMsgGenerator.setDATA = function (data, to, text, reliable) {
	return this.createDATA(action.SET, data, to, text, reliable);
};

/**
 * ### GameMSgGenerator.getDATA
 * 
 * Experimental. Creates a say.DATA message
 * 
 * @param {object} data An object to exchange
 * @param {string} to The recipient of the message
 * @param {boolean} reliable Optional. Experimental. Requires an acknowledgment
 * 
 * @return {GameMsg|boolean} The game message, or FALSE if error in the input parameters is detected
 */
GameMsgGenerator.getDATA = function (data, to, text, reliable) {
	return this.createDATA(action.GET, data, to, text, reliable);
};

/**
 * ### GameMSgGenerator.createDATA
 * 
 * Creates a DATA message
 * 
 * @param {string} action A nodeGame action (e.g. 'get' or 'set')
 * @param {object} data An object to exchange
 * @param {string} to The recipient of the message
 * @param {boolean} reliable Optional. Experimental. Requires an acknowledgment
 * 
 * @return {GameMsg|boolean} The game message, or FALSE if error in the input parameters is detected
 */
GameMsgGenerator.createDATA = function (action, data, to, text, reliable) {
	if (!action) return false;
	reliable = reliable || 1;
	text = text || 'data msg';
	
	return new GameMsg({
						session: node.gsc.session, 
						stage: node.game.stage,
						action: action,
						target: target.DATA,
						from: node.player.sid,
						to: to,
						text: text,
						data: data,
						priority: null,
						reliable: reliable
	});
};

// ## ACK messages

/**
 * ### GameMSgGenerator.setACK
 * 
 * Experimental. Undocumented (for now)
 * 
 */
GameMsgGenerator.createACK = function (gm, to, reliable) {
	if (!gm) return false;
	reliable = reliable || 0;
	
	var newgm = new GameMsg({
							session: node.gsc.session, 
							stage: node.game.stage,
							action: action.SAY,
							target: target.ACK,
							from: node.player.sid,
							to: to,
							text: 'Msg ' + gm.id + ' correctly received',
							data: gm.id,
							priority: null,
							reliable: reliable
	});
	
	if (gm.forward) {
		newgm.forward = 1;
	}
	
	return newgm;
}; 


// ## Closure
})(
	'undefined' != typeof node ? node : module.exports
  , 'undefined' != typeof node ? node : module.parent.exports
);
/**
 * # SocketFactory
 * 
 * Copyright(c) 2012 Stefano Balietti
 * MIT Licensed 
 * 
 * `nodeGame` component responsible for registering and instantiating 
 * new GameSocket clients
 * 
 * Contract: Socket prototypes must implement the following methods:
 * 
 * 	- connect: establish a communication channel with a ServerNode instance
 * 	- send: pushes messages into the communication channel
 * 
 * ---
 * 
 */


(function( exports, node ) {


    // Storage for socket types
    var types = {};

    function checkContract( proto ) {
    	var test = proto;
//    	if (!proto.prototype) {
    		test = new proto();
//    	}
    	
    	if (!test.send) {
    		console.log('no send')
    		return false;
    	}
    	if (!test.connect){
    		console.log('no connect')
    		return false;
    	}
    	
    	return true;
    }
    
    function getTypes() {
    	return types;
    }
    
    function get( type, options ) {
    	var Socket = types[type];    	
    	return (Socket) ? new Socket(options) : null;
    }

    function register( type, proto ) {
    	if (!type || !proto) return;
    	        
        // only register classes that fulfill the contract
        if ( checkContract(proto) ) {
            types[type] = proto;
        }
        else {
        	node.err('cannot register invalid Socket class: ' + type);
        }
    }
    
    // expose the socketFactory methods
    exports.SocketFactory = {
    	checkContract: checkContract,
    	getTypes: getTypes,
    	get: get,
    	register: register
    };
    
    
// ## Closure	
})(
	'undefined' != typeof node ? node : module.exports
  , 'undefined' != typeof node ? node : module.parent.exports
);
/**
 * # Socket
 * 
 * Copyright(c) 2012 Stefano Balietti
 * MIT Licensed 
 * 
 * `nodeGame` component responsible for dispatching events and messages 
 * 
 * ---
 * 
 */

(function (exports, node) {

	
exports.Socket = Socket;	
	
// ## Global scope
	
var GameMsg = node.GameMsg,
	GameStage = node.GameStage,
	Player = node.Player,
	GameMsgGenerator = node.GameMsgGenerator,
	SocketFactory = node.SocketFactory;

var action = node.action;

var buffer,
	session;

function Socket(options) {
	
// ## Private properties

/**
 * ### Socket.buffer
 * 
 * Buffer of queued messages 
 * 
 * @api private
 */ 
	buffer = [];
	if (node.support.defineProperty) {
		Object.defineProperty(this, 'buffer', {
			value: buffer,
			enumerable: true
		});
	}
	else {
		this.buffer = buffer;
	}
	
/**
 * ### Socket.session
 * 
 * The session id shared with the server
 * 
 * This property is initialized only when a game starts
 * 
 */
	session = null;
	if (node.support.defineProperty) {
		Object.defineProperty(this, 'session', {
			value: session,
			enumerable: true
		});
	}
	else {
		this.session = session;
	}
	
	this.socket = null;
	
	this.url = null;
}


Socket.prototype.setup = function(options) {
	options = options || {};
	
	if (options.type) {
		this.setSocketType(options.type, options);
	}
	
};

Socket.prototype.setSocketType = function(type, options) {
	var socket =  SocketFactory.get(type, options);
	if (socket) {
		this.socket = socket;
		return true;
	}
	else {
		return false;
	}
};

Socket.prototype.connect = function(url, options) {
	
	if (!this.socket) {
		node.err('cannot connet to ' + url + ' . No open socket.');
		return false;
	}
	
	this.url = url;
	node.log('connecting to ' + url);
	
	this.socket.connect(url, options);
};

Socket.prototype.onDisconnect = function() {
	// Save the current stage of the game
	node.session.store();
	node.log('closed');
};

Socket.prototype.onMessage = function(msg) {
	
	msg = this.secureParse(msg);
	if (!msg) return;
	
	var sessionObj;
	
	// Parsing successful
	if (msg.target === 'HI') {
		
		// replace itself: will change onMessage
		this.attachMsgListeners();
		
		this.startSession(msg)
		
		sessionObj = node.store(msg.session);
		
		if (false) {
		//if (sessionObj) {
			node.session.restore(sessionObj);
			
			msg = node.msg.create({
				action: action.SAY,
				target: 'HI_AGAIN',
				data: node.player
			});
			
			this.send(msg);
			
		}
		else {
			node.store(msg.session, node.session.save());
			
			this.sendHI(node.player, 'ALL');
		}
		
		

   	 } 
};

Socket.prototype.attachMsgListeners = function() {
	this.onMessage = this.onMessageFull;
	node.emit('NODEGAME_READY');
};

Socket.prototype.onMessageFull = function(msg) {
	msg = this.secureParse(msg);
	
	if (msg) { // Parsing successful
		// TODO: improve
		if (node.game.isReady && node.game.isReady()) {
			node.emit(msg.toInEvent(), msg);
		}
		else {
			console.log('BUFFERING')
			node.log('buffering: ' + msg, 'DEBUG');
			buffer.push(msg);
		}
	}
};


Socket.prototype.registerServer = function(msg) {
	// Setting global info
	this.servername = msg.from;
	// Keep serverid = msg.from for now
	this.serverid = msg.from;
};


Socket.prototype.secureParse = secureParse = function (msg) {
	
	var gameMsg;
	try {
		gameMsg = GameMsg.clone(JSON.parse(msg));
		node.info('R: ' + gameMsg);
	}
	catch(e) {
		return logSecureParseError('malformed msg received',  e);
	}
	
	if (this.session && gameMsg.session !== this.session) {
		return logSecureParseError('local session id does not match incoming message session id');
	}
	
	return gameMsg;
};


/**
 * ### Socket.clearBuffer
 * 
 * Emits and removes all the events in the message buffer
 * 
 * @see node.emit
 */
Socket.prototype.clearBuffer = function () {
	var nelem = buffer.length, msg;
	for (var i=0; i < nelem; i++) {
		msg = this.buffer.shift();
		if (msg) {
			node.emit(msg.toInEvent(), msg);
			node.log('Debuffered ' + msg, 'DEBUG');
		}
	}
};


/**
 * ### Socket.startSession
 * 
 * Initializes a nodeGame session
 * 
 * Creates a the player and saves it in node.player, and 
 * stores the session ids in the session object 
 * 
 * @param {GameMsg} msg A game-msg
 * @return {boolean} TRUE, if session was correctly initialized
 * 
 * 	@see node.createPlayer
 */
Socket.prototype.startSession = function (msg) {

	// Store server info
	this.registerServer(msg);
	
	var player = {
			id:		msg.data,	
			sid: 	msg.data
	};
	node.createPlayer(player);
	this.session = msg.session;
	return true;
};

//## SEND methods


/**
* ### Socket.send
* 
* Pushes a message into the socket.
* 
* The msg is actually received by the client itself as well.
* 
* @param {GameMsg} The game message to send
* 
* 	@see GameMsg
* 
* @TODO: Check Do volatile msgs exist for clients?
*/
Socket.prototype.send = function(msg) {
	if (!this.socket) {
		node.err('socket cannot send message. No open socket.');
		return false;
	}
	
	this.socket.send(msg);
	node.info('S: ' + msg);
	return true;
}


/**
* ### Socket.sendHI
* 
* Creates a HI message and pushes it into the socket
*   
* @param {string} from Optional. The message sender. Defaults node.player
* @param {string} to Optional. The recipient of the message. Defaults 'SERVER'
* 
*/
Socket.prototype.sendHI = function (from, to) {
	from = from || node.player;
	to = to || 'SERVER';
	var msg = node.msg.createHI(from, to);
	this.send(msg);
};

/**
 * @TODO: do we need this??
* ### Socket.sendSTAGE
* 
* Creates a STAGE message and pushes it into the socket
* 
* @param {string} action A nodeGame action (e.g. 'get' or 'set')
* @param {GameStage} stage The GameStage object to send
* @param {string} to Optional. The recipient of the message.
*  
*/
//Socket.prototype.sendSTATE = function (action, state, to) {	
//	var msg = node.msg.createSTAGE(action, stage, to);
//	this.send(msg);
//};


/**
* ### Socket.sendSTAGE
* 
* Creates a STAGE message and pushes it into the socket
* 
* @param {string} action A nodeGame action (e.g. 'get' or 'set')
* @param {GameStage} stage The GameStage object to send
* @param {string} to Optional. The recipient of the message.
*  
*/
Socket.prototype.sendSTAGE = function (action, stage, to) {	
	var msg = node.msg.create({
		action: node.action.SAY,
		target: node.target.STAGE,
		data: stage, 
		to: to
	});
	
	this.send(msg);
};

/**
* ### Socket.sendTXT
*
* Creates a TXT message and pushes it into the socket
* 
* @param {string} text Text to send
* @param {string} to Optional. The recipient of the message
*/
Socket.prototype.sendTXT = function(text, to) {	
	var msg = node.msg.createTXT(text,to);
	this.send(msg);
};

/**
* ### Socket.sendDATA
* 
* Creates a DATA message and pushes it into the socket
* 
* @param {string} action Optional. A nodeGame action (e.g. 'get' or 'set'). Defaults 'say'
* @param {object} data An object to exchange
* @param {string} to Optional. The recipient of the message. Defaults 'SERVER'
* @param {string} text Optional. A descriptive text associated to the message.
* 
* @TODO: invert parameter order: first data then action
*/
Socket.prototype.sendDATA = function (action, data, to, text) {
	action = action || GameMsg.say;
	to = to || 'SERVER';
	text = text || 'DATA';
	var msg = node.msg.createDATA(action, data, to, text);
	this.send(msg);
};


// helping methods

var logSecureParseError = function (text, e) {
	text = text || 'Generic error while parsing a game message';
	var error = (e) ? text + ": " + e : text;
	node.log(error, 'ERR');
	node.emit('LOG', 'E: ' + error);
	return false;
}





})(
	'undefined' != typeof node ? node : module.exports
  , 'undefined' != typeof node ? node : module.parent.exports
);
/**
 * # SocketIo
 * 
 * Copyright(c) 2012 Stefano Balietti
 * MIT Licensed 
 * 
 * Implementation of a remote socket communicating over HTTP 
 * through Socket.IO
 * 
 * ---
 * 
 */

(function (exports, node, io) {
	
// ## Global scope
	
var GameMsg = node.GameMsg,
	Player = node.Player,
	GameMsgGenerator = node.GameMsgGenerator;

exports.SocketIo = SocketIo;



function SocketIo(options) {
	this.socket = null;
}

SocketIo.prototype.connect = function(url, options) {
	
	if (!url) {
		node.err('cannot connect to empty url.', 'ERR');
		return false;
	}
	
	var that = this;
	
	this.socket = io.connect(url, options); //conf.io
	
	this.socket.on('connect', function (msg) {
			
	    node.info('socket.io connection open'); 
	    
	    that.socket.on('message', function(msg) {
	    	node.socket.onMessage(msg);
	    });
	    
	});
	
    this.socket.on('disconnect', node.socket.onDisconnect);
    return true;
	
};

SocketIo.prototype.send = function (msg) {
	console.log(msg);
	this.socket.send(msg.stringify());
};


node.SocketFactory.register('SocketIo', SocketIo);


})(
	'undefined' != typeof node ? node : module.exports
  , 'undefined' != typeof node ? node : module.parent.exports
  , 'undefined' != typeof io ? io : module.parent.exports.io
);
/**
 * # GameDB
 * 
 * Copyright(c) 2012 Stefano Balietti
 * MIT Licensed 
 * 
 * ### Provides a simple, lightweight NO-SQL database for nodeGame
 * 
 * Entries are stored as GameBit messages.
 * 
 * It automatically creates three indexes.
 * 
 * 1. by player,
 * 2. by stage,
 * 3. by key.
 * 
 * Uses GameStage.compare to compare the stage property of each entry.
 * 
 * 	@see GameBit
 * 	@see GameStage.compare
 * 
 * ---
 * 
 */
(function (exports, node) {

// ## Global scope	
var JSUS = node.JSUS,
	NDDB = node.NDDB;
	
var GameStage = node.GameStage;

// Inheriting from NDDB	
GameDB.prototype = new NDDB();
GameDB.prototype.constructor = GameDB;


// Expose constructors
exports.GameDB = GameDB;
exports.GameBit = GameBit;

/**
 * ## GameDB constructor 
 *
 * Creates an instance of GameDB
 * 
 * @param {object} options Optional. A configuration object
 * @param {array} db Optional. An initial array of items to import into the database
 * @param {NDDB|GameDB} parent Optional. A reference to the parent database
 * 
 * 	@see NDDB constructor 
 */

function GameDB (options, db, parent) {
	options = options || {};
	
	
	if (!options.update) options.update = {};
	// Auto build indexes by default
	options.update.indexes = true;
	
	NDDB.call(this, options, db, parent);
	
	this.c('stage', GameBit.compareState);
	  
	
	if (!this.player) {
		this.h('player', function(gb) {
			return gb.player;
		});
	}
	if (!this.stage) {
		this.h('stage', function(gb) {
			return GameStage.toHash(gb.stage, 'S.s.r');
		});
	}  
	if (!this.key) {
		this.h('key', function(gb) {
			return gb.key;
		});
	}
	
}

// ## GameDB methods

/**
 * ### GameDB.add
 * 
 * Creates a GameBit and adds it to the database
 * 
 * @param {string} key An alphanumeric id for the entry
 * @param {mixed} value Optional. The value to store
 * @param {Player} player Optional. The player associated to the entry. Defaults, node.player
 * @param {GameStage} player Optional. The stage associated to the entry. Defaults, node.game.stage
 * 
 * @return {boolean} TRUE, if insertion was successful
 * 
 * 	@see GameBit
 */
GameDB.prototype.add = function (key, value, player, stage) {
	if (!key) return false;
	
	stage = stage || node.game.stage;
	player = player || node.player;

	this.insert(new GameBit({
						player: player, 
						key: key,
						value: value,
						stage: stage
	}));

	return true;
};

/**
 * # GameBit
 * 
 * ### Container of relevant information for the game
 * 
 *  ---
 *  
 * A GameBit unit always contains the following properties
 * 
 * - stage GameStage
 * - player Player
 * - key 
 * - value
 * - time 
 */

// ## GameBit methods

/**
 * ### GameBit constructor
 * 
 * Creates a new instance of GameBit
 */
function GameBit (options) {
	
	this.stage = options.stage;
	this.player = options.player;
	this.key = options.key;
	this.value = options.value;
	this.time = (Date) ? Date.now() : null;
};


/**
 * ### GameBit.toString
 * 
 * Returns a string representation of the instance of GameBit
 * 
 * @return {string} string representation of the instance of GameBit
 */
GameBit.prototype.toString = function () {
	return this.player + ', ' + GameStage.stringify(this.stage) + ', ' + this.key + ', ' + this.value;
};

/** 
 * ### GameBit.equals (static)
 * 
 * Compares two GameBit objects
 * 
 * Returns TRUE if the attributes of `player`, `stage`, and `key`
 * are identical. 
 *  
 * If the strict parameter is set, also the `value` property 
 * is used for comparison
 *  
 * @param {GameBit} gb1 The first game-bit to compare
 * @param {GameBit} gb2 The second game-bit to compare
 * @param {boolean} strict Optional. If TRUE, compares also the `value` property
 * 
 * @return {boolean} TRUE, if the two objects are equals
 * 
 * 	@see GameBit.comparePlayer
 * 	@see GameBit.compareState
 * 	@see GameBit.compareKey
 * 	@see GameBit.compareValue
 */
GameBit.equals = function (gb1, gb2, strict) {
	if (!gb1 || !gb2) return false;
	strict = strict || false;
	if (GameBit.comparePlayer(gb1, gb2) !== 0) return false;
	if (GameBit.compareState(gb1, gb2) !== 0) return false;
	if (GameBit.compareKey(gb1, gb2) !== 0) return false;
	if (strict && gb1.value && GameBit.compareValue(gb1, gb2) !== 0) return false;
	return true;	
};

/**
 * ### GameBit.comparePlayer (static)
 * 
 * Sort two game-bits by player numerical id
 * 
 * Returns a numerical id that can assume the following values
 * 
 * - `-1`: the player id of the second game-bit is larger 
 * - `1`: the player id of the first game-bit is larger
 * - `0`: the two gamebits belong to the same player
 * 
 * @param {GameBit} gb1 The first game-bit to compare
 * @param {GameBit} gb2 The second game-bit to compare
 * 
 * @return {number} The result of the comparison
 */
GameBit.comparePlayer = function (gb1, gb2) {
	if (!gb1 && !gb2) return 0;
	if (!gb1) return 1;
	if (!gb2) return -1;
	if (gb1.player === gb2.player) return 0;

	if (gb1.player > gb2.player) return 1;
	return -1;
};

/**
 * ### GameBit.compareState (static)
 * 
 * Sort two game-bits by their stage property
 * 
 * GameStage.compare is used for comparison
 * 
 * @param {GameBit} gb1 The first game-bit to compare
 * @param {GameBit} gb2 The second game-bit to compare
 * 
 * @return {number} The result of the comparison
 * 
 * 	@see GameStage.compare
 */
GameBit.compareState = function (gb1, gb2) {
	return GameStage.compare(gb1.stage, gb2.stage);
};

/**
 * ### GameBit.compareKey (static)
 * 
 * 	Sort two game-bits by their key property 
 * 
 * Returns a numerical id that can assume the following values
 * 
 * - `-1`: the key of the first game-bit comes first alphabetically  
 * - `1`: the key of the second game-bit comes first alphabetically 
 * - `0`: the two gamebits have the same key
 * 
 * @param {GameBit} gb1 The first game-bit to compare
 * @param {GameBit} gb2 The second game-bit to compare
 * 
 * @return {number} The result of the comparison
 */
GameBit.compareKey = function (gb1, gb2) {
	if (!gb1 && !gb2) return 0;
	if (!gb1) return 1;
	if (!gb2) return -1;
	if (gb1.key === gb2.key) return 0;
	if (gb1.key < gb2.key) return -1;
	return 1;
};

/**
 * ### GameBit.compareValue (static)
 *  
 * Sorts two game-bits by their value property
 * 
 * Uses JSUS.equals for equality. If they differs, 
 * further comparison is performed, but results will be inaccurate
 * for objects. 
 * 
 * Returns a numerical id that can assume the following values
 * 
 * - `-1`: the value of the first game-bit comes first alphabetically / numerically
 * - `1`: the value of the second game-bit comes first alphabetically / numerically 
 * - `0`: the two gamebits have identical value properties
 * 
 * @param {GameBit} gb1 The first game-bit to compare
 * @param {GameBit} gb2 The second game-bit to compare
 * 
 * @return {number} The result of the comparison
 * 
 * 	@see JSUS.equals
 */
GameBit.compareValue = function (gb1, gb2) {
	if (!gb1 && !gb2) return 0;
	if (!gb1) return 1;
	if (!gb2) return -1;
	if (JSUS.equals(gb1.value, gb2.value)) return 0;
	if (gb1.value > gb2.value) return 1;
	return -1;
};	

// ## Closure
	
})(
	'undefined' != typeof node ? node : module.exports
  , 'undefined' != typeof node ? node : module.parent.exports
);
/**
 * # Game
 * 
 * Copyright(c) 2012 Stefano Balietti
 * MIT Licensed 
 *
 * Wrapper class for a `GameLoop` object and functions to control the game flow
 * 
 * Defines a number of event listeners, diveded in
 * 	
 * - incoming,
 * - outgoing,
 * - internal 
 *  
 *  ---
 *  
 */
	
(function (exports, node) {
	
// ## Global scope

var GameStage = node.GameStage,
	GameMsg = node.GameMsg,
	GameDB = node.GameDB,
	GameLoop = node.GameLoop,
	PlayerList = node.PlayerList,
	Player = node.Player,
	Stager = node.Stager,
	J = node.JSUS;

var action = node.action;

exports.Game = Game;

var name,
	description,
	gameLoop,
	pl,
	ml;
	
Game.levels = {
		UNINITIALIZED: 0, 	// game created, the init function has not been called
		INITIALIZING: 1, 	// executing init
		INITIALIZED: 5, 	// init executed
		READY:	7,		// stages are set
		ONGOING: 50,
		GAMEOVER: 100,		// game complete
		RUNTIME_ERROR: -1
	};

Game.stageLevels = {
	LOADING: 1,
	LOADED: 2,
	PLAYING: 50,
	PAUSING:  55,
	PAUSED: 60,
	RESUMING: 65,
	RESUMED: 70,
	DONE: 100
};

/**
 * ## Game constructor
 * 
 * Creates a new instance of Game
 * 
 * @param {object} settings Optional. A configuration object
 */
function Game (settings) {
	settings = settings || {};

	this.updateGameState(Game.levels.UNINITIALIZED);
	
// ## Private properties

/**
 * ### Game.name
 * 
 * The name of the game
 * 
 * @api private
 */
	name = settings.name || 'A nodeGame game';
	
	if (node.support.defineProperty) {
		Object.defineProperty(this, 'name', {
			value: name,
			enumerable: true
		});
	}
	else {
		this.name = name;
	}

/**
 * ### Game.description
 * 
 * A text describing the game
 * 
 * @api private
 */
	description = settings.description || 'No Description';
	if (node.support.defineProperty) {
		Object.defineProperty(this, 'description', {
			value: description,
			enumerable: true
		});
	}
	else {
		this.description = description;
	}
	
	
/**
 * ### Game.pl
 * 
 * The list of players connected to the game
 * 
 * The list may be empty, depending on the server settings
 * 
 * @api private
 */
	pl = new PlayerList();
	if (node.support.defineProperty) {
		Object.defineProperty(this, 'pl', {
			value: pl,
			enumerable: true,
			configurable: true,
			writable: true
		});
	}
	else {
		this.pl = pl;
	}

/**
 * ### Game.pl
 * 
 * The list of monitor clients connected to the game
 * 
 * The list may be empty, depending on the server settings
 * 
 * @api private
 */
	ml = new PlayerList();
	if (node.support.defineProperty) {
		Object.defineProperty(this, 'ml', {
			value: ml,
			enumerable: true,
			configurable: true,
			writable: true
		});
	}
	else {
		this.ml = ml;
	}
	
/**
 * ### Game.ready
 * 
 * If TRUE, the nodeGame engine is fully loaded
 * 
 * Shortcut to game.isReady
 * 
 * If the browser does not support the method object setters,
 * this property is disabled, and Game.isReady() should be used
 * instead.
 * 
 * @see Game.isReady();
 * 
 * @api private
 * @deprecated
 * 
 */
	if (node.support.getter) {
		Object.defineProperty(this, 'ready', {
			set: function(){},
			get: this.isReady,
			enumerable: true
		});
	}
	else {
		this.ready = null;
	}



// ## Public properties

/**
 * ### Game.observer
 * 
 * If TRUE, silently observes the game. Defaults, FALSE
 * 
 * An nodeGame observer will not send any automatic notification
 * to the server, but it will just *observe* the game played by
 * other clients.
 * 
 */
	this.observer = ('undefined' !== typeof settings.observer) ? settings.observer 
		   													: false;

/**
 * ### Game.auto_step
 * 
 * If TRUE, automatically advances to the next state if all the players 
 * have completed the same state
 * 
 * After a successful STAGEDONE event is fired, the client will automatically 
 * goes to the next function in the game-loop without waiting for a STATE
 * message from the server. 
 * 
 * Depending on the configuration settings, it can still perform additional
 * checkings (e.g.wheter the mininum number of players is connected) 
 * before stepping to the next state.
 * 
 * Defaults: true
 * 
 */
	this.auto_step = ('undefined' !== typeof settings.auto_step) ? settings.auto_step 
															 : true;

/**
 * ### Game.auto_wait
 * 
 * If TRUE, fires a WAITING... event immediately after a successful DONE event
 * 
 * Under default settings, the WAITING... event temporarily prevents the user
 * to access the screen and displays a message to the player.
 * 
 * Defaults: FALSE
 * 
 */
	this.auto_wait = ('undefined' !== typeof settings.auto_wait) ? settings.auto_wait 
																 : false; 

/**
 * ### Game.solo_mode
 * 
 * If TRUE, automatically advances to the next state upon completion of a state
 * 
 * After a successful DONE event is fired, the client will automatically 
 * goes to the next function in the game-loop without waiting for a STATE
 * message from the server, or checking the STATE of the other players. 
 * 
 * Defaults: FALSE
 * 
 */
	this.solo_mode = ('undefined' !== typeof settings.solo_mode) ? settings.solo_mode 
															 : false;	
	// TODO: check this
	this.minPlayers = settings.minPlayers || 1;
	this.maxPlayers = settings.maxPlayers || 1000;
	

	
/**
 * ### Game.memory
 * 
 * A storage database for the game
 * 
 * In the server logic the content of SET messages are
 * automatically inserted in this object
 * 
 * 	@see node.set
 */
	this.memory = new GameDB();
	

	
/**
 * ### Game.stager
 * 
 * Stage manager 
 * 
 * retrocompatible with gameLoop
 * 
 * @see Stager
 * @api private
 */
	this.gameLoop = this.stager = new GameLoop(settings.stages);
	
	
	this.currentStep = new GameStage();
	this.currentStepObj = null;
	
	// Update the init function if one is passed
	if (settings.init) {
		this.init = function() {
			this.updateGameState(Game.levels.INITIALIZING);
			settings.init.call(node.game);
			this.updateGameState(Game.levels.INITIALIZED);
		}
	}
	

	this.player = null;	


	this.paused = false;
	
} // <!-- ends constructor -->

// ## Game methods

/** 
 * ### Game.init
 * 
 * Initialization function
 * 
 * This function is called as soon as the game is instantiated,
 * i.e. at stage 0.0.0. 
 * 
 * Event listeners defined here stay valid throughout the whole
 * game, unlike event listeners defined inside a function of the
 * gameLoop, which are valid only within the specific function.
 * 
 */
Game.prototype.init = function () {
	this.updateGameState(Game.levels.INITIALIZING);
	this.updateGameState(Game.levels.INITIALIZED);
};

/** 
 * ### Game.gameover
 * 
 * Cleaning up function
 * 
 * This function is called after the last stage of the gameLoop
 * is terminated
 * 
 */
Game.prototype.gameover = function () {};

/**
 * ### Game.start
 * 
 * Starts the game 
 * 
 * Calls the init function, and steps.
 * 
 * Important: it does not use `Game.publishUpdate` because that is
 * just for change of state after the game has started
 * 
 * 
 * @see node.play
 * @see Game.publishStage
 * 
 */
Game.prototype.start = function() {
	// INIT the game
	this.init();
	this.step();
	
	node.log('game started');
};

/**
 * ### Game.pause
 * 
 * Experimental. Sets the game to pause
 * 
 * @TODO: check with Game.ready
 */
Game.prototype.pause = function () {
	this.paused = true;
};

/**
 * ### Game.resume
 * 
 * Experimental. Resumes the game from a pause
 * 
 * @TODO: check with Game.ready
 */
Game.prototype.resume = function () {
	this.paused = false;
};




/**
 * ### Game.step
 * 
 * Executes the next stage / step 
 * 
 * @return {Boolean} FALSE, if the execution encountered an error
 * 
 * @see Game.stager
 * @see Game.currentStage
 * @see Game.execStage
 * 
 * TODO: harmonize return values
 */
Game.prototype.step = function() {
	var nextStep;
	
	nextStep = this.stager.next(this.currentStep);
	
	if ('string' === typeof nextStep) {
		
		if (nextStep === GameLoop.GAMEOVER) {
			node.emit('GAMEOVER');
			return this.gameover(); // can throw Errors
		}
		
		// else do nothing
		return null;
	}
	else {
		// TODO maybe update also in case of string
		this.currentStep = nextStep;
		this.currentStepObj = this.stager.getStep(nextStep);
		return this.execStage(this.currentStepObj);
	}
};

/**
 * ### Game.execStage
 * 
 * Executes the specified stage
 * 
 * @param stage {GameStage} GameStage object to execute
 * 
 */
Game.prototype.execStage = function(stage) {
	var cb, err, res;
	
	cb = stage.cb; 
			
	// Local Listeners from previous stage are erased 
	// before proceeding to next one
	node.events.clearStage(this.currentStep);
			
	this.updateStageLevel('LOADING');
	
			
	try {
		res = cb.call(node.game);
		this.updateStageLevel('LOADED');
		
		// This does not make sense. Basically it waits for the nodegame window to be loaded too
		if (this.isReady()) {
			node.emit('LOADED');
		}
		if (res === false) {
			// A non fatal error occurred
			// log it
		}
		
		return res;
		
	} 
	catch (e) {
		err = 'An error occurred while executing a custom callback'; //  
			
		node.err(err);
		
		if (node.debug) {
			throw new node.NodeGameRuntimeError();
		}
				
		return true;
	}
};

Game.prototype.getGameState = function () {
	return this.state;
};

Game.prototype.getStageLevel = function () {
    return this.state;
};

// ERROR, WORKING, etc
Game.prototype.updateGameState = function (state) {
	this.state = state;
	//this.publishUpdate();
};

// PLAYING, DONE, etc.
Game.prototype.updateStageLevel= function (state) {
	this.stageState = state;
	//this.publishUpdate();
};

Game.prototype.publishUpdate = function() {
	// <!-- Important: SAY -->
	if (!this.observer) {
		var stateEvent = node.OUT + action.SAY + '.STATE'; 
		node.emit(stateEvent, this.state, 'ALL'); // SHOULD BE A GAME STATE EVENT
	}
};

/**
 * ### Game.isReady
 * 
 * Returns TRUE if the nodeGame engine is fully loaded
 * 
 * As soon as the nodegame-client library is loaded 
 * `node.game.state` is equal to 0.0.0. In this situation the
 * game will be considered READY unless the nodegame-window 
 * says otherwise
 * 
 * During stepping between functions in the game-loop
 * the flag is temporarily turned to FALSE, and all events 
 * are queued and fired only after nodeGame is ready to 
 * handle them again.
 * 
 * If the browser does not support the method object setters,
 * this property is disabled, and Game.isReady() should be used
 * instead.
 * 
 * @see Game.ready;
 * 
 */
Game.prototype.isReady = function() {
	if (this.getGameState() < Game.levels.READY) return false;
	if (this.getStageLevel() === Game.stageLevels.LOADING) return false;

	// Check if there is a gameWindow obj and whether it is loading
	return node.window ? node.window.state >= node.is.LOADED : true;
};



// TODO : MAYBE TO REMOVE THEM

/**
* ### Game.next
* 
* Fetches a state from the game-loop N steps ahead
* 
* Optionally, a parameter can control the number of steps to take
* in the game-loop before returning the state
* 
* @param {number} N Optional. The number of steps to take in the game-loop. Defaults 1
* @return {boolean|GameStage} The next state, or FALSE if it does not exist
* 
* 	@see GameStage
* 	@see Game.gameLoop
*/
Game.prototype.next = function (N) {
	if (!N) return this.gameLoop.next(this.state);
	return this.gameLoop.jump(this.state, Math.abs(N));
};

/**
* ### Game.previous
* 
* Fetches a state from the game-loop N steps back
* 
* Optionally, a parameter can control the number of steps to take
* backward in the game-loop before returning the state
* 
* @param {number} times Optional. The number of steps to take in the game-loop. Defaults 1
* @return {boolean|GameStage} The previous state, or FALSE if it does not exist
* 
* 	@see GameStage
* 	@see Game.gameLoop
*/
Game.prototype.previous = function (N) {
	if (!N) return this.gameLoop.previous(this.state);
	return this.gameLoop.jump(this.state, -Math.abs(N));
};


/**
* ### Game.jumpTo
* 
* Moves the game forward or backward in the game-loop
* 
* Optionally, a parameter can control the number of steps to take
* in the game-loop before executing the next function. A negative 
* value jumps backward in the game-loop, and a positive one jumps
* forward in the game-loop
* 
* @param {number} jump  The number of steps to take in the game-loop
* @return {boolean} TRUE, if the game succesfully jumped to the desired state
* 
* 	@see GameStage
* 	@see Game.gameLoop
*/
Game.prototype.jumpTo = function (jump) {
	if (!jump) return false;
	var gs = this.gameLoop.jump(this.state, jump);
	if (!gs) return false;
	return this.updateStage(gs);
};

// ## Closure
})(
	'undefined' != typeof node ? node : module.exports
  , 'undefined' != typeof node ? node : module.parent.exports
);

/**
 * # GameSession
 * 
 * Copyright(c) 2012 Stefano Balietti
 * MIT Licensed 
 * 
 * `nodeGame` session manager
 * 
 * ---
 * 
 */

(function (exports, node) {
	
// ## Global scope
	
var GameMsg = node.GameMsg,
	Player = node.Player,
	GameMsgGenerator = node.GameMsgGenerator,
	J = node.JSUS;

//Exposing constructor
exports.GameSession = GameSession;
exports.GameSession.SessionManager = SessionManager;

GameSession.prototype = new SessionManager();
GameSession.prototype.constructor = GameSession; 

function GameSession() {
	SessionManager.call(this);
	
	this.register('player', {
		set: function(p) {
			node.createPlayer(p);
		},
		get: function() {
			return node.player;
		}
	});
	
	this.register('game.memory', {
		set: function(value) {
			node.game.memory.clear(true);
			node.game.memory.importDB(value);
		},
		get: function() {
			return (node.game.memory) ? node.game.memory.fetch() : null;	
		}
	});
	
	this.register('events.history', {
		set: function(value) {
			node.events.history.history.clear(true);
			node.events.history.history.importDB(value);
		},
		get: function() {
			return (node.events.history) ? node.events.history.history.fetch() : null;
		}
	});
	
	
	this.register('game.currentStepObj', {
		set: GameSession.restoreStage
	});
	
	this.register('node.env');
	
}


GameSession.prototype.restoreStage = function(stage) {
		
	try {
		// GOTO STATE
		node.game.execStage(node.gameLoop.getStep(stage));
		
		var discard = ['LOG', 
		               'STATECHANGE',
		               'WINDOW_LOADED',
		               'BEFORE_LOADING',
		               'LOADED',
		               'in.say.STATE',
		               'UPDATED_PLIST',
		               'NODEGAME_READY',
		               'out.say.STATE',
		               'out.set.STATE',
		               'in.say.PLIST',
		               'STAGEDONE', // maybe not here
		               'out.say.HI'	               
		];
		
		// RE-EMIT EVENTS
		node.events.history.remit(node.game.state, discard);
		node.info('game stage restored');
		return true;
	}
	catch(e) {
		node.err('could not restore game stage. An error has occurred: ' + e);
		return false;
	}

};


/// Session Manager

function SessionManager() {
	this.session = {};
}

SessionManager.getVariable = function(p) {
	J.getNestedValue(p, node);
};

SessionManager.setVariable = function(p, value) {
	J.setNestedValue(p, value, node);
};

SessionManager.prototype.register = function(path, options) {
	if (!path) {
		node.err('cannot add an empty path to session');
		return false;
	}
	
	this.session[path] = {
			
		get: (options && options.get) ? options.get
									  : function() {
										  return J.getNestedValue(path, node);
									  },
									  
		set: (options && options.set) ? options.set 
									  : function(value) {
										  J.setNestedValue(path, value, node);
									  }
		
	};
	
	return true;
};

SessionManager.prototype.unregister = function(path) {
	if (!path) {
		node.err('cannot delete an empty path from session');
		return false;
	}
	if (!this.session[path]) {
		node.err(path + ' is not registered in the session');
		return false;
	}
	
	delete this.session[path];	
	return true;
};

SessionManager.prototype.get = function(path) {
	var session = {};
	
	if (path) {
		 return (this.session[path]) ? this.session[path].get() : undefined;
	}
	else {
		for (var path in this.session) {
			if (this.session.hasOwnProperty(path)) {
				session[path] = this.session[path].get();
			}
		}

		return session;
	}
};

SessionManager.prototype.save = function() {
	var session = {};
	for (var path in this.session) {
		if (this.session.hasOwnProperty(path)) {
			session[path] = {
					value: this.session[path].get(),
					get: this.session[path].get,
					set: this.session[path].set
			};
		}
	}
	return session;
};

SessionManager.prototype.load = function(session) {
	for (var i in session) {
		if (session.hasOwnProperty(i)) {
			this.register(i, session[i]);
		}
	}
};

SessionManager.prototype.clear = function() {
	this.session = {};
};

SessionManager.prototype.restore = function (sessionObj) {
	if (!sessionObj) {
		node.err('cannot restore empty session object');
		return ;
	}
	
	for (var i in sessionObj) {
		if (sessionObj.hasOwnProperty(i)) {
			sessionObj[i].set(sessionObj[i].value);
		}
	}
	
	return true;
};

SessionManager.prototype.store = function() {
	//node.store(node.socket.id, this.get());
};

SessionManager.prototype.store = function() {
	//node.store(node.socket.id, this.get());
};

// Helping functions

//function isReference(value) {
//	var type = typeof(value);
//	if ('function' === type) return true;
//	if ('object' === type) return true;
//	return false;
//}


})(
	'undefined' != typeof node ? node : module.exports
  , 'undefined' != typeof node ? node : module.parent.exports
);
/**
 * # GroupManager
 * 
 * Copyright(c) 2012 Stefano Balietti
 * MIT Licensed 
 * 
 * `nodeGame` group manager
 * 
 * ---
 * 
 */
(function (exports, node) {
	
// ## Global scope
	var J = node.JSUS;

	exports.GroupManager = GroupManager;

    function GroupManager() {
        // TODO GroupManager
    }

    // Here follows previous implementation of GroupManager, called RMatcher - scarcely commented.
    // RMatcher is not the same as a GroupManager, but does something very useful:
    // It assigns elements to groups based on a set of preferences

    // elements: what you want in the group
    // pools: array of array. it is set of preferences (elements from the first array will be used first

    // Groups.rowLimit determines how many unique elements per row



    exports.RMatcher = RMatcher;

    var J = require('nodegame-client').JSUS;

    function RMatcher (options) {

        this.groups = [];

        this.maxIteration = 10;

        this.doneCounter = 0;
    }

    RMatcher.prototype.init = function (elements, pools) {
        for (var i = 0; i < elements.length; i++) {
            var g = new Group();
            g.init(elements[i], pools[i]);
            this.addGroup(g);
        }

        this.options = {
            elements: elements,
            pools: pools
        };
    };

    RMatcher.prototype.addGroup = function (group) {
        if (!group) return;
        this.groups.push(group);
    };

    RMatcher.prototype.match = function() {
        // Do first match
        for (var i = 0; i < this.groups.length ; i++) {
            this.groups[i].match();
            if (this.groups[i].matches.done) {
                this.doneCounter++;
//			console.log('is done immediately')
//			console.log(i);
//			console.log('is done immediately')
            }
        }

        if (!this.allGroupsDone()) {
            this.assignLeftOvers();
        }

        if (!this.allGroupsDone()) {
            this.switchBetweenGroups();
        }

        return J.map(this.groups, function (g) { return g.matched; });
    };

    RMatcher.prototype.invertMatched = function() {

        var tmp, elements = [], inverted = [];
        J.each(this.groups, function(g) {
            elements = elements.concat(g.elements);
            tmp = g.invertMatched();
            for (var i = 0; i < tmp.length; i++) {
                inverted[i] = (inverted[i] || []).concat(tmp[i]);
            }
        });

        return { elements: elements,
            inverted: inverted
        };
    };


    RMatcher.prototype.allGroupsDone = function() {
        return this.doneCounter === this.groups.length;
    };

    RMatcher.prototype.tryOtherLeftOvers = function (g) {
        var group, groupId;
        var order = J.seq(0, (this.groups.length-1));
        order = J.shuffle(order);
        for (var i = 0 ; i < order.length ; i++) {
            groupId = order[i];
            if (groupId === g) continue;
            group = this.groups[groupId];
            leftOver = [];
            if (group.leftOver.length) {
                group.leftOver = this.groups[g].matchBatch(group.leftOver);

                if (this.groups[g].matches.done) {
                    this.doneCounter++;
//				console.log('is done with leftOver')
//				console.log(g);
//				console.log('is done with leftOver')
                    return true;
                }
            }

        }
    };

    RMatcher.prototype.assignLeftOvers = function() {
        var g;
        for ( var i = 0; i < this.groups.length ; i++) {
            g = this.groups[i];
            // Group is full
            if (!g.matches.done) {
                this.tryOtherLeftOvers(i);
            }

        }
    };

    RMatcher.prototype.collectLeftOver = function() {
        return J.map(this.groups, function(g) { return g.leftOver; });
    };


    RMatcher.prototype.switchFromGroup = function (fromGroup, toGroup, fromRow, leftOvers) {
        for (var toRow = 0; toRow < fromGroup.elements.length; toRow++) {

            for (var j = 0; j < leftOvers.length; j++) {
                for (var n = 0; n < leftOvers[j].length; n++) {

                    var x = leftOvers[j][n]; // leftover n from group j

                    if (fromGroup.canSwitchIn(x, toRow)) {
                        for (var h = 0 ; h < fromGroup.matched[toRow].length; h++) {
                            var switched = fromGroup.matched[toRow][h];

                            if (toGroup.canAdd(switched, fromRow)) {
                                fromGroup.matched[toRow][h] = x;
                                toGroup.addToRow(switched, fromRow);
                                leftOvers[j].splice(n,1);

                                if (toGroup.matches.done) {


//								console.log('is done')
//								console.log(toGroup);
//								console.log('is done')

                                    this.doneCounter++;
                                }
                                return true;
                            }
                        }
                    }
                }
            }
        }
    };

    /**
     *
     * @param {integer} g Group index
     * @param {integer} row Row index
     */
    RMatcher.prototype.trySwitchingBetweenGroups = function (g, row) {
        var lo = this.collectLeftOver();
        var toGroup = this.groups[g];
        var fromGroup;
        // Tries with all, even with the same group, that is why is (g + 1)
        for (var i = (g + 1) ; i < (this.groups.length + g + 1) ; i++) {
            fromGroup = this.groups[i % this.groups.length];

            if (this.switchFromGroup(fromGroup, toGroup, row, lo)) {
                if (toGroup.matches.done) return;
            }
        }

        return false;
    };



    RMatcher.prototype.switchBetweenGroups = function() {
        var g, diff;
        for ( var i = 0; i < this.groups.length ; i++) {
            g = this.groups[i];
            // Group has free elements
            if (!g.matches.done) {
                for ( var j = 0; j < g.elements.length; j++) {
                    diff = g.rowLimit - g.matched[j].length;
                    if (diff) {
                        for (var h = 0 ; h < diff; h++) {
                            this.trySwitchingBetweenGroups(i, j);
                            if (this.allGroupsDone()) {
                                return true;
                            }
                        }
                    }
                }
            }
        }
        return false;
    };


////////////////// GROUP

    function Group() {

        this.elements = [];
        this.matched = [];

        this.leftOver = [];
        this.pointer = 0;

        this.matches = {};
        this.matches.total = 0;
        this.matches.requested = 0;
        this.matches.done = false;

        this.rowLimit = 3;

        this.noSelf = true;

        this.pool = [];

        this.shuffle = true;
        this.stretch = true;
    }

    Group.prototype.init = function (elements, pool) {
        this.elements = elements;
        this.pool = J.clone(pool);

        for (var i = 0; i < this.pool.length; i++) {
            if (this.stretch) {
                this.pool[i] = J.stretch(this.pool[i], this.rowLimit);
            }
            if (this.shuffle) {
                this.pool[i] = J.shuffle(this.pool[i]);
            }
        }

        if (!elements.length) {
            this.matches.done = true;
        }
        else {
            for (i = 0 ; i < elements.length ; i++) {
                this.matched[i] = [];
            }
        }

        this.matches.requested = this.elements.length * this.rowLimit;
    };


    /**
     * The same as canAdd, but does not consider row limit
     */
    Group.prototype.canSwitchIn = function (x, row) {
        // Element already matched
        if (J.in_array(x, this.matched[row])) return false;
        // No self
        if (this.noSelf && this.elements[row] === x) return false;

        return true;
    };


    Group.prototype.canAdd = function (x, row) {
        // Row limit reached
        if (this.matched[row].length >= this.rowLimit) return false;

        return this.canSwitchIn(x, row);
    };

    Group.prototype.shouldSwitch = function (x, fromRow) {
        if (!this.leftOver.length) return false;
        if (this.matched.length < 2) return false;
//	var actualLeftOver = this.leftOver.length;
        return true;

    };

// If there is a hole, not in the last position, the algorithm fails
    Group.prototype.switchIt = function () {

        for (var i = 0; i < this.elements.length ; i++) {
            if (this.matched[i].length < this.rowLimit) {
                this.completeRow(i);
            }
        }

    };

    Group.prototype.completeRow = function (row, leftOver) {
        leftOver = leftOver || this.leftOver;
        var clone = leftOver.slice(0);
        for (var i = 0 ; i < clone.length; i++) {
            for (var j = 0 ; j < this.elements.length; j++) {
                if (this.switchItInRow(clone[i], j, row)){
                    leftOver.splice(i,1);
                    return true;
                }
                this.updatePointer();
            }
        }
        return false;
    };


    Group.prototype.switchItInRow = function (x, toRow, fromRow) {
        if (!this.canSwitchIn(x, toRow)) {
            //console.log('cannot switch ' + x + ' ' + toRow)
            return false;
        }
        //console.log('can switch: ' + x + ' ' + toRow + ' from ' + fromRow)
        // Check if we can insert any of the element of the 'toRow'
        // inside the 'toRow'
        for (var i = 0 ; i < this.matched[toRow].length; i++) {
            var switched = this.matched[toRow][i];
            if (this.canAdd(switched, fromRow)) {
                this.matched[toRow][i] = x;
                this.addToRow(switched, fromRow);
                return true;
            }
        }

        return false;
    };

    Group.prototype.addToRow = function(x, row) {
        this.matched[row].push(x);
        this.matches.total++;
        if (this.matches.total === this.matches.requested) {
            this.matches.done = true;
        }
    };

    Group.prototype.addIt = function(x) {
        var counter = 0, added = false;
        while (counter < this.elements.length && !added) {
            if (this.canAdd(x, this.pointer)) {
                this.addToRow(x, this.pointer);
                added = true;
            }
            this.updatePointer();
            counter++;
        }
        return added;
    };


    Group.prototype.matchBatch = function (pool) {
        var leftOver = [];
        for (var i = 0 ; i < pool.length ; i++) {
            if (this.matches.done || !this.addIt(pool[i])) {
                // if we could not add it as a match, it becomes leftover
                leftOver.push(pool[i]);
            }
        }
        return leftOver;
    };

    Group.prototype.match = function (pool) {
        pool = pool || this.pool;
//	console.log('matching pool');
//	console.log(pool)
        if (!J.isArray(pool)) {
            pool = [pool];
        }
        // Loop through the pools: elements in lower
        // indexes-pools have more chances to be used
        var leftOver;
        for (var i = 0 ; i < pool.length ; i++) {
            leftOver = this.matchBatch(pool[i]);
            if (leftOver.length) {
                this.leftOver = this.leftOver.concat(leftOver);
            }
        }

        if (this.shouldSwitch()) {
            this.switchIt();
        }
    };

    Group.prototype.updatePointer = function () {
        this.pointer = (this.pointer + 1) % this.elements.length;
    };

    Group.prototype.summary = function() {
        console.log('elements: ', this.elements);
        console.log('pool: ', this.pool);
        console.log('left over: ', this.leftOver);
        console.log('hits: ' + this.matches.total + '/' + this.matches.requested);
        console.log('matched: ', this.matched);
    };

    Group.prototype.invertMatched = function () {
        return J.transpose(this.matched);
    };

    // Testing functions

    var numbers = [1,2,3,4,5,6,7,8,9];

    function getElements() {

        var out = [],
            n = J.shuffle(numbers);
        out.push(n.splice(0, J.randomInt(0,n.length)))
        out.push(n.splice(0, J.randomInt(0,n.length)))
        out.push(n)

        return J.shuffle(out);
    }



    function getPools() {
        var n = J.shuffle(numbers);
        out = [];

        var A = n.splice(0, J.randomInt(0, (n.length / 2)));
        var B = n.splice(0, J.randomInt(0, (n.length / 2)));
        var C = n;

        var A_pub = A.splice(0, J.randomInt(0, A.length));
        A = J.shuffle([A_pub, A]);

        var B_pub = B.splice(0, J.randomInt(0, B.length));
        B = J.shuffle([B_pub, B]);

        var C_pub = C.splice(0, J.randomInt(0, C.length));
        C = J.shuffle([C_pub, C]);

        return J.shuffle([A,B,C]);
    }
//console.log(getElements())
//console.log(getPools())





    function simulateMatch(N) {

        for (var i = 0 ; i < N ; i++) {

            var rm = new RMatcher(),
                elements = getElements(),
                pools = getPools();

//		console.log('NN ' , numbers);
//		console.log(elements);
//		console.log(pools)
            rm.init(elements, pools);

            var matched = rm.match();

            if (!rm.allGroupsDone()) {
                console.log('ERROR')
                console.log(rm.options.elements);
                console.log(rm.options.pools);
                console.log(matched);
            }

            for (var j = 0; j < rm.groups.length; j++) {
                var g = rm.groups[j];
                for (var h = 0; h < g.elements.length; h++) {
                    if (g.matched[h].length !== g.rowLimit) {
                        console.log('Wrong match: ' +  h);

                        console.log(rm.options.elements);
                        console.log(rm.options.pools);
                        console.log(matched);
                    }
                }
            }
        }

    }

//simulateMatch(1000000000);

//var myElements = [ [ 1, 5], [ 6, 9 ], [ 2, 3, 4, 7, 8 ] ];
//var myPools = [ [ [ ], [ 1,  5, 6, 7] ], [ [4], [ 3, 9] ], [ [], [ 2, 8] ] ];

//4.07A 25
//4.77C 25
//4.37B 25
//5.13B 25 [08 R_16]
//0.83A 25 [09 R_7]
//3.93A 25 [09 R_23]
//1.37A 25 [07 R_21]
//3.30C 25
//4.40B 25
//
//25
//
//389546331863136068
//B
//
//// submissions in r 26
//
//3.73A 26 [05 R_25]
//2.40C 26
//undefinedC 26 [05 R_25]
//4.37C 26 [06 R_19]
//6.07A 26 [06 R_19]
//undefinedB 26 [06 R_18]
//4.33C 26 [05 R_25]
//undefinedC 26 [08 R_19]
//4.40B 26
//
//
//26
//
//19868497151402574894
//A
//
//27
//
//5688413461195617580
//C
//20961392604176231
//B





//20961392604176200	SUB	A	1351591619837
//19868497151402600000	SUB	A	1351591620386
//5688413461195620000	SUB	A	1351591652731
//2019166870553500000	SUB	B	1351591653043
//389546331863136000	SUB	B	1351591653803
//1886985572967670000	SUB	C	1351591654603
//762387587655923000	SUB	C	1351591654648
//1757870795266120000	SUB	B	1351591655960
//766044637969952000	SUB	A	1351591656253

//var myElements = [ [ 3, 5 ], [ 8, 9, 1, 7, 6 ], [ 2, 4 ] ];
//var myPools = [ [ [ 6 ], [ 9, 7 ] ], [ [], [ 8, 1, 5, 4 ] ], [ [], [ 2, 3 ] ] ];

//var myElements = [ [ '13988427821680113598', '102698780807709949' ],
//  [],
//  [ '15501781841528279951' ] ]
//
//var myPools = [ [ [ '13988427821680113598', '102698780807709949' ] ],
//  [ [] ],
//   [ [ '15501781841528279951' ] ] ]
//
//
//var myRM = new RMatcher();
//myRM.init(myElements, myPools);
//
//var myMatch = myRM.match();
//
//
//for (var j = 0; j < myRM.groups.length; j++) {
//	var g = myRM.groups[j];
//	for (var h = 0; h < g.elements.length; h++) {
//		if (g.matched[h].length !== g.rowLimit) {
//			console.log('Wrong match: ' + j + '-' + h);
//
//			console.log(myRM.options.elements);
//			console.log(myRM.options.pools);
////			console.log(matched);
//		}
//	}
//}

//if (!myRM.allGroupsDone()) {
//	console.log('ERROR')
//	console.log(myElements);
//	console.log(myPools);
//	console.log(myMatch);
//
//	console.log('---')
//	J.each(myRM.groups, function(g) {
//		console.log(g.pool);
//	});
//}

//console.log(myElements);
//console.log(myPools);
//console.log('match')
//console.log(myMatch);

//console.log(myRM.invertMatched());
//console.log(J.transpose(myMatch));
//
//console.log(myRM.doneCounter);

//var poolA = [ [1, 2], [3, 4], ];
//var elementsA = [7, 1, 2, 4];
//
//var poolB = [ [5], [6], ];
//var elementsB = [3 , 8];
//
//var poolC = [ [7, 8, 9] ];
//var elementsC = [9, 5, 6, ];
//
//var A, B, C;
//
//A = new Group();
//A.init(elementsA, poolA);
//
//B = new Group();
//B.init(elementsB, poolB);
//
//C = new Group();
//C.init(elementsC, poolC);
//
//
//rm.addGroup(A);
//rm.addGroup(B);
//rm.addGroup(C);
//
//rm.match();
//

//  [ [ [ 2, 1, 4 ], [ 2, 3, 4 ], [ 1, 4, 3 ], [ 1, 2, 3 ] ],
//  [ [ 5, 6, 9 ], [ 5, 6, 7 ] ],
//  [ [ 8, 6, 5 ], [ 9, 8, 7 ], [ 9, 7, 8 ] ] ]


//console.log(rm.allGroupsDone())

//console.log(g.elements);
//console.log(g.matched);





// ## Closure	
})(
	'undefined' != typeof node ? node : module.exports
  , 'undefined' != typeof node ? node : module.parent.exports
);
/**
 * # RoleMapper
 * 
 * Copyright(c) 2013 Stefano Balietti
 * MIT Licensed 
 * 
 * `nodeGame` manager of player ids and aliases
 * 
 * ---
 * 
 */
(function (exports, node) {
	
// ## Global scope
	var J = node.JSUS;

	exports.RoleMapper = RoleMapper;

    function RoleMapper() {
        // TODO RoleMapper
    }


// ## Closure
})(
	'undefined' != typeof node ? node : module.exports
  , 'undefined' != typeof node ? node : module.parent.exports
);
/**
 * # nodeGame
 * 
 * Social Experiments in the Browser
 * 
 * Copyright(c) 2012 Stefano Balietti MIT Licensed
 * 
 * *nodeGame* is a free, open source, event-driven javascript framework for on
 * line, multiplayer games in the browser.
 * 
 * ---
 * 
 */
(function (exports, node) {
		
	var EventEmitter = node.EventEmitter,
		Socket = node.Socket,
		GameStage = node.GameStage,
		GameMsg = node.GameMsg,
		Game = node.Game,
		Player = node.Player,
		GameSession = node.GameSession,
		J = node.JSUS;		
	
// ## Methods
	
	
/**
 * ### nove.env
 * 
 * Executes a block of code conditionally to nodeGame environment variables  
 * 
 * @param env {string} The name of the environment
 * @param func {function} The callback function to execute
 * @param ctx {object} Optional. The context of execution
 * @param params {array} Optional. An array of additional parameters for the callback
 * 
 */	
	node.env = function (env, func, ctx, params) {
		if (!env || !func || !node.env[env]) return;
		ctx = ctx || node;
		params = params || [];
		func.apply(ctx, params);
	};
	
		
/**
 * ### node.createPlayer
 * 
 * Mixes in default properties for the player object and
 * additional configuration variables from node.conf.player
 * 
 * Writes the node.player object
 * 
 * Properties: `id`, `sid`, `ip` can never be overwritten.
 * 
 * Properties added as local configuration cannot be further
 * modified during the game. 
 * 
 * Only the property `name`, can be changed.
 * 
 */
	node.createPlayer = function (player) {
		
		player = new Player(player);
		
		if (node.conf && node.conf.player) {			
			var pconf = node.conf.player;
			for (var key in pconf) {
				if (pconf.hasOwnProperty(key)) {
					if (J.inArray(key, ['id', 'sid', 'ip'])) {
						continue;
					} 
					
					// Cannot be overwritten properties previously 
					// set in other sessions (recovery)
//						if (player.hasOwnProperty(key)) {
//							continue;
//						}
					if (node.support.defineProperty) {
						Object.defineProperty(player, key, {
					    	value: pconf[key],
					    	enumerable: true
						});
					}
					else {
						player[key] = pconf[key];
					}
				}
			}
		}
		
		
		if (node.support.defineProperty) {
			Object.defineProperty(node, 'player', {
		    	value: player,
		    	enumerable: true
			});
		}
		else {
			node.player = player;
		}
		
		node.emit('PLAYER_CREATED', player);
		
		return player;
	};	
	
/**
 * ### node.connect
 * 
 * Establishes a connection with a nodeGame server
 * 
 * @param {object} conf A configuration object
 * @param {object} game The game object
 */		
	node.connect = function (url) {	
		if (node.socket.connect(url)) {
			node.emit('NODEGAME_CONNECTED');
		}
	};	

	
/**
 * ### node.play
 * 
 * Starts a game
 * 
 * @param {object} conf A configuration object
 * @param {object} game The game object
 */	
	node.play = function(game) {	
		
		node.setup.game(game);
		
		node.game.start();
	};
	
/**
 * ### node.replay
 * 
 * Moves the game stage to 1.1.1
 * 
 * @param {boolean} rest TRUE, to erase the game memory before update the game stage
 */	
	node.replay = function (reset) {
		if (reset) node.game.memory.clear(true);
		node.game.execStage(node.gameLoop.getStep("1.1.1"));
	};	
	
	
/**
 * ### node.emit
 * 
 * Emits an event locally
 *
 * @param {string} event The name of the event to emit
 * @param {object} p1 Optional. A parameter to be passed to the listener
 * @param {object} p2 Optional. A parameter to be passed to the listener
 * @param {object} p3 Optional. A parameter to be passed to the listener
 */	
	node.emit = function (event, p1, p2, p3) {	
		node.events.emit(event, p1, p2, p3);
	};	
	
/**
 * ### node.say
 * 
 * Sends a DATA message to a specified recipient
 * 
 * @param {mixed} data The content of the DATA message
 * @param {string} what The label associated to the message
 * @param {string} whom Optional. The recipient of the message
 *  
 */	
	node.say = function (data, what, whom) {
		node.events.emit('out.say.DATA', data, whom, what);
	};
	
/**
 * ### node.set
 * 
 * Stores a key-value pair in the server memory
 * 
 * 
 * 
 * @param {string} key An alphanumeric (must not be unique)
 * @param {mixed} The value to store (can be of any type)
 * 
 */
	node.set = function (key, value) {
		// TODO: parameter to say who will get the msg
		node.events.emit('out.set.DATA', value, null, key);
	};
	

/**
 * ### node.get
 * 
 * Sends a GET message to a recipient and listen to the reply 
 * 
 * @param {string} key The label of the GET message
 * @param {function} func The callback function to handle the return message
 */	
	node.get = function (key, func) {
		if (!key || !func) return;
		
		node.events.emit('out.get.DATA', key);
		
		var listener = function(msg) {
			if (msg.text === key) {
				func.call(node.game, msg.data);
				node.events.remove('in.say.DATA', listener);
			}
		};
		
		node.on('in.say.DATA', listener);
	};

/**
 * ### node.on
 * 
 * Registers an event listener
 * 
 * Listeners registered before a game is started, e.g. in
 * the init function of the game object, will stay valid 
 * throughout the game. Listeners registered after the game 
 * is started will be removed after the game has advanced
 * to its next stage. 
 * 
 * @param {string} event The name of the event
 * @param {function} listener The callback function
 */	
	node.on = function (event, listener) {
		
		if (!event) { 
			node.err('undefined event'); 
			return;
		}
		if ('function' !== typeof listener) { 
			node.err('callback must be of time function'); 
			return;
		}
		
		// It is in the init function;
		if (!node.game || !node.game.currentStepObj || (GameStage.compare(node.game.currentStepObj, new GameStage(), true) === 0 )) {
			node.events.add(event, listener);
		}
		else {
			node.events.addLocal(event, listener);
		}
	};

/**
 * ### node.once
 * 
 * Registers an event listener that will be removed 
 * after its first invocation
 * 
 * @param {string} event The name of the event
 * @param {function} listener The callback function
 * 
 * @see node.on
 * @see node.off
 */		
	node.once = function (event, listener) {
		if (!event || !listener) return;
		node.on(event, listener);
		node.on(event, function(event, listener) {
			node.events.remove(event, listener);
		});
	};
	
/**
 * ### node.off
 * 
 * Deregisters one or multiple event listeners
 * 
 * @param {string} event The name of the event
 * @param {function} listener The callback function
 * 
 * @see node.on
 * @see node.EventEmitter.remove
 */			
	node.off = node.removeListener = function (event, func) {
		return node.events.remove(event, func);
	};

	
	
/**
 * ### node.redirect
 * 
 * Redirects a player to the specified url
 * 
 * Works only if it is a monitor client to send
 * the message, i.e. players cannot redirect each 
 * other.
 * 
 * Examples
 *  
 * 	// Redirect to http://mydomain/mygame/missing_auth
 * 	node.redirect('missing_auth', 'xxx'); 
 * 
 *  // Redirect to external urls
 *  node.redirect('http://www.google.com');
 * 
 * @param {string} url the url of the redirection
 * @param {string} who A player id or 'ALL'
 * @return {boolean} TRUE, if the redirect message is sent
 */	
	node.redirect = function (url, who) {
		if (!url || !who) return false;
		
		var msg = node.msg.create({
			target: node.target.REDIRECT,
			data: url,
			to: who
		});
		node.socket.send(msg);
		return true;
	};
	
	node.info(node.version + ' loaded');
	
	
	// Creating the objects
	// <!-- object commented in index.js -->
	node.events = new EventEmitter();

	node.msg	= node.GameMsgGenerator;	
	
	node.session = new GameSession();
	
	node.socket = node.gsc = new Socket();
	
	node.game = new Game();
	
	
})(
		this
	, 	'undefined' != typeof node ? node : module.parent.exports
);

/**
 * # Setup
 * 
 * Copyright(c) 2012 Stefano Balietti
 * MIT Licensed 
 * 
 * `nodeGame` configuration module
 * 
 * ---
 * 
 */

(function (exports, node) {
	
// ## Global scope
	
var GameMsg = node.GameMsg,
	Player = node.Player,
	Game = node.Game,
	GameMsgGenerator = node.GameMsgGenerator,
	J = node.JSUS;

// TODO: check this
var frozen = false;

/**
 * ### node.setup
 * 
 * Setups the nodeGame object
 * 
 * Configures a specific feature of nodeGame and and stores 
 * the settings in `node.conf`.
 * 
 * See the examples folder for all available configuration options.
 * 
 * @param {string} property The feature to configure
 * @param {mixed} options The value of the option to configure
 * @return{boolean} TRUE, if configuration is successful
 * 
 * @see node.setup.register
 * 
 */	
	node.setup = function(property, options) {
		if (frozen) {
			node.err('nodeGame configuration is frozen. No modification allowed.');
			return false;
		}
		
		if (property === 'register') {
			node.warn('cannot setup property "register"');
			return false;
		}
		
		if (!node.setup[property]) {
			node.warn('no such property to configure: ' + property);
			return false;
		}
		
		var result = node.setup[property].call(exports, options);
		
		if (property !== 'nodegame') {
			node.conf[property] = result;
		}
		
		return true;
	};
	
/**
 * ### node.setup.register
 * 
 * Registers a configuration function
 * 
 * @param {string} property The feature to configure
 * @param {mixed} options The value of the option to configure
 * @return{boolean} TRUE, if configuration is successful
 * 
 * @see node.setup
 */	
	node.setup.register = function(property, func) {
		if (!property || !func) {
			node.err('cannot register empty setup function');
			return false;
		}
		
		if (property === 'register') {
			node.err('cannot overwrite register function');
			return false;
		}
		
		node.setup[property] = func;
		return true;
	};	

// ## Configuration functions	

// ### node.setup.nodegame
// Runs all the registered configuration functions	
// Matches the keys of the configuration objects with the name of the registered 
// functions and executes them. If no match is found, the configuration function 
// will set the default values
	node.setup.register('nodegame', function(options) {
		for (var i in node.setup) {
			if (node.setup.hasOwnProperty(i)) {
				if (i !== 'register' && i !== 'nodegame') {
					node.conf[i] = node.setup[i].call(exports, options[i]);
				}
			}
		}
		
		
	});
	
// ### node.setup.socket	
// Configures the socket connection to the nodegame-server
// @see node.Socket
// @see node.SocketFactory
	node.setup.register('socket', function(conf) {
		if (!conf) return;
		node.socket.setup(conf);
		return conf;
	});

// ### node.setup.host
// Sets the uri of the host
// If no value is passed, it will try to set the host from the window object
// in the browser enviroment. 
	node.setup.register('host', function(host) {		
		// URL
		if (!host) {
			if ('undefined' !== typeof window) {
				if ('undefined' !== typeof window.location) {
					host = window.location.href;
				}
			}
		}
			
		if (host) {
			var tokens = host.split('/').slice(0,-2);
			// url was not of the form '/channel'
			if (tokens.length > 1) {
				host = tokens.join('/');
			}
			
			// Add a trailing slash if missing
			if (host.lastIndexOf('/') !== host.length) {
				host = host + '/';
			}
		}
		
		return host;
	});
	
// ### node.setup.verbosity
// Sets the verbosity level for nodegame	
	node.setup.register('verbosity', function(level){
		if ('undefined' !== typeof level) {
			node.verbosity = level;
		}
		return level;
	});
	
// ### node.setup.env	
// Defines global variables to be stored in `node.env[myvar]`	
	node.setup.register('env', function(conf){
		if ('undefined' !== typeof conf) {
			for (var i in conf) {
				if (conf.hasOwnProperty(i)) {
					node.env[i] = conf[i];
				}
			}
		}
		
		return conf;
	});

// ### node.setup.events
// Configure the EventEmitter object
// @see node.EventEmitter
	node.setup.register('events', function(conf){
		conf = conf || {};
		if ('undefined' === typeof conf.history) {
			conf.history = false;
		}
		
		if ('undefined' === typeof conf.dumpEvents) {
			conf.dumpEvents = false;
		}
		
		return conf;
	});
	
// ### node.setup.window
// Configure the node.window object, if existing
// @see GameWindow
	node.setup.register('window', function(conf){
		if (!node.window) {
			node.warn('node.window not found, cannot configure it.');
			return;
		}
		conf = conf || {};
		if ('undefined' === typeof conf.promptOnleave) {
			conf.promptOnleave = false;
		}
		
		if ('undefined' === typeof conf.noEscape) {
			conf.noEscape = true;
		}
		
		node.window.init(conf);
		
		return conf;
	});
	
	
// ### node.setup.game
// Creates the `node.game` object
// The input parameter can be either an object (function) or 
// a stringified object (function)
	node.setup.register('game', function(game) {
		if (!game) return {};
		
		// Trying to parse the string, maybe it
		// comes from a remote setup
		if ('string' === typeof game) {
			game = J.parse(game);
			
			if ('function' !== typeof game) {
				node.err('Error while parsing the game object/string');
				return false;
			}
		}
		
		if ('function' === typeof game) {
			// creates the object
			game = new game();
		}
		
		node.game = new Game(game);
		node.emit('NODEGAME_GAME_CREATED');
		return node.game;
	});
		
// ### node.setup.player
// Creates the `node.player` object
// @see node.Player
// @see node.createPlayer
	node.setup.register('player', node.createPlayer);


/**
 * ### node.remoteSetup
 * 
 * Sends a setup configuration to a connected client
 * 
 * @param {string} property The feature to configure
 * @param {mixed} options The value of the option to configure
 * @param {string} to The id of the remote client to configure
 * 
 * @return{boolean} TRUE, if configuration is successful
 *
 * @see node.setup
 */	
	node.remoteSetup = function (property, options, to) {
		if (!property) {
			node.err('cannot send remote setup: empty property');
			return false;
		}
		if (!to) {
			node.err('cannot send remote setup: empty recipient');
			return false;
		}
		var msg = node.msg.create({
			target: node.target.SETUP,
			to: to,
			text: property,
			data: options
		});
		
		return node.socket.send(msg);
	};
		

})(
	'undefined' != typeof node ? node : module.exports
  , 'undefined' != typeof node ? node : module.parent.exports
);
/**
 * # Alias
 * 
 * Copyright(c) 2012 Stefano Balietti
 * MIT Licensed 
 * 
 * `nodeGame` aliasing module
 * 
 * ---
 * 
 */

(function (exports, node) {
	
// ## Global scope
	
var GameMsg = node.GameMsg,
	Player = node.Player,
	GameMsgGenerator = node.GameMsgGenerator,
	J = node.JSUS;


//## Aliases	


/**
 * ### node.alias
 * 
 * Creates event listeners aliases
 * 
 * This method creates a new property to the `node.on` object named
 * after the alias. The alias can be used as a shortcut to register
 * to new listeners on the given events.
 * 
 * 
 * ```javascript
 * 	node.alias('myAlias', ['in.say.DATA', 'myEvent']);
 * 
 * 	node.on.myAlias(function(){ console.log('myEvent or in.say.DATA'); };
 * ```	
 * 
 * @param {string} alias The name of alias
 * @param {string|array} The events under which the listeners will be registered to
 */	
	node.alias = function(alias, events) {
		if (!alias || !events) { 
			node.err('undefined alias or events'); 
			return; 
		}
		if (!J.isArray(events)) events = [events];
		
		J.each(events, function(){
			node.on[alias] = function(func) {
				node.on(event, function(msg){
					func.call(node.game, msg);
				});
			};
		});
	};	
				
	
/**
 *  ### node.DONE
 * 
 * Emits locally a DONE event
 * 
 * The DONE event signals that the player has terminated a game stage, 
 * and that it is ready to advance to the next one.
 * 
 * @param {mixed} param Optional. An additional parameter passed along
 */
	node.DONE = function (param) {
		node.emit("DONE", param);
	};

/**
 *  ### node.TXT
 * 
 *  Emits locally a TXT event
 *  
 *  The TXT event signals that a text message needs to be delivered
 *  to a recipient.
 *  
 *  @param {string} text The text of the message
 *  @param {string} to The id of the recipient
 */	
	node.TXT = function (text, to) {
		node.emit('out.say.TXT', text, to);
	};			
	
// ### node.on.txt	
	node.alias('txt', 'in.say.TXT');
	
// ### node.on.data	
	node.alias('data', ['in.say.DATA', 'in.set.DATA']);
	
// ### node.on.state	
	node.alias('state', 'in.set.STATE');
	
// ### node.on.stage	
	node.alias('stage', 'in.set.STAGE');	
	
// ### node.on.plist	
	node.alias('plist', ['in.set.PLIST', 'in.say.PLIST']);
 		
	node.onTXT = function(func) {
		if (!func) return;
		node.on("", function(msg) {
			func.call(node.game,msg);
		});
	};
	
	node.onDATA = function(text, func) {
		if (!text || !func) return;
		
		node.on('in.say.DATA', function(msg) {
			if (msg.text === text) {
				func.call(node.game, msg);
			}
		});
		
		node.on('in.set.DATA', function(msg) {
			if (msg.text === text) {
				func.call(node.game, msg);
			}
		});
	};
	
	node.onSTATE = function(func) {
		node.on("in.set.STATE", function(msg) {
			func.call(node.game, msg);
		});
	};
	
	node.onSTAGE = function(func) {
		node.on("in.set.STAGE", function(msg) {
			func.call(node.game, msg);
		});
	};
	
	node.onPLIST = function(func) {
		node.on("in.set.PLIST", function(msg) {
			func.call(node.game, msg);
		});
		
		node.on("in.say.PLIST", function(msg) {
			func.call(node.game, msg);
		});
	};
		


})(
	'undefined' != typeof node ? node : module.exports
  , 'undefined' != typeof node ? node : module.parent.exports
);
/**
 * # Setup
 * 
 * Copyright(c) 2012 Stefano Balietti
 * MIT Licensed 
 * 
 * `nodeGame` random operation module
 * 
 * ---
 * 
 */

(function (exports, node) {
	
// ## Global scope
	
var GameMsg = node.GameMsg,
	Player = node.Player,
	GameMsgGenerator = node.GameMsgGenerator,
	J = node.JSUS;
//## Extra

node.random = {};

/**
* ### node.random.emit
* 
* Emits an event after a random time interval between 0 and maxWait 
* 
* @param {string} event The name of the event
* @param {number} maxWait Optional. The maximum time (in milliseconds)
* 	to wait before emitting the event. to Defaults, 6000
*/	
	node.random.emit = function (event, maxWait){
		maxWait = maxWait || 6000;
		setTimeout(function(event) {
			node.emit(event);
		}, Math.random() * maxWait, event);
	};

/**
* ### node.random.exec 
* 
* Executes a callback function after a random time interval between 0 and maxWait 
* 
* @param {function} The callback function to execute
* @param {number} maxWait Optional. The maximum time (in milliseconds) 
* 	to wait before executing the callback. to Defaults, 6000
*/	
	node.random.exec = function (func, maxWait) {
		maxWait = maxWait || 6000;
		setTimeout(function(func) {
			func.call();
		}, Math.random() * maxWait, func);
	};	


})(
	'undefined' != typeof node ? node : module.exports
  , 'undefined' != typeof node ? node : module.parent.exports
);
// # Incoming listeners
// Incoming listeners are fired in response to incoming messages
(function (node) {

	if (!node) {
		console.log('nodeGame not found. Cannot add incoming listeners');
		return false;
	}
	
	var GameMsg = node.GameMsg,
		GameStage = node.GameStage,
		PlayerList = node.PlayerList,
		Player = node.Player,
		J = node.JSUS;
	
	var action = node.action,
		target = node.target;
	
	var say = action.SAY + '.',
		set = action.SET + '.',
		get = action.GET + '.',
		IN  = node.IN;

	
/**
 * ## in.say.PCONNECT
 * 
 * Adds a new player to the player list from the data contained in the message
 * 
 * @emit UPDATED_PLIST
 * @see Game.pl 
 */
	node.on( IN + say + 'PCONNECT', function (msg) {
		if (!msg.data) return;
		node.game.pl.add(new Player(msg.data));
		node.emit('UPDATED_PLIST');
		node.game.pl.checkStage();
	});	
	
/**
 * ## in.say.PDISCONNECT
 * 
 * Removes a player from the player list based on the data contained in the message
 * 
 * @emit UPDATED_PLIST
 * @see Game.pl 
 */
	node.on( IN + say + 'PDISCONNECT', function (msg) {
		if (!msg.data) return;
		node.game.pl.remove(msg.data.id);
		node.emit('UPDATED_PLIST');
		node.game.pl.checkStage();
	});	

/**
 * ## in.say.MCONNECT
 * 
 * Adds a new monitor to the monitor list from the data contained in the message
 * 
 * @emit UPDATED_MLIST
 * @see Game.ml 
 */
	node.on( IN + say + 'MCONNECT', function (msg) {
		if (!msg.data) return;
		node.game.ml.add(new Player(msg.data));
		node.emit('UPDATED_MLIST');
	});	
		
/**
 * ## in.say.MDISCONNECT
 * 
 * Removes a monitor from the player list based on the data contained in the message
 * 
 * @emit UPDATED_MLIST
 * @see Game.ml 
 */
	node.on( IN + say + 'MDISCONNECT', function (msg) {
		if (!msg.data) return;
		node.game.ml.remove(msg.data.id);
		node.emit('UPDATED_MLIST');
	});		
			

/**
 * ## in.say.PLIST
 * 
 * Creates a new player-list object from the data contained in the message
 * 
 * @emit UPDATED_PLIST
 * @see Game.pl 
 */
node.on( IN + say + 'PLIST', function (msg) {
	if (!msg.data) return;
	node.game.pl = new PlayerList({}, msg.data);
	node.emit('UPDATED_PLIST');
});	
	
/**
 * ## in.say.MLIST
 * 
 * Creates a new monitor-list object from the data contained in the message
 * 
 * @emit UPDATED_MLIST
 * @see Game.pl 
 */
node.on( IN + say + 'MLIST', function (msg) {
	if (!msg.data) return;
	node.game.ml = new PlayerList({}, msg.data);
	node.emit('UPDATED_MLIST');
});	
	
/**
 * ## in.get.DATA
 * 
 * Experimental feature. Undocumented (for now)
 */ 
node.on( IN + get + 'DATA', function (msg) {
	if (msg.text === 'LOOP'){
		node.socket.sendDATA(action.SAY, node.game.gameLoop, msg.from, 'GAME');
	}
	// <!-- We could double emit
	// node.emit(msg.text, msg.data); -->
});

/**
 * ## in.set.STATE
 * 
 * Adds an entry to the memory object 
 * 
 */
node.on( IN + set + 'STATE', function (msg) {
	node.game.memory.add(msg.text, msg.data, msg.from);
});

/**
 * ## in.set.DATA
 * 
 * Adds an entry to the memory object 
 * 
 */
node.on( IN + set + 'DATA', function (msg) {
	node.game.memory.add(msg.text, msg.data, msg.from);
});

/**
 * ## in.say.STAGE
 * 
 * Updates the game stage or updates a player's state in
 * the player-list object
 *
 * If the message is from the server, it updates the game stage,
 * else the stage in the player-list object from the player who
 * sent the message is updated 
 * 
 *  @emit UPDATED_PLIST
 *  @see Game.pl 
 */
	node.on( IN + say + 'STAGE', function (msg) {

		if (node.socket.serverid && msg.from === node.socket.serverid) {
//			console.log(node.socket.serverid + ' ---><--- ' + msg.from);
//			console.log('NOT EXISTS');
		}
		
		if (node.game.pl.exist(msg.from)) {			
			node.game.pl.updatePlayerStage(msg.from, msg.data);
			node.emit('UPDATED_PLIST');
			node.game.pl.checkStage();
		}
		// <!-- Assume this is the server for now
		// TODO: assign a string-id to the server -->
		else {
			node.game.execStage(node.gameLoop.getStep(msg.data));
		}
	});
	
/**
 * ## in.say.REDIRECT
 * 
 * Redirects to a new page
 * 
 * @see node.redirect
 */
node.on( IN + say + 'REDIRECT', function (msg) {
	if (!msg.data) return;
	if ('undefined' === typeof window || !window.location) {
		node.log('window.location not found. Cannot redirect', 'err');
		return false;
	}

	window.location = msg.data; 
});	


/**
 * ## in.say.SETUP
 * 
 * Setups a features of nodegame
 * 
 * @see node.setup
 */
node.on( IN + say + 'SETUP', function (msg) {
	if (!msg.text) return;
	node.setup(msg.text, msg.data);
	
});	


/**
 * ## in.say.GAMECOMMAND
 * 
 * Setups a features of nodegame
 * 
 * @see node.setup
 */
node.on( IN + say + 'GAMECOMMAND', function (msg) {
	if (!msg.text) return;
	if (!node.gamecommand[msg.text]) return;
	node.emit('NODEGAME_GAMECOMMAND_' + msg.text,msg.data);
});	

/**
 * ## in.say.JOIN
 * 
 * Invites the client to leave the current channel and joining another one
 * 
 * It differs from `REDIRECT` messages because the client 
 * does not leave the page, it just switches channel. 
 * 
 */
node.on( IN + say + 'JOIN', function (msg) {
	if (!msg.text) return;
	//node.socket.disconnect();
	node.connect(msg.text);
});	

	node.log('incoming listeners added');
	
})('undefined' !== typeof node ? node : module.parent.exports); 
// <!-- ends incoming listener -->
// # Outgoing listeners
// Outgoing listeners are fired when messages are sent

(function (node) {

	if (!node) {
		console.log('nodeGame not found. Cannot add outgoing listeners');
		return false;
	}
	
	var GameMsg = node.GameMsg,
		GameState = node.GameState;
	
	var action = node.action,
		target = node.target;
	
	var say = action.SAY + '.',
		set = action.SET + '.',
		get = action.GET + '.',
		OUT  = node.OUT;
	
/**
 * ## out.say.STAGE
 * 
 * Sends out a STAGE message to the specified recipient
 * 
 * TODO: check with the server 
 * The message is for informative purpose
 * 
 */
node.on( OUT + say + 'STAGE', function (stage, to) {
	node.socket.sendSTAGE(action.SAY, stage, to);
});	
	
/**
 * ## out.say.STATE
 * 
 * Sends out a STATE message to the specified recipient
 * 
 * TODO: check with the server 
 * The message is for informative purpose
 * 
 */
node.on( OUT + say + 'STATE', function (state, to) {
	node.socket.sendSTATE(action.SAY, state, to);
});	

/**
 * ## out.say.TXT
 * 
 * Sends out a TXT message to the specified recipient
 */
node.on( OUT + say + 'TXT', function (text, to) {
	node.socket.sendTXT(text,to);
});

/**
 * ## out.say.DATA
 * 
 * Sends out a DATA message to the specified recipient
 */
node.on( OUT + say + 'DATA', function (data, to, key) {
	node.socket.sendDATA(action.SAY, data, to, key);
});

/**
 * ## out.set.STATE
 * 
 * Sends out a STATE message to the specified recipient
 * 
 * TODO: check with the server 
 * The receiver will update its representation of the state
 * of the sender
 */
node.on( OUT + set + 'STATE', function (state, to) {
	node.socket.sendSTATE(action.SET, state, to);
});

/**
 * ## out.set.DATA
 * 
 * Sends out a DATA message to the specified recipient
 * 
 * The sent data will be stored in the memory of the recipient
 * 
 * @see node.GameDB
 */
node.on( OUT + set + 'DATA', function (data, to, key) {
	node.socket.sendDATA(action.SET, data, to, key);
});

/**
 * ## out.get.DATA
 * 
 * Issues a DATA request
 * 
 * Experimental. Undocumented (for now)
 */
node.on( OUT + get + 'DATA', function (data, to, key) {
	node.socket.sendDATA(action.GET, data, to, data);
});
	
node.log('outgoing listeners added');

})('undefined' !== typeof node ? node : module.parent.exports); 
// <!-- ends outgoing listener -->
// # Internal listeners

// Internal listeners are not directly associated to messages,
// but they are usually responding to internal nodeGame events, 
// such as progressing in the loading chain, or finishing a game stage 

(function (node) {

	if (!node) {
		console.log('nodeGame not found. Cannot add internal listeners');
		return false;
	}
	
	var action = node.action,
		target = node.target;
	
	var GameMsg = node.GameMsg,
		GameStage = node.GameStage,
		Game = node.Game;
	
	var say = action.SAY + '.',
		set = action.SET + '.',
		get = action.GET + '.',
		IN  = node.IN,
		OUT = node.OUT;
	
/**
 * ## STAGEDONE
 * 
 * Fired when all the players in the player list are DONE
 */ 
node.on('STAGEDONE', function() {
	
	// In single player mode we ignore when all the players have completed the stage
	if (node.game.solo_mode) {
		return;
	}
	
	// <!-- If we go auto -->
	if (node.game.auto_step && !node.game.observer) {
		node.log('We play AUTO', 'DEBUG');
		var morePlayers = ('undefined' !== typeof node.game.minPlayers) ? node.game.minPlayers - node.game.pl.count() : 0 ;
		node.log('Additional player required: ' + morePlayers > 0 ? MorePlayers : 0, 'DEBUG');
		
		if (morePlayers > 0) {
			node.emit(OUT + say + target.TXT, morePlayers + ' player/s still needed to play the game');
			node.log(morePlayers + ' player/s still needed to play the game');
		}
		// TODO: differentiate between before the game starts and during the game
		else {
			node.emit(OUT + say + target.TXT, node.game.minPlayers + ' players ready. Game can proceed');
			node.log(node.game.pl.count() + ' players ready. Game can proceed');
			node.game.step();
		}
	}
	else {
		node.log('Waiting for monitor to step', 'DEBUG');
	}
});

/**
 * ## DONE
 * 
 * Updates and publishes that the client has successfully terminated a stage 
 * 
 * If a DONE handler is defined in the game-loop, it will executes it before
 * continuing with further operations. In case it returns FALSE, the update
 * process is stopped. 
 * 
 * @emit BEFORE_DONE
 * @emit WAITING...
 */
node.on('DONE', function(p1, p2, p3) {
	
	// Execute done handler before updating stage
	var ok = true;
	
	var done = node.game.currentStepObj.done;
	
	if (done) ok = done.call(node.game, p1, p2, p3);
	if (!ok) return;
	node.game.updateStageLevel(Game.stageLevels.DONE)
	
	// Call all the functions that want to do 
	// something before changing stage
	node.emit('BEFORE_DONE');
	
	if (node.game.auto_wait) {
		if (node.window) {	
			node.emit('WAITING...');
		}
	}
	node.game.publishUpdate();
	
	if (node.game.solo_mode) {
		node.game.step();
	}
});

/**
 * ## WINDOW_LOADED
 * 
 * Checks if the game is ready, and if so fires the LOADED event
 *
 * @emit BEFORE_LOADING
 * @emit LOADED
 */
node.on('WINDOW_LOADED', function() {
	if (node.game.ready) node.emit('LOADED');
});

/**
 * ## GAME_LOADED
 * 
 * Checks if the window was loaded, and if so fires the LOADED event
 *
 * @emit BEFORE_LOADING
 * @emit LOADED
 */
node.on('GAME_LOADED', function() {
	if (node.game.ready) node.emit('LOADED');
});

/**
 * ## LOADED
 * 
 * 
 */
node.on('LOADED', function() {
	node.emit('BEFORE_LOADING');
	node.game.updateStageLevel('PLAYING');
	//TODO: the number of messages to emit to inform other players
	// about its own stage should be controlled. Observer is 0 
	//node.game.publishUpdate();
	node.socket.clearBuffer();
	
});


/**
 * ## LOADED
 * 
 * 
 */
node.on('NODEGAME_GAMECOMMAND_' + node.gamecommand.start, function(options) {
	
	
	node.emit('BEFORE_GAMECOMMAND', node.gamecommand.start, options);
	
	if (node.game.currentStepObj.stage !== 0) {
		node.err('Game already started. Use restart if you want to start the game again');
		return;
	}
	
	node.game.start();
	
	
});


node.log('internal listeners added');
	
})('undefined' !== typeof node ? node : module.parent.exports); 
// <!-- ends outgoing listener -->
/**
 * # GameTimer
 * 
 * Copyright(c) 2012 Stefano Balietti
 * MIT Licensed 
 * 
 * Creates a controllable timer object for nodeGame 
 * 
 * ---
 * 
 */

(function (exports, node) {
	
// ## Global scope
	
	exports.GameTimer = GameTimer;
	
	var JSUS = node.JSUS;

/**
 * ### GameTimer status levels
 * Numerical levels representing the state of the GameTimer
 * 
 * 	@see GameTimer.status
 */
	GameTimer.STOPPED = -5
	GameTimer.PAUSED = -3;
	GameTimer.UNINITIALIZED = -1;
	GameTimer.INITIALIZED = 0;
	GameTimer.LOADING = 3;
	GameTimer.RUNNING = 5;
	
/**
 * ## GameTimer constructor
 * 
 * Creates an instance of GameTimer
 * 
 * @param {object} options. Optional. A configuration object
 */	
function GameTimer (options) {
	options = options || {};

// ## Public properties

/**
 * ### GameTimer.status
 * 
 * Numerical index representing the current the state of the GameTimer object
 * 
 */
	this.status = GameTimer.UNINITIALIZED;	
	
/**
 * ### GameTimer.options
 * 
 * The current settings for the GameTimer
 * 
 */	
	this.options = options;

/**
 * ### GameTimer.timer
 * 
 * The ID of the javascript interval
 * 
 */	
	this.timer = null; 		

/**
 * ### GameTimer.timeLeft
 * 
 * Milliseconds left before time is up
 * 
 */	
	this.timeLeft = null;
	
/**
 * ### GameTimer.timePassed
 * 
 * Milliseconds already passed from the start of the timer
 * 
 */	
	this.timePassed = 0;

/**
 * ### GameTimer.update
 * 
 * The frequency of update for the timer (in milliseconds)
 * 
 */	
	this.update = 1000;	
	
/**
 * ### GameTimer.timeup
 * 
 * Event string or function to fire when the time is up
 * 
 * 	@see GameTimer.fire
 */		
	this.timeup = 'TIMEUP';	
	
/**
 * ### GameTimer.hooks
 * 
 * Array of hook functions to fire at every update
 * 
 * The array works as a LIFO queue
 * 
 * 	@see GameTimer.fire
 */	
	this.hooks = [];
	
	this.init();
	// TODO: remove into a new addon
	this.listeners();
};

// ## GameTimer methods

/**
 * ### GameTimer.init
 * 
 * Inits the GameTimer
 * 
 * Takes the configuration as an input parameter or 
 * recycles the settings in `this.options`.
 * 
 * The configuration object is of the type
 * 
 * 	var options = {
 * 		milliseconds: 4000, // The length of the interval
 * 		update: 1000, // How often to update the time counter. Defaults every 1sec
 * 		timeup: 'MY_EVENT', // An event ot function to fire when the timer expires
 * 		hooks: [ myFunc, // Array of functions or events to fire at every update
 * 				'MY_EVENT_UPDATE', 
 * 				{ hook: myFunc2,
 * 				  ctx: that, }, 	
 * 				], 
 * 	} 
 * 	// Units are in milliseconds 
 * 
 * @param {object} options Optional. Configuration object
 * 
 * 	@see GameTimer.addHook
 */
GameTimer.prototype.init = function (options) {
	options = options || this.options;
	this.status = GameTimer.UNINITIALIZED;
	if (this.timer) clearInterval(this.timer);
	this.milliseconds = options.milliseconds || 0;
	this.timeLeft = this.milliseconds;
	this.timePassed = 0;
	this.update = options.update || 1000;
	this.timeup = options.timeup || 'TIMEUP'; // event to be fire when timer is expired
	// TODO: update and milliseconds must be multiple now
	if (options.hooks) {
		for (var i=0; i < options.hooks.length; i++){
			this.addHook(options.hooks[i]);
		}
	}
	
	this.status = GameTimer.INITIALIZED;
};


/**
 * ### GameTimer.fire
 * 
 * Fires a registered hook
 * 
 * If it is a string it is emitted as an event, 
 * otherwise it called as a function.
 * 
 * @param {mixed} h The hook to fire
 * 
 */
GameTimer.prototype.fire = function (h) {
	if (!h && !h.hook) return;
	var hook = h.hook || h;
	if ('function' === typeof hook) {
		var ctx = h.ctx || node.game;
		hook.call(ctx);
	}
	else {
		node.emit(hook);
	}	
};
	
/**
 * ### GameTimer.start
 * 
 * Starts the timer
 * 
 * Updates the status of the timer and calls `setInterval`
 * At every update all the registered hooks are fired, and 
 * time left is checked. 
 * 
 * When the timer expires the timeup event is fired, and the
 * timer is stopped
 * 
 * 	@see GameTimer.status
 * 	@see GameTimer.timeup
 * 	@see GameTimer.fire 
 * 
 */
GameTimer.prototype.start = function() {
	this.status = GameTimer.LOADING;
	// fire the event immediately if time is zero
	if (this.options.milliseconds === 0) {
		node.emit(this.timeup);
		return;
	}

	var that = this;
	this.timer = setInterval(function() {
		that.status = GameTimer.RUNNING;
		node.log('interval started: ' + that.timeLeft, 'DEBUG', 'GameTimer: ');
		that.timePassed = that.timePassed + that.update;
		that.timeLeft = that.milliseconds - that.timePassed;
		// Fire custom hooks from the latest to the first if any
		for (var i = that.hooks.length; i > 0; i--) {
			that.fire(that.hooks[(i-1)]);
		}
		// Fire Timeup Event
		if (that.timeLeft <= 0) {
			// First stop the timer and then call the timeup
			that.stop();
			that.fire(that.timeup);
			node.log('time is up: ' + that.timeup, 'DEBUG', 'GameTimer: ');
		}
		
	}, this.update);
};
	
/**
 * ### GameTimer.addHook
 * 
 * 
 * Add an hook to the hook list after performing conformity checks.
 * The first parameter hook can be a string, a function, or an object
 * containing an hook property.
 */
GameTimer.prototype.addHook = function (hook, ctx) {
	if (!hook) return;
	var ctx = ctx || node.game;
	if (hook.hook) {
		ctx = hook.ctx || ctx;
		var hook = hook.hook;
	}
	this.hooks.push({hook: hook, ctx: ctx});
};

/**
 * ### GameTimer.pause
 * 
 * Pauses the timer
 * 
 * If the timer was running, clear the interval and sets the
 * status property to `GameTimer.PAUSED`
 * 
 */
GameTimer.prototype.pause = function() {
	if (this.status > 0) {
		this.status = GameTimer.PAUSED;
		//console.log('Clearing Interval... pause')
		clearInterval(this.timer);
	}
};	

/**
 * ### GameTimer.resume
 * 
 * Resumes a paused timer
 * 
 * If the timer was paused, restarts it with the current configuration
 * 
 * 	@see GameTimer.restart
 */
GameTimer.prototype.resume = function() {
	if (this.status !== GameTimer.PAUSED) return; // timer was not paused
	var options = JSUS.extend({milliseconds: this.milliseconds - this.timePassed}, this.options);
	this.restart(options);
};	

/**
 * ### GameTimer.stop
 * 
 * Stops the timer
 * 
 * If the timer was paused or running, clear the interval, sets the
 * status property to `GameTimer.STOPPED`, and reset the time passed
 * and time left properties
 * 
 */
GameTimer.prototype.stop = function() {
	if (this.status === GameTimer.UNINITIALIZED) return;
	if (this.status === GameTimer.INITIALIZED) return;
	if (this.status === GameTimer.STOPPED) return;
	this.status = GameTimer.STOPPED;
	clearInterval(this.timer);
	this.timePassed = 0;
	this.timeLeft = null;
};	

/**
 * ### GameTimer.restart
 * 
 * Restarts the timer
 *  
 * Uses the input parameter as configuration object, 
 * or the current settings, if undefined 
 *  
 * @param {object} options Optional. A configuration object
 *  
 * 	@see GameTimer.init
 */
GameTimer.prototype.restart = function (options) {
	this.init(options);
	this.start();
};

/**
 * ### GameTimer.listeners
 * 
 * Experimental. Undocumented (for now)
 * 
 */
GameTimer.prototype.listeners = function () {
	var that = this;
// <!--	
//		node.on('GAME_TIMER_START', function() {
//			that.start();
//		}); 
//		
//		node.on('GAME_TIMER_PAUSE', function() {
//			that.pause();
//		});
//		
//		node.on('GAME_TIMER_RESUME', function() {
//			that.resume();
//		});
//		
//		node.on('GAME_TIMER_STOP', function() {
//			that.stop();
//		});
	
//		node.on('DONE', function(){
//			console.log('TIMER PAUSED');
//			that.pause();
//		});
	
	// TODO: check what is right behavior for this
//		node.on('WAITING...', function(){
//			that.pause();
//		});
// -->
	
};

// ## Closure
})(
	'undefined' != typeof node ? node : module.exports
  , 'undefined' != typeof node ? node : module.parent.exports
);
/**
 * 
 * # TriggerManager: 
 * 
 * Copyright(c) 2012 Stefano Balietti
 * MIT Licensed 
 * 
 * Manages a collection of trigger functions to be called sequentially
 *  
 * ## Note for developers
 * 
 * Triggers are functions that operate on a common object, and each 
 * sequentially adds further modifications to it. 
 * 
 * If the TriggerManager were a beauty saloon, the first trigger function
 * would wash the hair, the second would cut the washed hair, and the third
 * would style it. All these operations needs to be done sequentially, and
 * the TriggerManager takes care of handling this process.
 * 
 * If `TriggerManager.returnAt` is set equal to `TriggerManager.first`, 
 * the first trigger function returning a truthy value will stop the process
 * and the target object will be immediately returned. In these settings,
 * if a trigger function returns `undefined`, the target is passed to the next
 * trigger function. 
 * 
 * Notice: TriggerManager works as a *LIFO* queue, i.e. new trigger functions
 * will be executed first.
 * 
 * ---
 * 
 */

(function(exports, node){

// ## Global scope
	
exports.TriggerManager = TriggerManager;

TriggerManager.first = 'first';
TriggerManager.last = 'last';



/**
 * ## TriggerManager constructor
 * 
 * Creates a new instance of TriggerManager
 * 
 */
function TriggerManager (options) {
// ## Public properties
	
	
/**
 * ### TriggerManager.triggers
 * 
 * Array of trigger functions 
 * 
 */
this.triggers = [];
	
// ## Public properties

/**
 * ### TriggerManager.options
 * 
 * Reference to current configuration
 * 
 */	
	this.options = options || {};

/**
 * ### TriggerManager.returnAt
 * 
 * Controls the behavior of TriggerManager.pullTriggers
 * 
 * By default it is equal to `TriggerManager.first`
 */	
	var returnAt = TriggerManager.first;
	Object.defineProperty(this, 'returnAt', {
		set: function(at){
			if (!at || (at !== TriggerManager.first && at !== TriggerManager.last)) {
				node.log('Invalid returnAt type: ' + at);
				return false;
			}
			returnAt = at;
			return at;
		},
		get: function(){
			return returnAt;
		},
		configurable: true,
		enumerable: true
	});

/**
 * ### TriggerManager.length
 * 
 * The number of registered trigger functions
 * 
 */
	Object.defineProperty(this, 'length', {
		set: function(){},
		get: function(){
			return this.triggers.length;
		},
		configurable: true
	});
	
	this.init();
};

// ## TriggerManager methods

/**
 * ### TriggerManager.init
 * 
 * Configures the TriggerManager instance
 * 
 * Takes the configuration as an input parameter or 
 * recycles the settings in `this.options`.
 * 
 * The configuration object is of the type
 * 
 * 	var options = {
 * 		returnAt: 'first', // or 'last'
 * 		triggers: [ myFunc,
 * 					myFunc2 
 * 		],
 * 	} 
 * 	 
 * @param {object} options Optional. Configuration object
 * 
 */
TriggerManager.prototype.init = function (options) {
	this.options = options || this.options;
	if (this.options.returnAt === TriggerManager.first || this.options.returnAt === TriggerManager.last) {
		this.returnAt = this.options.returnAt;
	}
	this.resetTriggers();
};

/**
 * ### TriggerManager.initTriggers
 * 
 * Adds a collection of trigger functions to the trigger array
 * 
 * @param {function|array} triggers An array of trigger functions or a single function 
 */
TriggerManager.prototype.initTriggers = function (triggers) {
	if (!triggers) return;
	if (!(triggers instanceof Array)) {
		triggers = [triggers];
	}
	for (var i=0; i< triggers.length; i++) {
		this.triggers.push(triggers[i]);
	}
  };
	
/**
 * ### TriggerManager.resetTriggers
 *   
 * Resets the trigger array to initial configuration
 *   
 * Delete existing trigger functions and re-add the ones
 * contained in `TriggerManager.options.triggers`
 * 
 */
TriggerManager.prototype.resetTriggers = function () {
	this.triggers = [];
	this.initTriggers(this.options.triggers);
};

/**
 * ### TriggerManager.clear
 * 
 * Clears the trigger array
 * 
 * Requires a boolean parameter to be passed for confirmation
 * 
 * @param {boolean} clear TRUE, to confirm clearing
 * @return {boolean} TRUE, if clearing was successful
 */
TriggerManager.prototype.clear = function (clear) {
	if (!clear) {
		node.log('Do you really want to clear the current TriggerManager obj? Please use clear(true)', 'WARN');
		return false;
	}
	this.triggers = [];
	return clear;
};
	
/**
 * ### TriggerManager.addTrigger
 * 
 * Pushes a trigger into the trigger array
 * 
 * @param {function} trigger The function to add
 * @param {number} pos Optional. The index of the trigger in the array
 * @return {boolean} TRUE, if insertion is successful
 */	  
TriggerManager.prototype.addTrigger = function (trigger, pos) {
	if (!trigger) return false;
	if (!('function' === typeof trigger)) return false;
	if (!pos) {
		this.triggers.push(trigger);
	}
	else {
		this.triggers.splice(pos, 0, trigger);
	}
	return true;
};
	  
/**
 * ### TriggerManager.removeTrigger
 * 
 * Removes a trigger from the trigger array
 * 
 * @param {function} trigger The function to remove
 * @return {boolean} TRUE, if removal is successful
 */	  
TriggerManager.prototype.removeTrigger = function (trigger) {
	if (!trigger) return false;
	for (var i=0; i< this.triggers.length; i++) {
		if (this.triggers[i] == trigger) {
			return this.triggers.splice(i,1);
		}
	}  
	return false;
};

/**
 * ### TriggerManager.pullTriggers
 * 
 * Fires the collection of trigger functions on the target object
 * 
 * Triggers are fired according to a LIFO queue, i.e. new trigger
 * functions are fired first.
 * 
 * Depending on the value of `TriggerManager.returnAt`, some trigger
 * functions may not be called. In fact a value is returned 
 * 
 * 	- 'first': after the first trigger returns a truthy value
 * 	- 'last': after all triggers have been executed
 * 
 * If no trigger is registered the target object is returned unchanged
 * 
 * @param {object} o The target object
 * @return {object} The target object after the triggers have been fired
 * 
 */	
TriggerManager.prototype.pullTriggers = function (o) {
	if ('undefined' === typeof o) return;
	if (!this.length) return o;
	
	for (var i = this.triggers.length; i > 0; i--) {
		var out = this.triggers[(i-1)].call(this, o);
		if ('undefined' !== typeof out) {
			if (this.returnAt === TriggerManager.first) {
				return out;
			}
		}
	}
	// Safety return
	return ('undefined' !== typeof out) ? out : o;
};

// <!-- old pullTriggers
//TriggerManager.prototype.pullTriggers = function (o) {
//	if (!o) return;
//	
//	for (var i = triggersArray.length; i > 0; i--) {
//		var out = triggersArray[(i-1)].call(this, o);
//		if (out) {
//			if (this.returnAt === TriggerManager.first) {
//				return out;
//			}
//		}
//	}
//	// Safety return
//	return o;
//}; 
//-->


/**
 * ### TriggerManager.size
 * 
 * Returns the number of registered trigger functions
 * 
 * Use TriggerManager.length instead 
 * 
 * @deprecated
 */
TriggerManager.prototype.size = function () {
	return this.triggers.length;
};
	

// ## Closure	
})(
	('undefined' !== typeof node) ? node : module.exports
  , ('undefined' !== typeof node) ? node : module.parent.exports
);<|MERGE_RESOLUTION|>--- conflicted
+++ resolved
@@ -3582,7 +3582,6 @@
  * A nested NDDB dataset is created as `NDDB[idx]`, containing 
  * all the items that the callback function returns. If the 
  * callback returns _undefined_ the entry will be ignored.
-<<<<<<< HEAD
  * 
  * @param {string} idx The name of index
  * @param {function} func The hashing function
@@ -3592,17 +3591,6 @@
  * @see NDDB.isReservedWord
  * @see NDDB.rebuildIndexes
  * 
-=======
- * 
- * @param {string} idx The name of index
- * @param {function} func The hashing function
- * @return {boolean} TRUE, if registration was successful
- * 
- * @see NDDB.hash
- * @see NDDB.isReservedWord
- * @see NDDB.rebuildIndexes
- * 
->>>>>>> c32ecdbf
  */
 NDDB.prototype.view = function (idx, func) {
 	if (!func || !this._isValidIndex(idx)) return false;
@@ -4064,7 +4052,6 @@
 //	}			
 	return this;
 };
-<<<<<<< HEAD
 
 /**
  * ### NDDB.or
@@ -4092,36 +4079,7 @@
 //	}			
 	return this;
 };
-=======
-
-/**
- * ### NDDB.or
- * 
- * Chains an OR query to the current selection
- * 
- * @param {string} d The dimension of comparison
- * @param {string} op Optional. The operation to perform
- * @param {mixed} value Optional. The right-hand element of comparison
- * @return {NDDB} A new NDDB instance with the currently selected items in memory
- * 
- * @see NDDB.select
- * @see NDDB.and
- * @see NDDB.execute()
- */
-NDDB.prototype.or = function (d, op, value) {
-// TODO: Support for nested query		
-//	if (!arguments.length) {
-//		addBreakInQuery();
-//	}
-//	else {
-		var condition = this._analyzeQuery(d, op, value);        
-	    if (!condition) return false;
-	    this.query.addCondition('OR', condition, this.getComparator(d));
-//	}			
-	return this;
-};
-
->>>>>>> c32ecdbf
+
 
 /**
  * ### NDDB.selexec
@@ -4147,32 +4105,6 @@
 };
 
 /**
-<<<<<<< HEAD
- * ### NDDB.selexec
- * 
- * Shorthand for select and execute methods
- * 
- * Adds a single select condition and executes it.
- *  
- * @param {string} d The dimension of comparison
- * @param {string} op Optional. The operation to perform
- * @param {mixed} value Optional. The right-hand element of comparison
- * @return {NDDB} A new NDDB instance with the currently selected items in memory
- * 
- * @see NDDB.select
- * @see NDDB.and
- * @see NDDB.or
- * @see NDDB.execute
- * @see NDDB.fetch
- * 
- */
-NDDB.prototype.selexec = function (d, op, value) {
-    return this.select(d, op, value).execute();
-};
-
-/**
-=======
->>>>>>> c32ecdbf
  * ### NDDB.execute
  * 
  * Implements the criteria for selection previously specified by `select` queries
@@ -5560,28 +5492,6 @@
 	return true;
 };
 
-<<<<<<< HEAD
-=======
-
-//if node
-if (J.isNodeJS()) {   
-	require('./external/cycle.js');		
-	var fs = require('fs'),
-		csv = require('ya-csv');
-	
-	NDDB.prototype.load.csv = function (file, cb, options) {
-		if (!file) {
-			NDDB.log('You must specify a valid CSV file.', 'ERR');
-			return false;
-		}
-		
-		// Mix options
-		options = options || {};
-		 
-		if ('undefined' === typeof options.columnsFromHeader) {
-			options.columnsFromHeader = true;
-		}
->>>>>>> c32ecdbf
 
 //if node
 if (J.isNodeJS()) {   
@@ -6039,506 +5949,6 @@
 	return o;
 };
 
-<<<<<<< HEAD
-/**
- * ### NDDBIndex.update
- *
- * Removes and entry from the database with the given id and returns it
- * 
- * @param {mixed} idx The id of item to update 
- * @return {object|boolean} The updated item, or FALSE if the index is invalid
- * 
- * @see NDDB.index
- * @see NDDBIndex.get
- * @see NDDBIndex.pop
- */
-NDDBIndex.prototype.update = function (idx, update) {
-	var o, dbidx;
-	dbidx = this.resolve[idx];
-	if ('undefined' === typeof dbidx) return false;
-	o = this.nddb.db[dbidx];
-	J.mixin(o, update);
-	this.nddb.emit('update', o);
-	this.nddb._autoUpdate();
-	return o;
-};
-
-/**
- * ### NDDBIndex.getAllKeys
- *
- * Returns the list of all keys in the index
- * 
- * @return {array} The array of alphanumeric keys in the index
- * 
- * @see NDDBIndex.getAllKeyElements
- */
-NDDBIndex.prototype.getAllKeys = function () {
-	return J.keys(this.resolve);
-};
-
-/**
- * ### NDDBIndex.getAllKeyElements
- *
- * Returns all the elements indexed by their key in one object
- * 
- * @return {object} The object of key-elements
- * 
- * @see NDDBIndex.getAllKeys
- */
-NDDBIndex.prototype.getAllKeyElements = function () {
-	var out = {}, idx;
-	for (idx in this.resolve) {
-		if (this.resolve.hasOwnProperty(idx)) {
-			out[idx] = this.nddb.db[this.resolve[idx]];
-		}
-	}
-	return out;
-};
-
-// ## Closure    
-})(
-    'undefined' !== typeof module && 'undefined' !== typeof module.exports ? module.exports: window
-  , 'undefined' !== typeof JSUS ? JSUS : module.parent.exports.JSUS || require('JSUS').JSUS
-  , ('object' === typeof module && 'function' === typeof require) ? module.parent.exports.store || require('shelf.js/build/shelf-fs.js').store : this.store
-);
-=======
-		var reader = csv.createCsvStreamReader(file, options);
-
-		if (options.columnNames) {
-			reader.setColumnNames(options.columnNames);
-		}
-		
-		reader.addListener('data', function(data) {
-		    this.insert(data);
-		});
-		
-		reader.addListener('end', function(data) {
-			if (cb) callback();
-		});
-		
-		return true;
-	};
-};
-//end node  
->>>>>>> c32ecdbf
-
-/**
- * # QueryBuilder
- * 
- * MIT Licensed
- * 
- * Helper class for NDDB query selector
- * 
- * ---
- * 
- */
-
-/**
- * ## QueryBuilder Constructor
- * 
- * Manages the _select_ queries of NDDB
- */	
-function QueryBuilder() {
-	this.operators = {};
-	this.registerDefaultOperators();
-	this.reset();
-}
-
-/**
- * ### QueryBuilder.addCondition
- * 
- * Adds a new _select_ condition
- * 
- * @param {string} type. The type of the operation (e.g. 'OR', or 'AND')
- * @param {object} condition. An object containing the parameters of the
- *   _select_ query
- * @param {function} comparator. The comparator function associated with
- *   the dimension inside the condition object.  
- */
-QueryBuilder.prototype.addCondition = function(type, condition, comparator) {
-	condition.type = type;
-	condition.comparator = comparator;
-	this.query[this.pointer].push(condition);
-};
-
-/**
- * ### QueryBuilder.registerOperator
- * 
- * Registers a _select_ function under an alphanumeric id
- * 
- * When calling `NDDB.select('d','OP','value')` the second parameter (_OP_)
- * will be matched with the callback function specified here.
- * 
- * Callback function must accept three input parameters:
- * 
- * 	- d: dimension of comparison
- *  - value: second-term of comparison
- *  - comparator: the comparator function as defined by `NDDB.c`
- *  
- * and return a function that execute the desired operation.  
- * 
- * Registering a new operator under an already existing id will 
- * overwrite the old operator.
- * 
- * @param {string} op An alphanumeric id
- * @param {function} cb The callback function
- * 
- * @see QueryBuilder.registerDefaultOperators
- */
-QueryBuilder.prototype.registerOperator = function(op, cb) {
-	this.operators[op] = cb;
-};
-
-/**
- * ### QueryBuilder.registerDefaultOperators
- * 
- * Register default operators for NDDB
- * 
- */
-QueryBuilder.prototype.registerDefaultOperators = function() {
-	
-	// Exists
-	this.operators['E'] = function (d, value, comparator) {
-		return function(elem) {
-			if ('undefined' !== typeof J.getNestedValue(d,elem)) return elem;
-		}
-	};
-
-	// (strict) Equals
-	this.operators['=='] = function (d, value, comparator) {
-		return function(elem) {
-			if (comparator(elem, value) === 0) return elem;
-		};
-	};
-	
-	// Greater than
-	this.operators['>'] = function (d, value, comparator) {
-		return function(elem) {
-			var compared = comparator(elem, value);
-			if (compared === 1 || compared === 0) return elem;
-		};
-	};
-	
-	// Smaller than
-	this.operators['<'] = function (d, value, comparator) {
-		return function(elem) {
-			if (comparator(elem, value) === -1) return elem;
-		};
-	};
-	
-	//  Smaller or equal than
-	this.operators['<='] = function (d, value, comparator) {
-		return function(elem) {
-			var compared = comparator(elem, value);
-			if (compared === -1 || compared === 0) return elem;
-		};
-	};
-   
-    // Between
-    this.operators['><'] = function (d, value, comparator) {
-    	return function(elem) {
-    		if (comparator(elem, value[0]) > 0 && comparator(elem, value[1]) < 0) {
-	            return elem;
-	        }
-    	};
-    };
-    // Not Between
-    this.operators['<>'] = function (d, value, comparator) {
-    	return function(elem) {
-	        if (comparator(elem, value[0]) < 0 && comparator(elem, value[1] > 0)) {
-	            return elem;
-	        }
-    	};
-    };
-    
-    // In Array
-    this.operators['in'] = function (d, value, comparator) {
-    	return function(elem) {
-	        if (J.in_array(J.getNestedValue(d,elem), value)) {
-	            return elem;
-	        }
-    	};
-    };
-    
-    // Not In Array
-    this.operators['!in'] = function (d, value, comparator) {
-    	return function(elem) {
-	        if (!J.in_array(J.getNestedValue(d,elem), value)) {
-	            return elem;
-	        }
-    	};
-    };
-};
-
-/**
- * ### QueryBuilder.addBreak 
- * 
- * undocumented
- */
-QueryBuilder.prototype.addBreak = function() {
-	this.pointer++;
-	this.query[this.pointer] = [];
-};
-
-/**
- * ### QueryBuilder.reset
- * 
- * Resets the current query selection
- * 
- */
-QueryBuilder.prototype.reset = function() {
-	this.query = [];
-	this.pointer = 0;
-	this.query[this.pointer] = [];
-};
-
-/**
- * ### QueryBuilder.get
- * 
- * Builds up the select function
- * 
- * Up to three conditions it builds up a custom function without  
- * loop. For more than three conditions, a loop is created.
- * 
- * Expressions are evaluated from right to left, so that the last one
- * always decides the overall logic value. E.g. :
- * 
- * 	true AND false OR true => false OR true => TRUE
- * 	true AND true OR false => true OR false => TRUE
- * 
- * @return {function} The select function containing all the specified
- *   conditions
- */
-QueryBuilder.prototype.get = function() {
-	var line, lineLen, f1, f2, f3, type1, type2, i;
-	var query = this.query, pointer = this.pointer;
-	var operators = this.operators;
-	
-	function findCallback(obj, operators) {
-		var d = obj.d,
-			op = obj.op,
-			value = obj.value,
-			comparator = obj.comparator;
-		return operators[op](d, value, comparator);  
-	};	
-	
-	// Ready to support nested queries, not yet implemented
-	if (pointer === 0) {
-		line = query[pointer]
-		lineLen = line.length; 
-		
-		if (lineLen === 1) {
-			return findCallback(line[0], operators);
-		}
-		
-		else if (lineLen === 2) {
-			f1 = findCallback(line[0], operators);
-			f2 = findCallback(line[1], operators);
-			type1 = line[1].type;
-			
-			switch (type1) {
-				case 'OR': 
-					return function(elem) {
-						if ('undefined' !== typeof f1(elem)) return elem;
-						if ('undefined' !== typeof f2(elem)) return elem;
-					}	
-				case 'AND':
-					return function(elem) {
-						if ('undefined' !== typeof f1(elem) && 'undefined' !== typeof f2(elem)) return elem;
-					}
-				
-				case 'NOT':
-					return function(elem) {
-						if ('undefined' !== typeof f1(elem) && 'undefined' === typeof f2(elem)) return elem;
-					}
-			}
-		}
-		
-		else if (lineLen === 3) {
-			f1 = findCallback(line[0], operators);
-			f2 = findCallback(line[1], operators);
-			f3 = findCallback(line[2], operators);
-			type1 = line[1].type;
-			type2 = line[2].type;
-			type1 = type1 + '_' + type2;
-			switch (type1) {
-				case 'OR_OR': 
-					return function(elem) {
-						if ('undefined' !== typeof f1(elem)) return elem;
-						if ('undefined' !== typeof f2(elem)) return elem;
-						if ('undefined' !== typeof f3(elem)) return elem;
-					};	
-					
-				case 'OR_AND':
-					return function(elem) {
-					
-						if ('undefined' === typeof f3(elem)) return;
-						if ('undefined' !== typeof f2(elem)) return elem;
-						if ('undefined' !== typeof f1(elem)) return elem;
-					};
-				
-				case 'AND_OR':
-					return function(elem) {
-						if ('undefined' !== typeof f3(elem)) return elem;
-						if ('undefined' === typeof f2(elem)) return;
-						if ('undefined' !== typeof f1(elem)) return elem;
-					};
-					
-				case 'AND_AND':
-					return function(elem) {
-						if ('undefined' === typeof f3(elem)) return;
-						if ('undefined' === typeof f2(elem)) return;
-						if ('undefined' !== typeof f1(elem)) return elem;
-					};
-			}
-		}
-		
-		else {				
-			return function(elem) {
-				var i, f, type, resOK;
-				var prevType = 'OR', prevResOK = true;
-				for (i = lineLen-1 ; i > -1 ; i--) {
-					
-			
-					f = findCallback(line[i], operators);
-					type = line[i].type,
-					resOK = 'undefined' !== typeof f(elem);
-					
-					if (type === 'OR') {
-						// Current condition is TRUE OR
-						if (resOK) return elem;
-					}
-					
-					// Current condition is FALSE AND 
-					else if (type === 'AND') {
-						if (!resOK) {
-							return;
-						}
-						// Previous check was an AND or a FALSE OR
-						else if (prevType === 'OR' && !prevResOK) {
-							return;
-						}
-					}
-					prevType = type;
-					// A previous OR is TRUE also if follows a TRUE AND 
-					prevResOK = type === 'AND' ? resOK : resOK || prevResOK;
-					
-				}
-				return elem;
-			}
-			
-		}
-		
-	}
-};
-
-/**
- * # NDDBIndex
- * 
- * MIT Licensed
- * 
- * Helper class for NDDB indexing
- * 
- * ---
- * 
- */
-
-/**
- * ## NDDBIndex Constructor
- * 
- * Creates direct access index objects for NDDB
- * 
- * @param {string} The name of the index
- * @param {array} The reference to the original database
- */	
-function NDDBIndex(idx, nddb) {
-	this.idx = idx;
-	this.nddb = nddb;
-	this.resolve = {};
-}
-
-/**
- * ### NDDBIndex._add
- *
- * Adds an item to the index
- * 
- * @param {mixed} idx The id of the item
- * @param {number} dbidx The numerical id of the item in the original array
- */
-NDDBIndex.prototype._add = function (idx, dbidx) {
-    this.resolve[idx] = dbidx;
-};
-
-/**
- * ### NDDBIndex._remove
- *
- * Adds an item to the index
- * 
- * @param {mixed} idx The id to remove from the index
- */
-NDDBIndex.prototype._remove = function (idx) {
-    delete this.resolve[idx];
-};
-
-/**
- * ### NDDBIndex.get
- *
- * Gets the entry from database with the given id
- * 
- * @param {mixed} idx The id of the item to get
- * @return {object|boolean} The requested entry, or FALSE if none is found
- * 
- * @see NDDB.index
- * @see NDDBIndex.pop
- * @see NDDBIndex.update
- */
-NDDBIndex.prototype.size = function () {
-    return J.size(this.resolve);
-};
-
-/**
- * ### NDDBIndex.get
- *
- * Gets the entry from database with the given id
- * 
- * @param {mixed} idx The id of the item to get
- * @return {object|boolean} The requested entry, or FALSE if the index is invalid
- * 
- * @see NDDB.index
- * @see NDDBIndex.pop
- * @see NDDBIndex.update
- */
-NDDBIndex.prototype.get = function (idx) {
-	if (!this.resolve[idx]) return false
-    return this.nddb.db[this.resolve[idx]];
-};
-
-
-/**
- * ### NDDBIndex.pop
- *
- * Removes and entry from the database with the given id and returns it
- * 
- * @param {mixed} idx The id of item to remove 
- * @return {object|boolean} The removed item, or FALSE if the index is invalid
- * 
- * @see NDDB.index
- * @see NDDBIndex.get
- * @see NDDBIndex.update
- */
-NDDBIndex.prototype.pop = function (idx) {
-	var o, dbidx;
-	dbidx = this.resolve[idx];
-	if ('undefined' === typeof dbidx) return false;
-	o = this.nddb.db[dbidx];
-	if ('undefined' === typeof o) return;
-	this.nddb.db.splice(dbidx,1);
-	delete this.resolve[idx];
-	this.nddb.emit('remove', o);
-	this.nddb._autoUpdate();
-	return o;
-};
-
 /**
  * ### NDDBIndex.update
  *
@@ -7861,15 +7271,9 @@
 
 /**
  * ### PlayerList.comparePlayers
-<<<<<<< HEAD
  * 
  * Comparator functions between two players
  * 
-=======
- * 
- * Comparator functions between two players
- * 
->>>>>>> c32ecdbf
  * @param {Player} p1 The first player
  * @param {Player} p2 The second player
  * @return {number} The result of the comparison
@@ -11662,6 +11066,9 @@
  * 
  */
 Game.prototype.isReady = function() {
+    console.log(this.getGameState());
+    console.log(this.getStageLevel());
+    return true;
 	if (this.getGameState() < Game.levels.READY) return false;
 	if (this.getStageLevel() === Game.stageLevels.LOADING) return false;
 
