/**
 * # JSUS: JavaScript UtilS. 
 * Copyright(c) 2012 Stefano Balietti
 * MIT Licensed
 * 
 * Collection of general purpose javascript functions. JSUS helps!
 * 
 * See README.md for extra help.
 */

(function (exports) {
    
    var JSUS = exports.JSUS = {};
    
// ## JSUS._classes
// Reference to all the extensions
    JSUS._classes = {};
    
/**
 * ## JSUS.log
 * 
 * Reference to standard out, by default `console.log`
 * Override to redirect the standard output of all JSUS functions.
 * 
 * @param {string} txt Text to output
 * 
 */
JSUS.log = function (txt) {
    console.log(txt);
};
    
/**
 * ## JSUS.extend
 * 
 * Extends JSUS with additional methods and or properties taken 
 * from the object passed as first parameter. 
 * 
 * The first parameter can be an object literal or a function.
 * A reference of the original extending object is stored in 
 * JSUS._classes
 * 
 * If a second parameter is passed, that will be the target of the
 * extension.
 * 
 * @param {object} additional Text to output
 * @param {object|function} target The object to extend
 * @return {object|function} target The extended object
 * 
 * 	@see JSUS.get
 * 
 */
JSUS.extend = function (additional, target) {        
    if ('object' !== typeof additional && 'function' !== typeof additional) {
        return target;
    }
    
    // If we are extending JSUS, store a reference
    // of the additional object into the hidden
    // JSUS._classes object;
    if ('undefined' === typeof target) {
        target = target || this;
        if ('function' === typeof additional) {
            var name = additional.toString();
            name = name.substr('function '.length);
            name = name.substr(0, name.indexOf('('));
        }
        //! must be object
        else {
            var name = additional.constructor || additional.__proto__.constructor;
        }
        if (name) {
            this._classes[name] = additional;
        }
    }
    
    for (var prop in additional) {
        if (additional.hasOwnProperty(prop)) {
            if (typeof target[prop] !== 'object') {
                target[prop] = additional[prop];
            } else {
                JSUS.extend(additional[prop], target[prop]);
            }
        }
    }

    // additional is a class (Function)
    // TODO: this is true also for {}
    if (additional.prototype) {
        JSUS.extend(additional.prototype, target.prototype || target);
    };
    
    return target;
};
  
/**
 * ## JSUS.require
 * 
 * Returns a copy of one / all the objects that have extended the
 * current instance of JSUS.
 * 
 * The first parameter is a string representation of the name of 
 * the requested extending object. If no parameter is passed a copy 
 * of all the extending objects is returned.
 * 
 * @param {string} className The name of the requested JSUS library
 * @return {function|boolean} The copy of the JSUS library, or FALSE if the library does not exist
 * 
 */
JSUS.require = JSUS.get = function (className) {
    if ('undefined' === typeof JSUS.clone) {
        JSUS.log('JSUS.clone not found. Cannot continue.');
        return false;
    }
    if ('undefined' === typeof className) return JSUS.clone(JSUS._classes);
    if ('undefined' === typeof JSUS._classes[className]) {
        JSUS.log('Could not find class ' + className);
        return false;
    }
    return JSUS.clone(JSUS._classes[className]);
    //return new JSUS._classes[className]();
};

/**
 * ## JSUS.isNodeJS
 * 
 * Returns TRUE when executed inside Node.JS environment
 * 
 * @return {boolean} TRUE when executed inside Node.JS environment
 */
JSUS.isNodeJS = function () {
	return 'undefined' !== typeof module 
			&& 'undefined' !== typeof module.exports
			&& 'function' === typeof require;
};

// ## Node.JS includes
// if node
if (JSUS.isNodeJS()) {
    require('./lib/compatibility');
    require('./lib/obj');
    require('./lib/array');
    require('./lib/time');
    require('./lib/eval');
    require('./lib/dom');
    require('./lib/random');
    require('./lib/parse');
    require('./lib/fs');
}
// end node
    
})('undefined' !== typeof module && 'undefined' !== typeof module.exports ? module.exports: window);


/**
 * # SUPPORT
 *  
 * Copyright(c) 2012 Stefano Balietti
 * MIT Licensed
 * 
 * Tests browsers ECMAScript 5 compatibility
 * 
 * For more information see http://kangax.github.com/es5-compat-table/
 * 
 */

(function (JSUS) {
    
function COMPATIBILITY() {};

/**
 * ## COMPATIBILITY.compatibility
 * 
 * Returns a report of the ECS5 features available
 * 
 * Useful when an application routinely performs an operation 
 * depending on a potentially unsupported ECS5 feature. 
 * 
 * Transforms multiple try-catch statements in a if-else
 * 
 * @return {object} support The compatibility object
 */
COMPATIBILITY.compatibility = function() {

	var support = {};
	
	try {
		Object.defineProperty({}, "a", {enumerable: false, value: 1})
		support.defineProperty = true;
	}
	catch(e) {
		support.defineProperty = false;	
	}
	
	try {
		eval('({ get x(){ return 1 } }).x === 1')
		support.setter = true;
	}
	catch(err) {
		support.setter = false;
	}
	  
	try {
		var value;
		eval('({ set x(v){ value = v; } }).x = 1');
		support.getter = true;
	}
	catch(err) {
		support.getter = false;
	}	  

	return support;
};


JSUS.extend(COMPATIBILITY);
    
})('undefined' !== typeof JSUS ? JSUS : module.parent.exports.JSUS);
/**
 * # ARRAY
 *  
 * Copyright(c) 2012 Stefano Balietti
 * MIT Licensed
 * 
 * Collection of static functions to manipulate arrays.
 * 
 */

(function (JSUS) {
    
function ARRAY(){};


/**
 * ## ARRAY.filter
 * 
 * Add the filter method to ARRAY objects in case the method is not
 * supported natively. 
 * 
 * 		@see https://developer.mozilla.org/en/JavaScript/Reference/Global_Objects/ARRAY/filter
 * 
 */
if (!Array.prototype.filter) {  
    Array.prototype.filter = function(fun /*, thisp */) {  
        "use strict";  
        if (this === void 0 || this === null) throw new TypeError();  

        var t = Object(this);  
        var len = t.length >>> 0;  
        if (typeof fun !== "function") throw new TypeError();  
    
        var res = [];  
        var thisp = arguments[1];  
        for (var i = 0; i < len; i++) {  
            if (i in t) {  
                var val = t[i]; // in case fun mutates this  
                if (fun.call(thisp, val, i, t)) { 
                    res.push(val);  
                }
            }
        }
        
        return res;  
    };
}

/**
 * ## ARRAY.isArray
 * 
 * Returns TRUE if a variable is an Array
 * 
 * This method is exactly the same as `Array.isArray`, 
 * but it works on a larger share of browsers. 
 * 
 * @param {object} o The variable to check.
 * @see Array.isArray
 *  
 */
ARRAY.isArray = function (o) {
	if (!o) return false;
	return Object.prototype.toString.call(o) === '[object Array]';	
};

/**
 * ## ARRAY.seq
 * 
 * Returns an array of sequential numbers from start to end
 * 
 * If start > end the series goes backward.
 * 
 * The distance between two subsequent numbers can be controlled by the increment parameter.
 * 
 * When increment is not a divider of Abs(start - end), end will
 * be missing from the series.
 * 
 * A callback function to apply to each element of the sequence
 * can be passed as fourth parameter.
 *  
 * Returns FALSE, in case parameters are incorrectly specified
 * 
 * @param {number} start The first element of the sequence
 * @param {number} end The last element of the sequence
 * @param {number} increment Optional. The increment between two subsequents element of the sequence
 * @param {Function} func Optional. A callback function that can modify each number of the sequence before returning it
 *  
 * @return {array} out The final sequence 
 */
ARRAY.seq = function (start, end, increment, func) {
	if ('number' !== typeof start) return false;
	if (start === Infinity) return false;
	if ('number' !== typeof end) return false;
	if (end === Infinity) return false;
	if (start === end) return [start];
	
	if (increment === 0) return false;
	if (!JSUS.in_array(typeof increment, ['undefined', 'number'])) {
		return false;
	}
	
	increment = increment || 1;
	func = func || function(e) {return e;};
	
	var i = start,
		out = [];
	
	if (start < end) {
		while (i <= end) {
    		out.push(func(i));
    		i = i + increment;
    	}
	}
	else {
		while (i >= end) {
    		out.push(func(i));
    		i = i - increment;
    	}
	}
	
    return out;
};


/**
 * ## ARRAY.each
 * 
 * Executes a callback on each element of the array
 * 
 * If an error occurs returns FALSE.
 * 
 * @param {array} array The array to loop in
 * @param {Function} func The callback for each element in the array
 * @param {object} context Optional. The context of execution of the callback. Defaults ARRAY.each
 * 
 * @return {Boolean} TRUE, if execution was successful
 */
ARRAY.each = function (array, func, context) {
	if ('object' !== typeof array) return false;
	if (!func) return false;
    
	context = context || this;
    var i, len = array.length;
    for (i = 0 ; i < len; i++) {
        func.call(context, array[i]);
    }
    
    return true;
};

/**
 * ## ARRAY.map
 * 
 * Applies a callback function to each element in the db, store
 * the results in an array and returns it
 * 
 * Any number of additional parameters can be passed after the 
 * callback function
 * 
 * @return {array} out The result of the mapping execution
 * @see ARRAY.each
 * 
 */
ARRAY.map = function () {
    if (arguments.length < 2) return;
    var	args = Array.prototype.slice.call(arguments),
    	array = args.shift(),
    	func = args[0];
    
    if (!ARRAY.isArray(array)) {
    	JSUS.log('ARRAY.map() the first argument must be an array. Found: ' + array);
    	return;
    }

    var out = [],
    	o = undefined;
    for (var i = 0; i < array.length; i++) {
    	args[0] = array[i];
        o = func.apply(this, args);
        if ('undefined' !== typeof o) out.push(o);
    }
    return out;
};


/**
 * ## ARRAY.removeElement
 * 
 * Removes an element from the the array, and returns it
 * 
 * For objects, deep equality comparison is performed 
 * through JSUS.equals.
 * 
 * If no element is removed returns FALSE.
 * 
 * @param {mixed} needle The element to search in the array
 * @param {array} haystack The array to search in
 * 
 * @return {mixed} The element that was removed, FALSE if none was removed
 * @see JSUS.equals
 */
ARRAY.removeElement = function (needle, haystack) {
    if ('undefined' === typeof needle || !haystack) return false;
	
    if ('object' === typeof needle) {
        var func = JSUS.equals;
    } else {
        var func = function (a,b) {
            return (a === b);
        }
    }
    
    for (var i=0; i < haystack.length; i++) {
        if (func(needle, haystack[i])){
            return haystack.splice(i,1);
        }
    }
    
    return false;
};

/**
 * ## ARRAY.inArray 
 * 
 * Returns TRUE if the element is contained in the array,
 * FALSE otherwise
 * 
 * For objects, deep equality comparison is performed 
 * through JSUS.equals.
 * 
 * Alias ARRAY.in_array (deprecated)
 * 
 * @param {mixed} needle The element to search in the array
 * @param {array} haystack The array to search in
 * @return {Boolean} TRUE, if the element is contained in the array
 * 
 * 	@see JSUS.equals
 */
ARRAY.inArray = ARRAY.in_array = function (needle, haystack) {
    if (!haystack) return false;
    
    var func = JSUS.equals;    
    for (var i = 0; i < haystack.length; i++) {
        if (func.call(this, needle, haystack[i])) {
        	return true;
        }
    }
    // <!-- console.log(needle, haystack); -->
    return false;
};

/**
 * ## ARRAY.getNGroups
 * 
 * Returns an array of N array containing the same number of elements
 * If the length of the array and the desired number of elements per group
 * are not multiple, the last group could have less elements
 * 
 * The original array is not modified.
 *  
 *  @see ARRAY.getGroupsSizeN
 *  @see ARRAY.generateCombinations
 *  @see ARRAY.matchN
 *  
 * @param {array} array The array to split in subgroups
 * @param {number} N The number of subgroups
 * @return {array} Array containing N groups
 */ 
ARRAY.getNGroups = function (array, N) {
    return ARRAY.getGroupsSizeN(array, Math.floor(array.length / N));
};

/**
 * ## ARRAY.getGroupsSizeN
 * 
 * Returns an array of array containing N elements each
 * The last group could have less elements
 * 
 * @param {array} array The array to split in subgroups
 * @param {number} N The number of elements in each subgroup
 * @return {array} Array containing groups of size N
 * 
 *  	@see ARRAY.getNGroups
 *  	@see ARRAY.generateCombinations
 *  	@see ARRAY.matchN
 * 
 */ 
ARRAY.getGroupsSizeN = function (array, N) {
    
    var copy = array.slice(0);
    var len = copy.length;
    var originalLen = copy.length;
    var result = [];
    
    // <!-- Init values for the loop algorithm -->
    var i, idx;
    var group = [], count = 0;
    for (i=0; i < originalLen; i++) {
        
        // <!-- Get a random idx between 0 and array length -->
        idx = Math.floor(Math.random()*len);
        
        // <!-- Prepare the array container for the elements of a new group -->
        if (count >= N) {
            result.push(group);
            count = 0;
            group = [];
        }
        
        // <!-- Insert element in the group -->
        group.push(copy[idx]);
        
        // <!-- Update -->
        copy.splice(idx,1);
        len = copy.length;
        count++;
    }
    
    // <!-- Add any remaining element -->
    if (group.length > 0) {
        result.push(group);
    }
    
    return result;
};

/**
 * ## ARRAY._latinSquare
 * 
 * Generate a random Latin Square of size S
 * 
 * If N is defined, it returns "Latin Rectangle" (SxN) 
 * 
 * A parameter controls for self-match, i.e. whether the symbol "i" 
 * is found or not in in column "i".
 * 
 * @api private
 * @param {number} S The number of rows
 * @param {number} Optional. N The number of columns. Defaults N = S
 * @param {boolean} Optional. If TRUE self-match is allowed. Defaults TRUE
 * @return {array} The resulting latin square (or rectangle)
 * 
 */
ARRAY._latinSquare = function (S, N, self) {
	self = ('undefined' === typeof self) ? true : self;
	if (S === N && !self) return false; // <!-- infinite loop -->
	var seq = [];
	var latin = [];
	for (var i=0; i< S; i++) {
		seq[i] = i;
	}
	
	var idx = null;
	
	var start = 0;
	var limit = S;
	var extracted = [];
	if (!self) {
    	limit = S-1;
	}
	
	for (i=0; i < N; i++) {
		do {
			idx = JSUS.randomInt(start,limit);
		}
		while (JSUS.in_array(idx, extracted));
		extracted.push(idx);
		
		if (idx == 1) {
			latin[i] = seq.slice(idx);
			latin[i].push(0);
		}
		else {
			latin[i] = seq.slice(idx).concat(seq.slice(0,(idx)));
		}
		
	}
	
	return latin;
};

/**
 * ## ARRAY.latinSquare
 * 
 * Generate a random Latin Square of size S
 * 
 * If N is defined, it returns "Latin Rectangle" (SxN) 
 * 
 * @param {number} S The number of rows
 * @param {number} Optional. N The number of columns. Defaults N = S
 * @return {array} The resulting latin square (or rectangle)
 * 
 */
ARRAY.latinSquare = function (S, N) {
	if (!N) N = S;
	if (!S || S < 0 || (N < 0)) return false;
	if (N > S) N = S;
	
	return ARRAY._latinSquare(S, N, true);
};

/**
 * ## ARRAY.latinSquareNoSelf
 * 
 * Generate a random Latin Square of size Sx(S-1), where 
 * in each column "i", the symbol "i" is not found
 * 
 * If N < S, it returns a "Latin Rectangle" (SxN)
 * 
 * @param {number} S The number of rows
 * @param {number} Optional. N The number of columns. Defaults N = S-1
 * @return {array} The resulting latin square (or rectangle)
 */
ARRAY.latinSquareNoSelf = function (S, N) {
	if (!N) N = S-1;
	if (!S || S < 0 || (N < 0)) return false;
	if (N > S) N = S-1;
	
	return ARRAY._latinSquare(S, N, false);
}


/**
 * ## ARRAY.generateCombinations
 * 
 *  Generates all distinct combinations of exactly r elements each 
 *  and returns them into an array
 *  
 *  @param {array} array The array from which the combinations are extracted
 *  @param {number} r The number of elements in each combination
 *  @return {array} The total sets of combinations
 *  
 *  	@see ARRAY.getGroupSizeN
 *  	@see ARRAY.getNGroups
 *  	@see ARRAY.matchN
 * 
 */
ARRAY.generateCombinations = function (array, r) {
    function values(i, a) {
        var ret = [];
        for (var j = 0; j < i.length; j++) ret.push(a[i[j]]);
        return ret;
    }
    var n = array.length;
    var indices = [];
    for (var i = 0; i < r; i++) indices.push(i);
    var final = [];
    for (var i = n - r; i < n; i++) final.push(i);
    while (!JSUS.equals(indices, final)) {
        callback(values(indices, array));
        var i = r - 1;
        while (indices[i] == n - r + i) i -= 1;
        indices[i] += 1;
        for (var j = i + 1; j < r; j++) indices[j] = indices[i] + j - i;
    }
    return values(indices, array); 
};

/**
 * ## ARRAY.matchN
 * 
 * Match each element of the array with N random others
 * 
 * If strict is equal to true, elements cannot be matched multiple times.
 * 
 * *Important*: this method has a bug / feature. If the strict parameter is set,
 * the last elements could remain without match, because all the other have been 
 * already used. Another recombination would be able to match all the 
 * elements instead.
 * 
 * @param {array} array The array in which operate the matching
 * @param {number} N The number of matches per element
 * @param {Boolean} strict Optional. If TRUE, matched elements cannot be repeated. Defaults, FALSE 
 * @return {array} result The results of the matching
 * 
 *  	@see ARRAY.getGroupSizeN
 *  	@see ARRAY.getNGroups
 *  	@see ARRAY.generateCombinations
 * 
 */
ARRAY.matchN = function (array, N, strict) {
	if (!array) return;
	if (!N) return array;
	
    var result = [],
    	len = array.length,
    	found = [];
    for (var i = 0 ; i < len ; i++) {
        // <!-- Recreate the array -->
        var copy = array.slice(0);
        copy.splice(i,1);
        if (strict) {
            copy = ARRAY.arrayDiff(copy,found);
        }
        var group = ARRAY.getNRandom(copy,N);
        // <!-- Add to the set of used elements -->
        found = found.concat(group);
        // <!-- Re-add the current element -->
        group.splice(0,0,array[i]);
        result.push(group);
        
        // <!-- Update -->
        group = [];
    }
    return result;
};

/**
 * ## ARRAY.rep
 * 
 * Appends an array to itself a number of times and return a new array
 * 
 * The original array is not modified.
 * 
 * @param {array} array the array to repeat 
 * @param {number} times The number of times the array must be appended to itself
 * @return {array} A copy of the original array appended to itself
 * 
 */
ARRAY.rep = function (array, times) {
	if (!array) return;
	if (!times) return array.slice(0);
	if (times < 1) {
		JSUS.log('times must be greater or equal 1', 'ERR');
		return;
	}
	
    var i = 1, result = array.slice(0);
    for (; i < times; i++) {
        result = result.concat(array);
    }
    return result;
};

/**
 * ## ARRAY.stretch
 * 
 * Repeats each element of the array N times
 * 
 * N can be specified as an integer or as an array. In the former case all 
 * the elements are repeat the same number of times. In the latter, the each
 * element can be repeated a custom number of times. If the length of the `times`
 * array differs from that of the array to stretch a recycle rule is applied.
 * 
 * The original array is not modified.
 * 
 * E.g.:
 * 
 * ```js
 * 	var foo = [1,2,3];
 * 
 * 	ARRAY.stretch(foo, 2); // [1, 1, 2, 2, 3, 3]
 * 
 * 	ARRAY.stretch(foo, [1,2,3]); // [1, 2, 2, 3, 3, 3];
 *
 * 	ARRAY.stretch(foo, [2,1]); // [1, 1, 2, 3, 3];
 * ```
 * 
 * @param {array} array the array to strech
 * @param {number|array} times The number of times each element must be repeated
 * @return {array} A stretched copy of the original array
 * 
 */
ARRAY.stretch = function (array, times) {
	if (!array) return;
	if (!times) return array.slice(0);
	if ('number' === typeof times) {
		if (times < 1) {
			JSUS.log('times must be greater or equal 1', 'ERR');
			return;
		}
		times = ARRAY.rep([times], array.length);
	}
	
    var result = [];
    for (var i = 0; i < array.length; i++) {
    	var repeat = times[(i % times.length)];
        for (var j = 0; j < repeat ; j++) {
        	result.push(array[i]);
        }
    }
    return result;
};


/**
 * ## ARRAY.arrayIntersect
 * 
 * Computes the intersection between two arrays
 * 
 * Arrays can contain both primitive types and objects.
 * 
 * @param {array} a1 The first array
 * @param {array} a2 The second array
 * @return {array} All the values of the first array that are found also in the second one
 */
ARRAY.arrayIntersect = function (a1, a2) {
    return a1.filter( function(i) {
        return JSUS.in_array(i, a2);
    });
};
    
/**
 * ## ARRAY.arrayDiff
 * 
 * Performs a diff between two arrays
 * 
 * Arrays can contain both primitive types and objects.
 * 
 * @param {array} a1 The first array
 * @param {array} a2 The second array
 * @return {array} All the values of the first array that are not found in the second one
 */
ARRAY.arrayDiff = function (a1, a2) {
    return a1.filter( function(i) {
        return !(JSUS.in_array(i, a2));
    });
};

/**
 * ## ARRAY.shuffle
 * 
 * Shuffles the elements of the array using the Fischer algorithm
 * 
 * The original array is not modified, and a copy is returned.
 * 
 * @param {array} shuffle The array to shuffle
 * @return {array} copy The shuffled array
 * 
 * 		@see http://en.wikipedia.org/wiki/Fisher%E2%80%93Yates_shuffle
 */
ARRAY.shuffle = function (array) {
	if (!array) return;
    var copy = array.slice(0);
    var len = array.length-1; // ! -1
    var j, tmp;
    for (var i = len; i > 0; i--) {
        j = Math.floor(Math.random()*(i+1));
        tmp = copy[j];
        copy[j] = copy[i];
        copy[i] = tmp;
    }
    return copy;
};

/**
 * ## ARRAY.getNRandom
 * 
 * Select N random elements from the array and returns them
 * 
 * @param {array} array The array from which extracts random elements
 * @paran {number} N The number of random elements to extract
 * @return {array} An new array with N elements randomly chose from the original array  
 */
ARRAY.getNRandom = function (array, N) {
    return ARRAY.shuffle(array).slice(0,N);
};                           
    
/**
 * ## ARRAY.distinct
 * 
 * Removes all duplicates entries from an array and returns a copy of it
 * 
 * Does not modify original array.
 * 
 * Comparison is done with `JSUS.equals`.
 * 
 * @param {array} array The array from which eliminates duplicates
 * @return {array} out A copy of the array without duplicates
 * 
 * 	@see JSUS.equals
 */
ARRAY.distinct = function (array) {
	var out = [];
	if (!array) return out;
	
	ARRAY.each(array, function(e) {
		if (!ARRAY.in_array(e, out)) {
			out.push(e);
		}
	});
	return out;
	
};

/**
 * ## ARRAY.transpose
 * 
 * Transposes a given 2D array.
 * 
 * The original array is not modified, and a new copy is
 * returned.
 *
 * @param {array} array The array to transpose
 * @return {array} The Transposed Array
 * 
 */
ARRAY.transpose = function (array) {
	if (!array) return;  
	
	// Calculate width and height
    var w, h, i, j, t = []; 
	w = array.length || 0;
	h = (ARRAY.isArray(array[0])) ? array[0].length : 0;
	if (w === 0 || h === 0) return t;
	
	for ( i = 0; i < h; i++) {
		t[i] = [];
	    for ( j = 0; j < w; j++) {	   
	    	t[i][j] = array[j][i];
	    }
	} 
	return t;
};

JSUS.extend(ARRAY);
    
})('undefined' !== typeof JSUS ? JSUS : module.parent.exports.JSUS);
/**
 * # DOM
 *  
 * Copyright(c) 2012 Stefano Balietti
 * MIT Licensed
 * 
 * Collection of static functions related to DOM manipulation
 * 
 * Helper library to perform generic operation with DOM elements.
 * 
 * The general syntax is the following: Every HTML element has associated
 * a get* and a add* method, whose syntax is very similar.
 * 
 * - The get* method creates the element and returns it.
 * - The add* method creates the element, append it as child to a root element, and then returns it.
 * 
 * The syntax of both method is the same, but the add* method 
 * needs the root element as first parameter. E.g.
 * 
 *  getButton(id, text, attributes);
 * 	addButton(root, id, text, attributes);
 *  
 * The last parameter is generally an object containing a list of 
 * of key-values pairs as additional attributes to set to the element.
 *   
 * Only the methods which do not follow the above-mentioned syntax
 * will receive further explanation. 
 * 
 * 
 */

(function (JSUS) {
    
function DOM() {};

// ## GENERAL

/**
 * ### DOM.write
 * 
 * Write a text, or append an HTML element or node, into the
 * the root element.
 * 
 * 	@see DOM.writeln
 * 
 */
DOM.write = function (root, text) {
    if (!root) return;
    if (!text) return;
    var content = (!JSUS.isNode(text) || !JSUS.isElement(text)) ? document.createTextNode(text) : text;
    root.appendChild(content);
    return content;
};

/**
 * ### DOM.writeln
 * 
 * Write a text, or append an HTML element or node, into the
 * the root element and adds a break immediately after.
 * 
 * @see DOM.write
 * @see DOM.addBreak
 */
DOM.writeln = function (root, text, rc) {
    if (!root) return;
    var br = this.addBreak(root, rc);
    return (text) ? DOM.write(root, text) : br;
};

/**
 * ### DOM.sprintf
 * 
 * Builds up a decorated HTML text element
 * 
 * Performs string substitution from an args object where the first 
 * character of the key bears the following semantic: 
 *  
 * 	- '@': variable substitution with escaping 
 * 	- '!': variable substitution without variable escaping
 *  - '%': wraps a portion of string into a _span_ element to which is possible 
 *  		to associate a css class or id. Alternatively, it also possible to 
 *  		add in-line style. E.g.:
 * 
 * 	sprintf('%sImportant!%s An error has occurred: %pre@err%pre', {
 * 		'%pre': {
 * 			style: 'font-size: 12px; font-family: courier;'
 * 		},
 * 		'%s': {
 * 			id: 'myId',
 * 			'class': 'myClass',
 * 		},
 * 		'@err': 'file not found',
 * 	}, document.body);
 * 
 * 
 * @param {string} string A text to transform
 * @param {object} args Optional. An object containing the spans to apply to the string
 * @param {Element} root Optional. An HTML element to which append the string. Defaults, a new _span_ element
 * 
 */
DOM.sprintf = function (string, args, root) {
	
	var text, textNode, span, idx_start, idx_finish, idx_replace, idxs, spans = {};
	
	if (!args) {
		return document.createTextNode(string);
	}
	
	root = root || document.createElement('span');
	
	// Transform arguments before inserting them.
	for (var key in args) {
		if (args.hasOwnProperty(key)) {
			
			// pattern not found
			if (idx_start === -1) continue;
			
			switch(key[0]) {
			
			case '%': // span
				
				idx_start = string.indexOf(key);
				idx_replace = idx_start + key.length;
				idx_finish = string.indexOf(key, idx_replace);
				
				if (idx_finish === -1) {
					JSUS.log('Error. Could not find closing key: ' + key);
					continue;
				}
				
				spans[idx_start] = key;
				
				break;
			
			case '@': // replace and sanitize
				string = string.replace(key, escape(args[key]));
				break;
				
			case '!': // replace and not sanitize
				string = string.replace(key, args[key]);
				break;
				
			default:
				JSUS.log('Identifier not in [!,@,%]: ' + key[0]);
		
			}
		}
	}
	
	// No span to creates
	if (!JSUS.size(spans)) {
		return document.createTextNode(string);
	}
	
	// Re-assamble the string
	
	idxs = JSUS.keys(spans).sort(function(a,b){return a-b;});
	idx_finish = 0;
	for (var i = 0; i < idxs.length; i++) {
		
		// add span
		key = spans[idxs[i]];
		idx_start = string.indexOf(key);
		
		// add fragments of string
		if (idx_finish !== idx_start-1) {
			root.appendChild(document.createTextNode(string.substring(idx_finish, idx_start)));
		}
		
		idx_replace = idx_start + key.length;
		idx_finish = string.indexOf(key, idx_replace);
		
		span = W.getElement('span', null, args[key]);

		text = string.substring(idx_replace, idx_finish);
		
		span.appendChild(document.createTextNode(text));
		
		root.appendChild(span);
		idx_finish = idx_finish + key.length;
	}
	
	// add the final part of the string
	if (idx_finish !== string.length) {
		root.appendChild(document.createTextNode(string.substring(idx_finish)));
	}
	
	return root;
}


/**
 * ### DOM.isNode
 * 
 * Returns TRUE if the object is a DOM node
 * 
 */
DOM.isNode = function(o){
    return (
        typeof Node === "object" ? o instanceof Node : 
        typeof o === "object" && typeof o.nodeType === "number" && typeof o.nodeName === "string"
    );
};

/**
 * ### DOM.isElement
 * 
 * Returns TRUE if the object is a DOM element 
 * 
 */   
DOM.isElement = function(o) {
    return (
        typeof HTMLElement === "object" ? o instanceof HTMLElement : //DOM2
        typeof o === "object" && o.nodeType === 1 && typeof o.nodeName === "string"
    );
};

/**
 * ### DOM.getElement
 * 
 * Creates a generic HTML element with id and attributes as specified,
 * and returns it.
 * 
 * @see DOM.addAttributes2Elem
 * 
 */
DOM.getElement = function (elem, id, attributes) {
    var e = document.createElement(elem);
    if ('undefined' !== typeof id) {
        e.id = id;
    }
    return this.addAttributes2Elem(e, attributes);
};

/**
 * ### DOM.addElement
 * 
 * Creates a generic HTML element with id and attributes as specified, 
 * appends it to the root element, and returns it.
 * 
 * @see DOM.getElement
 * @see DOM.addAttributes2Elem
 * 
 */
DOM.addElement = function (elem, root, id, attributes) {
    var el = this.getElement(elem, id, attributes);
    return root.appendChild(el);
};

/**
 * ### DOM.addAttributes2Elem
 * 
 * Adds attributes to an HTML element and returns it.
 * 
 * Attributes are defined as key-values pairs. 
 * Attributes 'style', and 'label' are ignored.
 * 
 * @see DOM.style
 * @see DOM.addLabel
 * 
 */
DOM.addAttributes2Elem = function (e, a) {
    if (!e || !a) return e;
    if ('object' != typeof a) return e;
    var specials = ['id', 'label'];
    for (var key in a) {
        if (a.hasOwnProperty(key)) {
            if (!JSUS.in_array(key, specials)) {
                e.setAttribute(key,a[key]);
            } else if (key === 'id') {
                e.id = a[key];
            }
            
            // TODO: handle special cases
            // <!--
//                else {
//            
//                    // If there is no parent node, the legend cannot be created
//                    if (!e.parentNode) {
//                        node.log('Cannot add label: no parent element found', 'ERR');
//                        continue;
//                    }
//                    
//                    this.addLabel(e.parentNode, e, a[key]);
//                }
            // -->
        }
    }
    return e;
};

/**
 * ### DOM.populateSelect
 * 
 * Appends a list of options into a HTML select element.
 * The second parameter list is an object containing 
 * a list of key-values pairs as text-value attributes for
 * the option.
 *  
 */
DOM.populateSelect = function (select, list) {
    if (!select || !list) return;
    for (var key in list) {
        if (list.hasOwnProperty(key)) {
            var opt = document.createElement('option');
            opt.value = list[key];
            opt.appendChild(document.createTextNode(key));
            select.appendChild(opt);
        }
    }
};

/**
 * ### DOM.removeChildrenFromNode
 * 
 * Removes all children from a node.
 * 
 */
DOM.removeChildrenFromNode = function (e) {
    
    if (!e) return false;
    
    while (e.hasChildNodes()) {
        e.removeChild(e.firstChild);
    }
    return true;
};

/**
 * ### DOM.insertAfter
 * 
 * Insert a node element after another one.
 * 
 * The first parameter is the node to add.
 * 
 */
DOM.insertAfter = function (node, referenceNode) {
      referenceNode.insertBefore(node, referenceNode.nextSibling);
};

/**
 * ### DOM.generateUniqueId
 * 
 * Generate a unique id for the page (frames included).
 * 
 * TODO: now it always create big random strings, it does not actually
 * check if the string exists.
 * 
 */
DOM.generateUniqueId = function (prefix) {
    var search = [window];
    if (window.frames) {
        search = search.concat(window.frames);
    }
    
    function scanDocuments(id) {
        var found = true;
        while (found) {
            for (var i=0; i < search.length; i++) {
                found = search[i].document.getElementById(id);
                if (found) {
                    id = '' + id + '_' + JSUS.randomInt(0, 1000);
                    break;
                }
            }
        }
        return id;
    };

    
    return scanDocuments(prefix + '_' + JSUS.randomInt(0, 10000000));
    //return scanDocuments(prefix);
};

/**
 * ### DOM.getBlankPage
 * 
 * Creates a blank HTML page with the html and body 
 * elements already appended.
 * 
 */
DOM.getBlankPage = function() {
    var html = document.createElement('html');
    html.appendChild(document.createElement('body'));
    return html;
};
    
//    DOM.findLastElement = function(o) {
//        if (!o) return;
//        
//        if (o.lastChild) {
//            var e 
//            JSUS.isElement(e)) return DOM.findLastElement(e);
//        
//            var e = e.previousSibling;
//            if (e && JSUS.isElement(e)) return DOM.findLastElement(e);
//        
//        return o;
//    };

// ## GET/ADD

/**
 * ### DOM.getButton
 * 
 */
DOM.getButton = function (id, text, attributes) {
    var sb = document.createElement('button');
    sb.id = id;
    sb.appendChild(document.createTextNode(text || 'Send'));    
    return this.addAttributes2Elem(sb, attributes);
};

/**
 * ### DOM.addButton
 * 
 */
DOM.addButton = function (root, id, text, attributes) {
    var b = this.getButton(id, text, attributes);
    return root.appendChild(b);
};

/**
 * ### DOM.getFieldset
 * 
 */
DOM.getFieldset = function (id, legend, attributes) {
    var f = this.getElement('fieldset', id, attributes);
    var l = document.createElement('Legend');
    l.appendChild(document.createTextNode(legend));    
    f.appendChild(l);
    return f;
};

/**
 * ### DOM.addFieldset
 * 
 */
DOM.addFieldset = function (root, id, legend, attributes) {
    var f = this.getFieldset(id, legend, attributes);
    return root.appendChild(f);
};

/**
 * ### DOM.getTextInput
 * 
 */
DOM.getTextInput = function (id, attributes) {
	var ti =  document.createElement('input');
	if ('undefined' !== typeof id) ti.id = id;
	ti.setAttribute('type', 'text');
	return this.addAttributes2Elem(ti, attributes);
};

/**
 * ### DOM.addTextInput
 * 
 */
DOM.addTextInput = function (root, id, attributes) {
	var ti = this.getTextInput(id, attributes);
	return root.appendChild(ti);
};

/**
 * ### DOM.getTextArea
 * 
 */
DOM.getTextArea = function (id, attributes) {
	var ta =  document.createElement('textarea');
	if ('undefined' !== typeof id) ta.id = id;
	return this.addAttributes2Elem(ta, attributes);
};

/**
 * ### DOM.addTextArea
 * 
 */
DOM.addTextArea = function (root, id, attributes) {
	var ta = this.getTextArea(id, attributes);
	return root.appendChild(ta);
};

/**
 * ### DOM.getCanvas
 * 
 */
DOM.getCanvas = function (id, attributes) {
    var canvas = document.createElement('canvas');
    var context = canvas.getContext('2d');
        
    if (!context) {
        alert('Canvas is not supported');
        return false;
    }
    
    canvas.id = id;
    return this.addAttributes2Elem(canvas, attributes);
};

/**
 * ### DOM.addCanvas
 * 
 */
DOM.addCanvas = function (root, id, attributes) {
    var c = this.getCanvas(id, attributes);
    return root.appendChild(c);
};
  
/**
 * ### DOM.getSlider
 * 
 */
DOM.getSlider = function (id, attributes) {
    var slider = document.createElement('input');
    slider.id = id;
    slider.setAttribute('type', 'range');
    return this.addAttributes2Elem(slider, attributes);
};

/**
 * ### DOM.addSlider
 * 
 */
DOM.addSlider = function (root, id, attributes) {
    var s = this.getSlider(id, attributes);
    return root.appendChild(s);
};

/**
 * ### DOM.getRadioButton
 * 
 */
DOM.getRadioButton = function (id, attributes) {
    var radio = document.createElement('input');
    radio.id = id;
    radio.setAttribute('type', 'radio');
    return this.addAttributes2Elem(radio, attributes);
};

/**
 * ### DOM.addRadioButton
 * 
 */
DOM.addRadioButton = function (root, id, attributes) {
    var rb = this.getRadioButton(id, attributes);
    return root.appendChild(rb);
};

/**
 * ### DOM.getLabel
 * 
 */
DOM.getLabel = function (forElem, id, labelText, attributes) {
    if (!forElem) return false;
    var label = document.createElement('label');
    label.id = id;
    label.appendChild(document.createTextNode(labelText));
    
    if ('undefined' === typeof forElem.id) {
        forElem.id = this.generateUniqueId();
    }
    
    label.setAttribute('for', forElem.id);
    this.addAttributes2Elem(label, attributes);
    return label;
};

/**
 * ### DOM.addLabel
 * 
 */
DOM.addLabel = function (root, forElem, id, labelText, attributes) {
    if (!root || !forElem || !labelText) return false;        
    var l = this.getLabel(forElem, id, labelText, attributes);
    root.insertBefore(l, forElem);
    return l;
};

/**
 * ### DOM.getSelect
 * 
 */
DOM.getSelect = function (id, attributes) {
    return this.getElement('select', id, attributes);
};

/**
 * ### DOM.addSelect
 * 
 */
DOM.addSelect = function (root, id, attributes) {
    return this.addElement('select', root, id, attributes);
};

/**
 * ### DOM.getIFrame
 * 
 */
DOM.getIFrame = function (id, attributes) {
    var attributes = {'name' : id}; // For Firefox
    return this.getElement('iframe', id, attributes);
};

/**
 * ### DOM.addIFrame
 * 
 */
DOM.addIFrame = function (root, id, attributes) {
    var ifr = this.getIFrame(id, attributes);
    return root.appendChild(ifr);
};

/**
 * ### DOM.addBreak
 * 
 */
DOM.addBreak = function (root, rc) {
    var RC = rc || 'br';
    var br = document.createElement(RC);
    return root.appendChild(br);
    //return this.insertAfter(br,root);
};

/**
 * ### DOM.getDiv
 * 
 */
DOM.getDiv = function (id, attributes) {
    return this.getElement('div', id, attributes);
};

/**
 * ### DOM.addDiv
 * 
 */
DOM.addDiv = function (root, id, attributes) {
    return this.addElement('div', root, id, attributes);
};

// ## CSS / JS

/**
 * ### DOM.addCSS
 * 
 * If no root element is passed, it tries to add the CSS 
 * link element to document.head, document.body, and 
 * finally document. If it fails, returns FALSE.
 * 
 */
DOM.addCSS = function (root, css, id, attributes) {
    var root = root || document.head || document.body || document;
    if (!root) return false;
    
    attributes = attributes || {};
    
    attributes = JSUS.merge(attributes, {rel : 'stylesheet',
                                        type: 'text/css',
                                        href: css
    });
    
    return this.addElement('link', root, id, attributes);
};

/**
 * ### DOM.addJS
 * 
 */
DOM.addJS = function (root, js, id, attributes) {
	var root = root || document.head || document.body || document;
    if (!root) return false;
    
    attributes = attributes || {};
    
    attributes = JSUS.merge(attributes, {charset : 'utf-8',
                                        type: 'text/javascript',
                                        src: js
    });
    
    return this.addElement('script', root, id, attributes);
};


/**
 * ### DOM.highlight
 * 
 * Provides a simple way to highlight an HTML element
 * by adding a colored border around it.
 * 
 * Three pre-defined modes are implemented: 
 * 
 * - OK: green
 * - WARN: yellow
 * - ERR: red (default)
 * 
 * Alternatively, it is possible to specify a custom
 * color as HEX value. Examples:
 * 
 * ```javascript
 * highlight(myDiv, 'WARN'); // yellow border
 * highlight(myDiv);          // red border
 * highlight(myDiv, '#CCC'); // grey border
 * ```
 *  
 * 	@see DOM.addBorder
 *	@see DOM.style
 * 
 */
DOM.highlight = function (elem, code) {
    if (!elem) return;
    
    // default value is ERR        
    switch (code) {    
        case 'OK':
            var color =  'green';
            break;
        case 'WARN':
            var color = 'yellow';
            break;
        case 'ERR':
            var color = 'red';
            break;
        default:
            if (code[0] === '#') {
                var color = code;
            }
            else {
                var color = 'red';
            }
    }
    
    return this.addBorder(elem, color);
};

/**
 * ### DOM.addBorder
 * 
 * Adds a border around the specified element. Color,
 * width, and type can be specified.
 * 
 */
DOM.addBorder = function (elem, color, witdh, type) {
    if (!elem) return;
    
    var color = color || 'red';
    var width = width || '5px';
    var type = type || 'solid';
    
    var properties = { border: width + ' ' + type + ' ' + color };
    return this.style(elem,properties);
};

/**
 * ### DOM.style
 * 
 * Styles an element as an in-line css. 
 * Takes care to add new styles, and not overwriting previuous
 * attributes.
 * 
 * Returns the element.
 * 
 * @see DOM.setAttribute
 */
DOM.style = function (elem, properties) {
    if (!elem || !properties) return;
    if (!DOM.isElement(elem)) return;
    
    var style = '';
    for (var i in properties) {
        style += i + ': ' + properties[i] + '; ';
    };
    return elem.setAttribute('style', style);
};

/**
 * ### DOM.removeClass
 * 
 * Removes a specific class from the class attribute
 * of a given element.
 * 
 * Returns the element.
 */
DOM.removeClass = function (el, c) {
    if (!el || !c) return;
    var regexpr = '/(?:^|\s)' + c + '(?!\S)/';
    var o = el.className = el.className.replace( regexpr, '' );
    return el;
};

/**
 * ### DOM.addClass
 * 
 * Add a class to the class attribute of the given element.
 * 
 * Takes care not to overwrite already existing classes
 * 
 */
DOM.addClass = function (el, c) {
    if (!el || !c) return;
    if (c instanceof Array) c = c.join(' ');
    if ('undefined' === typeof el.className) {
        el.className = c;
    } else {
        el.className += ' ' + c;
    }
    return el;
  };
    
JSUS.extend(DOM);
    
})('undefined' !== typeof JSUS ? JSUS : module.parent.exports.JSUS);
/**
 * # EVAL
 *  
 * Copyright(c) 2012 Stefano Balietti
 * MIT Licensed
 * 
 * Collection of static functions related to the evaluation
 * of strings as javascript commands
 * 
 */

(function (JSUS) {
    
function EVAL(){};

/**
 * ## EVAL.eval
 * 
 * Allows to execute the eval function within a given 
 * context. 
 * 
 * If no context is passed a reference, ```this``` is used.
 * 
 * @param {string} str The command to executes
 * @param {object} context Optional. The context of execution. Defaults ```this```
 * @return {mixed} The return value of the executed commands
 * 
 * 	@see eval
 * 	@see JSON.parse
 */
EVAL.eval = function (str, context) {
    if (!str) return;
	context = context || this;
    // Eval must be called indirectly
    // i.e. eval.call is not possible
    var func = function (str) {
        // TODO: Filter str
        return eval(str);
    }
    return func.call(context, str);
};

JSUS.extend(EVAL);
    
})('undefined' !== typeof JSUS ? JSUS : module.parent.exports.JSUS);
/**
 * # OBJ
 *  
 * Copyright(c) 2012 Stefano Balietti
 * MIT Licensed
 * 
 * Collection of static functions to manipulate javascript objects
 * 
 */
(function (JSUS) {


    
function OBJ(){};

var compatibility = null;

if ('undefined' !== typeof JSUS.compatibility) {
	compatibility = JSUS.compatibility();
}


/**
 * ## OBJ.equals
 * 
 * Checks for deep equality between two objects, string 
 * or primitive types.
 * 
 * All nested properties are checked, and if they differ 
 * in at least one returns FALSE, otherwise TRUE.
 * 
 * Takes care of comparing the following special cases: 
 * 
 * - undefined
 * - null
 * - NaN
 * - Infinity
 * - {}
 * - falsy values
 * 
 * 
 */
OBJ.equals = function (o1, o2) {	
	var type1 = typeof o1, type2 = typeof o2;
	
	if (type1 !== type2) return false;
	
	if ('undefined' === type1 || 'undefined' === type2) {
		return (o1 === o2);
	}
	if (o1 === null || o2 === null) {
		return (o1 === o2);
	}
	if (('number' === type1 && isNaN(o1)) && ('number' === type2 && isNaN(o2)) ) {
		return (isNaN(o1) && isNaN(o2));
	}
	
    // Check whether arguments are not objects
	var primitives = {number: '', string: '', boolean: ''}
    if (type1 in primitives) {
    	return o1 === o2;
    } 
	
	if ('function' === type1) {
		return o1.toString() === o2.toString();
	}

    for (var p in o1) {
        if (o1.hasOwnProperty(p)) {
          
            if ('undefined' === typeof o2[p] && 'undefined' !== typeof o1[p]) return false;
            if (!o2[p] && o1[p]) return false; // <!-- null --> 
            
            switch (typeof o1[p]) {
                case 'function':
                        if (o1[p].toString() !== o2[p].toString()) return false;
                        
                    default:
                    	if (!OBJ.equals(o1[p], o2[p])) return false; 
              }
          } 
      }
  
      // Check whether o2 has extra properties
  // TODO: improve, some properties have already been checked!
  for (p in o2) {
      if (o2.hasOwnProperty(p)) {
          if ('undefined' === typeof o1[p] && 'undefined' !== typeof o2[p]) return false;
          if (!o1[p] && o2[p]) return false; // <!-- null --> 
      }
  }

  return true;
};

/**
 * ## OBJ.isEmpty
 * 
 * Returns TRUE if an object has no own properties, 
 * FALSE otherwise
 * 
 * Does not check properties of the prototype chain.
 * 
 * @param {object} o The object to check
 * @return {boolean} TRUE, if the object has no properties
 * 
 */
OBJ.isEmpty = function (o) {
	if ('undefined' === typeof o) return true;
	
    for (var key in o) {
        if (o.hasOwnProperty(key)) {
        	return false;
        }
    }

    return true;
};


/**
 * ## OBJ.size
 * 
 * Counts the number of own properties of an object.
 * 
 * Prototype chain properties are excluded.
 * 
 * @param {object} obj The object to check
 * @return {number} The number of properties in the object
 */
OBJ.size = OBJ.getListSize = function (obj) {
	if (!obj) return 0;
	if ('number' === typeof obj) return 0;
	if ('string' === typeof obj) return 0;
	
    var n = 0;
    for (var key in obj) {
        if (obj.hasOwnProperty(key)) {
            n++;
        }
    }
    return n;
};

/**
 * ## OBJ._obj2Array
 * 
 * Explodes an object into an array of keys and values,
 * according to the specified parameters.

 * A fixed level of recursion can be set.
 * 
 * @api private
 * @param {object} obj The object to convert in array
 * @param {boolean} keyed TRUE, if also property names should be included. Defaults FALSE
 * @param {number} level Optional. The level of recursion. Defaults undefined
 * @return {array} The converted object
 */
OBJ._obj2Array = function(obj, keyed, level, cur_level) {
    if ('object' !== typeof obj) return [obj];
    
    if (level) {
        cur_level = ('undefined' !== typeof cur_level) ? cur_level : 1;
        if (cur_level > level) return [obj];
        cur_level = cur_level + 1;
    }
    
    var result = [];
    for (var key in obj) {
        if (obj.hasOwnProperty(key)) {
        	if (keyed) result.push(key);
            if ('object' === typeof obj[key]) {
                result = result.concat(OBJ._obj2Array(obj[key], keyed, level, cur_level));
            } else {
                result.push(obj[key]);
            }
           
        }
    }      
    
    return result;
};

/**
 * ## OBJ.obj2Array
 * 
 * Converts an object into an array, keys are lost
 * 
 * Recursively put the values of the properties of an object into 
 * an array and returns it.
 * 
 * The level of recursion can be set with the parameter level. 
 * By default recursion has no limit, i.e. that the whole object 
 * gets totally unfolded into an array.
 * 
 * @param {object} obj The object to convert in array
 * @param {number} level Optional. The level of recursion. Defaults, undefined
 * @return {array} The converted object
 * 
 * 	@see OBJ._obj2Array
 *	@see OBJ.obj2KeyedArray
 * 
 */
OBJ.obj2Array = function (obj, level) {
    return OBJ._obj2Array(obj, false, level);
};

/**
 * ## OBJ.obj2KeyedArray
 * 
 * Converts an object into array, keys are preserved
 * 
 * Creates an array containing all keys and values of an object and 
 * returns it.
 * 
 * @param {object} obj The object to convert in array
 * @param {number} level Optional. The level of recursion. Defaults, undefined
 * @return {array} The converted object
 * 
 * @see OBJ.obj2Array 
 * 
 */
OBJ.obj2KeyedArray = OBJ.obj2KeyArray = function (obj, level) {
    return OBJ._obj2Array(obj, true, level);
};

/**
 * ## OBJ.keys
 * 
 * Scans an object an returns all the keys of the properties,
 * into an array. 
 * 
 * The second paramter controls the level of nested objects 
 * to be evaluated. Defaults 0 (nested properties are skipped).
 * 
 * @param {object} obj The object from which extract the keys
 * @param {number} level Optional. The level of recursion. Defaults 0
 * @return {array} The array containing the extracted keys
 * 
 * 	@see Object.keys
 * 
 */
OBJ.keys = OBJ.objGetAllKeys = function (obj, level, curLevel) {
    if (!obj) return [];
    level = ('number' === typeof level && level >= 0) ? level : 0; 
    curLevel = ('number' === typeof curLevel && curLevel >= 0) ? curLevel : 0;
    var result = [];
    for (var key in obj) {
       if (obj.hasOwnProperty(key)) {
           result.push(key);
           if (curLevel < level) {
               if ('object' === typeof obj[key]) {
                   result = result.concat(OBJ.objGetAllKeys(obj[key], (curLevel+1)));
               }
           }
       }
    }
    return result;
};

/**
 * ## OBJ.implode
 * 
 * Separates each property into a new objects and returns
 * them into an array
 * 
 * E.g.
 * 
 * ```javascript
 * var a = { b:2, c: {a:1}, e:5 };
 * OBJ.implode(a); // [{b:2}, {c:{a:1}}, {e:5}]
 * ```
 * 
 * @param {object} obj The object to implode
 * @return {array} result The array containig all the imploded properties
 * 
 */
OBJ.implode = OBJ.implodeObj = function (obj) {
	if (!obj) return [];
    var result = [];
    for (var key in obj) {
        if (obj.hasOwnProperty(key)) {
            var o = {};
            o[key] = obj[key];
            result.push(o);
        }
    }
    return result;
};
 
/**
 * ## OBJ.clone
 * 
 * Creates a perfect copy of the object passed as parameter
 * 
 * Recursively scans all the properties of the object to clone.
 * Properties of the prototype chain are copied as well.
 * 
 * Primitive types and special values are returned as they are.
 *  
 * @param {object} obj The object to clone
 * @return {object} clone The clone of the object
 */
OBJ.clone = function (obj) {
	if (!obj) return obj;
	if ('number' === typeof obj) return obj;
	if ('string' === typeof obj) return obj;
	if ('boolean' === typeof obj) return obj;
	if (obj === NaN) return obj;
	if (obj === Infinity) return obj;
	
	var clone;
	if ('function' === typeof obj) {
//		clone = obj;
		// <!-- Check when and if we need this -->
		clone = function() { return obj.apply(clone, arguments); };
	}
	else {
		clone = (Object.prototype.toString.call(obj) === '[object Array]') ? [] : {};
	}
	
	for (var i in obj) {
		var value;
		// TODO: index i is being updated, so apply is called on the 
		// last element, instead of the correct one.
//		if ('function' === typeof obj[i]) {
//			value = function() { return obj[i].apply(clone, arguments); };
//		}
		// It is not NULL and it is an object
		if (obj[i] && 'object' === typeof obj[i]) {
			// is an array
			if (Object.prototype.toString.call(obj[i]) === '[object Array]') {
				value = obj[i].slice(0);
			}
			// is an object
			else {
				value = OBJ.clone(obj[i]);
			}
		}
		else {
			value = obj[i];
		} 
	 	
	    if (obj.hasOwnProperty(i)) {
	    	clone[i] = value;
	    }
	    else {
	    	// we know if object.defineProperty is available
	    	if (compatibility && compatibility.defineProperty) {
		    	Object.defineProperty(clone, i, {
		    		value: value,
	         		writable: true,
	         		configurable: true
	         	});
	    	}
	    	else {
	    		// or we try...
	    		try {
	    			Object.defineProperty(clone, i, {
			    		value: value,
		         		writable: true,
		         		configurable: true
		         	});
	    		}
		    	catch(e) {
		    		clone[i] = value;
		    	}
	    	}
	    }
    }
    return clone;
};
    
/**
 * ## OBJ.join
 * 
 * Performs a *left* join on the keys of two objects
 * 
 * Creates a copy of obj1, and in case keys overlap 
 * between obj1 and obj2, the values from obj2 are taken. 
 * 
 * Returns a new object, the original ones are not modified.
 *  
 * E.g.
 * 
 * ```javascript
 * var a = { b:2, c:3, e:5 };
 * var b = { a:10, b:2, c:100, d:4 };
 * OBJ.join(a, b); // { b:2, c:100, e:5 }
 * ```
 *  
 * @param {object} obj1 The object where the merge will take place
 * @param {object} obj2 The merging object
 * @return {object} clone The joined object
 * 
 * 	@see OBJ.merge
 */
OBJ.join = function (obj1, obj2) {
    var clone = OBJ.clone(obj1);
    if (!obj2) return clone;
    for (var i in clone) {
        if (clone.hasOwnProperty(i)) {
            if ('undefined' !== typeof obj2[i]) {
                if ('object' === typeof obj2[i]) {
                    clone[i] = OBJ.join(clone[i], obj2[i]);
                } else {
                    clone[i] = obj2[i];
                }
            }
        }
    }
    return clone;
};

/**
 * ## OBJ.merge
 * 
 * Merges two objects in one
 * 
 * In case keys overlap the values from obj2 are taken. 
 * 
 * Only own properties are copied.
 * 
 * Returns a new object, the original ones are not modified.
 * 
 * E.g.
 * 
 * ```javascript
 * var a = { a:1, b:2, c:3 };
 * var b = { a:10, b:2, c:100, d:4 };
 * OBJ.merge(a, b); // { a: 10, b: 2, c: 100, d: 4 }
 * ```
 * 
 * @param {object} obj1 The object where the merge will take place
 * @param {object} obj2 The merging object
 * @return {object} clone The merged object
 * 
 * 	@see OBJ.join
 * 	@see OBJ.mergeOnKey
 */
OBJ.merge = function (obj1, obj2) {
	// Checking before starting the algorithm
	if (!obj1 && !obj2) return false;
	if (!obj1) return OBJ.clone(obj2);
	if (!obj2) return OBJ.clone(obj1);
	
    var clone = OBJ.clone(obj1);
    for (var i in obj2) {
    	
        if (obj2.hasOwnProperty(i)) {
        	// it is an object and it is not NULL
            if ( obj2[i] && 'object' === typeof obj2[i] ) {
            	// If we are merging an object into  
            	// a non-object, we need to cast the 
            	// type of obj1
            	if ('object' !== typeof clone[i]) {
            		if (Object.prototype.toString.call(obj2[i]) === '[object Array]') {
            			clone[i] = [];
            		}
            		else {
            			clone[i] = {};
            		}
            	}
                clone[i] = OBJ.merge(clone[i], obj2[i]);
            } else {
                clone[i] = obj2[i];
            }
        }
    }
    
    return clone;
};

/**
 * ## OBJ.mixin
 * 
 * Adds all the properties of obj2 into obj1
 * 
 * Original object is modified
 * 
 * @param {object} obj1 The object to which the new properties will be added
 * @param {object} obj2 The mixin-in object
 */
OBJ.mixin = function (obj1, obj2) {
	if (!obj1 && !obj2) return;
	if (!obj1) return obj2;
	if (!obj2) return obj1;
	
	for (var i in obj2) {
		obj1[i] = obj2[i];
	}
};

/**
 * ## OBJ.mixout
 * 
 * Copies only non-overlapping properties from obj2 to obj1
 * 
 * Original object is modified
 * 
 * @param {object} obj1 The object to which the new properties will be added
 * @param {object} obj2 The mixin-in object
 */
OBJ.mixout = function (obj1, obj2) {
	if (!obj1 && !obj2) return;
	if (!obj1) return obj2;
	if (!obj2) return obj1;
	
	for (var i in obj2) {
		if (!obj1[i]) obj1[i] = obj2[i];
	}
};

/**
 * ## OBJ.mixcommon
 * 
 * Copies only overlapping properties from obj2 to obj1
 * 
 * Original object is modified
 * 
 * @param {object} obj1 The object to which the new properties will be added
 * @param {object} obj2 The mixin-in object
 */
OBJ.mixcommon = function (obj1, obj2) {
	if (!obj1 && !obj2) return;
	if (!obj1) return obj2;
	if (!obj2) return obj1;
	
	for (var i in obj2) {
		if (obj1[i]) obj1[i] = obj2[i];
	}
};

/**
 * ## OBJ.mergeOnKey
 * 
 * Appends / merges the values of the properties of obj2 into a 
 * a new property named 'key' in obj1.
 * 
 * Returns a new object, the original ones are not modified.
 * 
 * This method is useful when we want to merge into a larger 
 * configuration (e.g. min, max, value) object another one that 
 * contains just the values for one of the properties (e.g. value). 
 * 
 * @param {object} obj1 The object where the merge will take place
 * @param {object} obj2 The merging object
 * @param {string} key The name of property under which merging the second object
 * @return {object} clone The merged object
 * 	
 * 	@see OBJ.merge
 * 
 */
OBJ.mergeOnKey = function (obj1, obj2, key) {
    var clone = OBJ.clone(obj1);
    if (!obj2 || !key) return clone;        
    for (var i in obj2) {
        if (obj2.hasOwnProperty(i)) {
            if (!clone[i] || 'object' !== typeof clone[i]) {
            	clone[i] = {};
            } 
            clone[i][key] = obj2[i];
        }
    }
    return clone;
};
    
/**
 * ## OBJ.subobj
 * 
 * Creates a copy of an object containing only the properties 
 * passed as second parameter
 * 
 * The parameter select can be an array of strings, or the name 
 * of a property. 
 * 
 * Use '.' (dot) to point to a nested property.
 * 
 * @param {object} o The object to dissect
 * @param {string|array} select The selection of properties to extract
 * @return {object} out The subobject with the properties from the parent one 
 * 
 * 	@see OBJ.getNestedValue
 */
OBJ.subobj = function (o, select) {
    if (!o) return false;
    var out = {};
    if (!select) return out;
    if (!(select instanceof Array)) select = [select];
    for (var i=0; i < select.length; i++) {
        var key = select[i];
        if (OBJ.hasOwnNestedProperty(key, o)) {
        	OBJ.setNestedValue(key, OBJ.getNestedValue(key, o), out);
        }
    }
    return out;
};
  
/**
 * ## OBJ.skim
 * 
 * Creates a copy of an object where a set of selected properties
 * have been removed
 * 
 * The parameter `remove` can be an array of strings, or the name 
 * of a property. 
 * 
 * Use '.' (dot) to point to a nested property.
 * 
 * @param {object} o The object to dissect
 * @param {string|array} remove The selection of properties to remove
 * @return {object} out The subobject with the properties from the parent one 
 * 
 * 	@see OBJ.getNestedValue
 */
OBJ.skim = function (o, remove) {
    if (!o) return false;
    var out = OBJ.clone(o);
    if (!remove) return out;
    if (!(remove instanceof Array)) remove = [remove];
    for (var i=0; i < remove.length; i++) {
    	OBJ.deleteNestedKey(remove[i], out);
    }
    return out;
};


/**
 * ## OBJ.setNestedValue
 * 
 * Sets the value of a nested property of an object,
 * and returns it.
 *
 * If the object is not passed a new one is created.
 * If the nested property is not existing, a new one is created.
 * 
 * Use '.' (dot) to point to a nested property.
 *
 * The original object is modified.
 *
 * @param {string} str The path to the value
 * @param {mixed} value The value to set
 * @return {object|boolean} obj The modified object, or FALSE if error occurred
 * 
 * @see OBJ.getNestedValue
 * @see OBJ.deleteNestedKey
 *  
 */
OBJ.setNestedValue = function (str, value, obj) {
	if (!str) {
		JSUS.log('Cannot set value of undefined property', 'ERR');
		return false;
	}
	obj = ('object' === typeof obj) ? obj : {};
    var keys = str.split('.');
    if (keys.length === 1) {
    	obj[str] = value;
        return obj;
    }
    var k = keys.shift();
    obj[k] = OBJ.setNestedValue(keys.join('.'), value, obj[k]);
    return obj;
};

/**
 * ## OBJ.getNestedValue
 * 
 * Returns the value of a property of an object, as defined
 * by a path string. 
 * 
 * Use '.' (dot) to point to a nested property.
 *  
 * Returns undefined if the nested property does not exist.
 * 
 * E.g.
 * 
 * ```javascript
 * var o = { a:1, b:{a:2} };
 * OBJ.getNestedValue('b.a', o); // 2
 * ```
 * 
 * @param {string} str The path to the value
 * @param {object} obj The object from which extract the value
 * @return {mixed} The extracted value
 * 
 * @see OBJ.setNestedValue
 * @see OBJ.deleteNestedKey
 */
OBJ.getNestedValue = function (str, obj) {
    if (!obj) return;
    var keys = str.split('.');
    if (keys.length === 1) {
        return obj[str];
    }
    var k = keys.shift();
    return OBJ.getNestedValue(keys.join('.'), obj[k]); 
};

/**
 * ## OBJ.deleteNestedKey
 * 
 * Deletes a property from an object, as defined by a path string 
 * 
 * Use '.' (dot) to point to a nested property.
 *  
 * The original object is modified.
 * 
 * E.g.
 * 
 * ```javascript
 * var o = { a:1, b:{a:2} };
 * OBJ.deleteNestedKey('b.a', o); // { a:1, b: {} }
 * ```
 * 
 * @param {string} str The path string
 * @param {object} obj The object from which deleting a property
 * @param {boolean} TRUE, if the property was existing, and then deleted
 * 
 * @see OBJ.setNestedValue
 * @see OBJ.getNestedValue
 */
OBJ.deleteNestedKey = function (str, obj) {
    if (!obj) return;
    var keys = str.split('.');
    if (keys.length === 1) {
		delete obj[str];
        return true;
    }
    var k = keys.shift();
    if ('undefined' === typeof obj[k]) {
    	return false;
    }
    return OBJ.deleteNestedKey(keys.join('.'), obj[k]); 
};

/**
 * ## OBJ.hasOwnNestedProperty
 * 
 * Returns TRUE if a (nested) property exists
 * 
 * Use '.' to specify a nested property.
 * 
 * E.g.
 * 
 * ```javascript
 * var o = { a:1, b:{a:2} };
 * OBJ.hasOwnNestedProperty('b.a', o); // TRUE
 * ```
 * 
 * @param {string} str The path of the (nested) property
 * @param {object} obj The object to test
 * @return {boolean} TRUE, if the (nested) property exists
 * 
 */
OBJ.hasOwnNestedProperty = function (str, obj) {
    if (!obj) return false;
    var keys = str.split('.');
    if (keys.length === 1) {
        return obj.hasOwnProperty(str);
    }
    var k = keys.shift();
    return OBJ.hasOwnNestedProperty(keys.join('.'), obj[k]); 
};


/**
 * ## OBJ.split
 *
 * Splits an object along a specified dimension, and returns 
 * all the copies in an array.
 *  
 * It creates as many new objects as the number of properties 
 * contained in the specified dimension. The object are identical,
 * but for the given dimension, which was split. E.g.
 * 
 * ```javascript
 *  var o = { a: 1,
 *            b: {c: 2,
 *                d: 3
 *            },
 *            e: 4
 *  };
 *  
 *  o = OBJ.split(o, 'b');
 *  
 *  // o becomes:
 *  
 *  [{ a: 1,
 *     b: {c: 2},
 *     e: 4
 *  },
 *  { a: 1,
 *    b: {d: 3},
 *    e: 4
 *  }];
 * ```
 * 
 * @param {object} o The object to split
 * @param {sting} key The name of the property to split
 * @return {object} A copy of the object with split values
 */
OBJ.split = function (o, key) {        
    if (!o) return;
    if (!key || 'object' !== typeof o[key]) {
        return JSUS.clone(o);
    }
    
    var out = [];
    var model = JSUS.clone(o);
    model[key] = {};
    
    var splitValue = function (value) {
        for (var i in value) {
            var copy = JSUS.clone(model);
            if (value.hasOwnProperty(i)) {
                if ('object' === typeof value[i]) {
                    out = out.concat(splitValue(value[i]));
                }
                else {
                    copy[key][i] = value[i]; 
                    out.push(copy);
                }
            }
        }
        return out;
    };
    
    return splitValue(o[key]);
};

/**
 * ## OBJ.melt
 * 
 * Creates a new object with the specified combination of
 * properties - values
 * 
 * The values are assigned cyclically to the properties, so that
 * they do not need to have the same length. E.g.
 * 
 * ```javascript
 * 	J.createObj(['a','b','c'], [1,2]); // { a: 1, b: 2, c: 1 }
 * ```
 * @param {array} keys The names of the keys to add to the object
 * @param {array} values The values to associate to the keys  
 * @return {object} A new object with keys and values melted together
 */
OBJ.melt = function(keys, values) {
	var o = {}, valen = values.length;
	for (var i = 0; i < keys.length; i++) {
		o[keys[i]] = values[i % valen];
	}
	return o;
};

/**
 * ## OBJ.uniqueKey
 * 
 * Creates a random unique key name for a collection
 * 
 * User can specify a tentative unique key name, and if already
 * existing an incremental index will be added as suffix to it. 
 * 
 * Notice: the method does not actually creates the key
 * in the object, but it just returns the name.
 * 
 * 
 * @param {object} obj The collection for which a unique key name will be created
 * @param {string} name Optional. A tentative key name. Defaults, a 10-digit random number
 * @param {number} stop Optional. The number of tries before giving up searching
 * 	for a unique key name. Defaults, 1000000.
 * 
 * @return {string|undefined} The unique key name, or undefined if it was not found
 */
OBJ.uniqueKey = function(obj, name, stop) {
	if (!obj) {
		JSUS.log('Cannot find unique name in undefined object', 'ERR');
		return;
	}
	name = name || '' + Math.floor(Math.random()*10000000000);
	stop = stop || 1000000;
	var duplicateCounter = 1;
	while (obj[name]) {
		name = name + '' + duplicateCounter;
		duplicateCounter++;
		if (duplicateCounter > stop) {
			return;
		}
	}
	return name;
}

/**
 * ## OBJ.augment
 * 
 * Creates an object containing arrays of all the values of 
 * 
 * User can specifies the subset of keys from both objects 
 * that will subject to augmentation. The values of the other keys 
 * will not be changed
 * 
 * Notice: the method modifies the first input paramteer
 * 
 * E.g.
 * 
 * ```javascript
 * var a = { a:1, b:2, c:3 };
 * var b = { a:10, b:2, c:100, d:4 };
 * OBJ.augment(a, b); // { a: [1, 10], b: [2, 2], c: [3, 100]}
 * 
 * OBJ.augment(a, b, ['b', 'c', 'd']); // { a: 1, b: [2, 2], c: [3, 100], d: [4]});
 * 
 * ```
 * 
 * @param {object} obj1 The object whose properties will be augmented
 * @param {object} obj2 The augmenting object
 * @param {array} key Optional. Array of key names common to both objects taken as
 * 	the set of properties to augment
 */
OBJ.augment = function(obj1, obj2, keys) {  
	var i, k, keys = keys || OBJ.keys(obj1);
	
	for (i = 0 ; i < keys.length; i++) {
		k = keys[i];
		if ('undefined' !== typeof obj1[k] && Object.prototype.toString.call(obj1[k]) !== '[object Array]') {
			obj1[k] = [obj1[k]];
		}
		if ('undefined' !== obj2[k]) {
			if (!obj1[k]) obj1[k] = []; 
			obj1[k].push(obj2[k]);
		}
	}
}


JSUS.extend(OBJ);
    
})('undefined' !== typeof JSUS ? JSUS : module.parent.exports.JSUS);
/**
 * # RANDOM
 *  
 * Copyright(c) 2012 Stefano Balietti
 * MIT Licensed
 * 
 * Collection of static functions related to the generation of 
 * pseudo-random numbers
 * 
 */

(function (JSUS) {
    
function RANDOM(){};

/**
 * ## RANDOM.random
 * 
 * Generates a pseudo-random floating point number between 
 * (a,b), both a and b exclusive.
 * 
 * @param {number} a The lower limit 
 * @param {number} b The upper limit
 * @return {number} A random floating point number in (a,b)
 */
RANDOM.random = function (a, b) {
	a = ('undefined' === typeof a) ? 0 : a;
	b = ('undefined' === typeof b) ? 0 : b;
	if (a === b) return a;
	
	if (b < a) {
		var c = a;
		a = b;
		b = c;
	}
	return (Math.random() * (b - a)) + a
};

/**
 * ## RANDOM.randomInt
 * 
 * Generates a pseudo-random integer between 
 * (a,b] a exclusive, b inclusive.
 * 
 * @param {number} a The lower limit 
 * @param {number} b The upper limit
 * @return {number} A random integer in (a,b]
 * 
 * @see RANDOM.random
 */
RANDOM.randomInt = function (a, b) {
	if (a === b) return a;
    return Math.floor(RANDOM.random(a, b) + 1);
};


JSUS.extend(RANDOM);
    
})('undefined' !== typeof JSUS ? JSUS : module.parent.exports.JSUS);
/**
 * # TIME
 *  
 * Copyright(c) 2012 Stefano Balietti
 * MIT Licensed
 * 
 * Collection of static functions related to the generation, 
 * manipulation, and formatting of time strings in javascript
 * 
 */

(function (JSUS) {
    
function TIME() {};

/**
 * ## TIME.getDate
 * 
 * Returns a string representation of the current date 
 * and time formatted as follows:
 * 
 * dd-mm-yyyy hh:mm:ss milliseconds
 * 
 * @return {string} date Formatted time string hh:mm:ss
 */
TIME.getDate = TIME.getFullDate = function() {
    var d = new Date();
    var date = d.getUTCDate() + '-' + (d.getUTCMonth()+1) + '-' + d.getUTCFullYear() + ' ' 
            + d.getHours() + ':' + d.getMinutes() + ':' + d.getSeconds() + ' ' 
            + d.getMilliseconds();
    
    return date;
};

/**
 * ## TIME.getTime
 * 
 * Returns a string representation of the current time
 * formatted as follows:
 * 
 * hh:mm:ss
 * 
 * @return {string} time Formatted time string hh:mm:ss
 */
TIME.getTime = function() {
    var d = new Date();
    var time = d.getHours() + ':' + d.getMinutes() + ':' + d.getSeconds();
    
    return time;
};

/**
 * ## TIME.parseMilliseconds
 * 
 * Parses an integer number representing milliseconds, 
 * and returns an array of days, hours, minutes and seconds
 * 
 * @param {number} ms Integer representing milliseconds
 * @return {array} result Milleconds parsed in days, hours, minutes, and seconds
 * 
 */
TIME.parseMilliseconds = function (ms) {
	if ('number' !== typeof ms) return;
	
    var result = [];
    var x = ms / 1000;
    result[4] = x;
    var seconds = x % 60;
    result[3] = Math.floor(seconds);
    var x = x /60;
    var minutes = x % 60;
    result[2] = Math.floor(minutes);
    var x = x / 60;
    var hours = x % 24;
    result[1] = Math.floor(hours);
    var x = x / 24;
    var days = x;
    result[1] = Math.floor(days);
    
    return result;
};

JSUS.extend(TIME);
    
})('undefined' !== typeof JSUS ? JSUS : module.parent.exports.JSUS);
/**
 * # PARSE
 *  
 * Copyright(c) 2012 Stefano Balietti
 * MIT Licensed
 * 
 * Collection of static functions related to parsing strings
 * 
 */
(function (JSUS) {
    
function PARSE(){};

/**
 * ## PARSE.stringify_prefix
 * 
 * Prefix used by PARSE.stringify and PARSE.parse
 * to decode strings with special meaning
 * 
 * @see PARSE.stringify
 * @see PARSE.parse
 */
PARSE.stringify_prefix = '!?_';

/**
 * ## PARSE.getQueryString
 * 
 * Parses the current querystring and returns it full or a specific variable.
 * Return false if the requested variable is not found.
 * 
 * @param {string} variable Optional. If set, returns only the value associated
 *   with this variable
 *   
 * @return {string|boolean} The querystring, or a part of it, or FALSE
 */
PARSE.getQueryString = function (variable) {
    var query = window.location.search.substring(1);
    if ('undefined' === typeof variable) return query;
    
    var vars = query.split("&");
    for (var i = 0; i < vars.length; i++) {
        var pair = vars[i].split("=");
        if (pair[0] === variable) {
            return unescape(pair[1]);
        }
    }
    return false;
};

/**
 * ## PARSE.tokenize
 * 
 * Splits a string in tokens that users can specified as input parameter.
 * Additional options can be specified with the modifiers parameter
 * 
 * - limit: An integer that specifies the number of splits, 
 * 		items after the split limit will not be included in the array
 * 
 * @param {string} str The string to split
 * @param {array} separators Array containing the separators words
 * @param {object} modifiers Optional. Configuration options for the tokenizing
 * 
 * @return {array} Tokens in which the string was split
 * 
 */
PARSE.tokenize = function (str, separators, modifiers) {
	if (!str) return;
	if (!separators || !separators.length) return [str];
	modifiers = modifiers || {};
	
	var pattern = '[';
	
	JSUS.each(separators, function(s) {
		if (s === ' ') s = '\\s';
		
		pattern += s;
	});
	
	pattern += ']+';
	
	var regex = new RegExp(pattern);
	return str.split(regex, modifiers.limit);
};

/**
 * ## PARSE.stringify
 * 
 * Stringifies objects, functions, primitive, undefined or null values
 * 
 * Makes uses `JSON.stringify` with a special reviver function, that 
 * strinfifies also functions, undefined, and null values.
 * 
 * A special prefix is prepended to avoid name collisions.
 * 
 * @param {mixed} o The value to stringify
 * @param {number} spaces Optional the number of indentation spaces. Defaults, 0
 * 
 * @return {string} The stringified result
 * 
 * @see JSON.stringify
 * @see PARSE.stringify_prefix
 */
PARSE.stringify = function(o, spaces) {
	return JSON.stringify(o, function(key, value){
		var type = typeof value;
		
		if ('function' === type) {
			return PARSE.stringify_prefix + value.toString()
		}
		
		if ('undefined' === type) {
			return PARSE.stringify_prefix + 'undefined';
		}
		
		if (value === null) {
			return PARSE.stringify_prefix + 'null';
		}
		
		return value;
		
	}, spaces);
};

/**
 * ## PARSE.parse
 * 
 * Decodes strings in objects and other values
 * 
 * Uses `JSON.parse` and then looks  for special strings 
 * encoded by `PARSE.stringify`
 * 
 * @param {string} str The string to decode
 * @return {mixed} The decoded value 
 * 
 * @see JSON.parse
 * @see PARSE.stringify_prefix
 */
PARSE.parse = function(str) {
	
	var marker_func = PARSE.stringify_prefix + 'function',
		marker_null = PARSE.stringify_prefix + 'null',
		marker_und	= PARSE.stringify_prefix + 'undefined';
	
	var len_prefix 	= PARSE.stringify_prefix.length,
		len_func 	= marker_func.length,
		len_null 	= marker_null.length,
		len_und 	= marker_und.length;	
	
	var o = JSON.parse(str);
	return walker(o);
	
	function walker(o) {
		var tmp;
		
		if ('object' !== typeof o) {
			return reviver(o);
		}
		
		for (var i in o) {
			if (o.hasOwnProperty(i)) {
				if ('object' === typeof o[i]) {
					walker(o[i]);
				}
				else {
					o[i] = reviver(o[i]);
				}
			}
		}
		
		return o;
	}
	
	function reviver(value) {
		var type = typeof value;
		
		if (type === 'string') {
			if (value.substring(0, len_prefix) !== PARSE.stringify_prefix) {
				return value;
			}
			else if (value.substring(0, len_func) === marker_func) {
				return eval('('+value.substring(len_prefix)+')');
			}
			else if (value.substring(0, len_null) === marker_null) {
				return null;
			}
			else if (value.substring(0, len_und) === marker_und) {
				return undefined;
			}
		}	
		
		return value;
	};
}


JSUS.extend(PARSE);
    
})('undefined' !== typeof JSUS ? JSUS : module.parent.exports.JSUS);
/**
 * # NDDB: N-Dimensional Database
 * 
 * MIT Licensed
 * 
 * NDDB provides a simple, lightweight, NO-SQL object database 
 * for node.js and the browser.
 *
 * See README.md for help.
 * 
 * ---
 * 
 */

(function (exports, JSUS, store) {
	
var nddb_operation = null;
var nddb_conditions = [];

var addCondition = function(type, condition) {
	if (!type || !condition) {
		NDDB.log('Attempt to add invalid condition', 'ERR');
		return false;
	}
	nddb_conditions.push({
		type: type,
		condition: condition
	});
	return true;
}

var addOperation = function (type, d, op, value) {
	if (!nddb_operation) {
		NDDB.log('No operation found.', 'ERR');
		return false;
	}
	
    var valid = this._analyzeQuery(d, op, value);        
    if (!valid) return false;
	
    
	return addCondition(type, valid);
}

NDDB.prototype.and = NDDB.prototype.AND = function (d, op, value) {
	return addOperation('AND', d, op, value);
};

NDDB.prototype.or = NDDB.prototype.OR = function (d, op, value) {
	return addOperation('OR', d, op, value);
};

NDDB.prototype.not = NDDB.prototype.NOT = function (d, op, value) {
	return addOperation('NOT', d, op, value);
};

NDDB.compatibility = JSUS.compatibility();
	
// Expose constructors
exports.NDDB = NDDB;

// ### NDDB.log
// Stdout redirect
NDDB.log = console.log;


NDDB.__symbols = ['>','>=','>==','<', '<=', '<==', '!=', '!==', '=', '==', '===', '><', '<>', 'in', '!in'];
NDDB.__operations = ['select', 'groupby', 'limit', 'first', 'fetch', 'last'];

/**
 * ### NDDB.retrocycle
 * 
 * Removes cyclic references from an object
 * 
 * @param {object} e The object to decycle
 * @return {object} e The decycled object
 * 
 * 	@see https://github.com/douglascrockford/JSON-js/
 */
NDDB.decycle = function(e) {
	if (JSON && JSON.decycle && 'function' === typeof JSON.decycle) {
		e = JSON.decycle(e);
	}
	return e;
};

/**
 * ### NDDB.retrocycle
 * 
 * Restores cyclic references in an object previously decycled
 * 
 * @param {object} e The object to retrocycle
 * @return {object} e The retrocycled object
 * 
 * 	@see https://github.com/douglascrockford/JSON-js/
 */
NDDB.retrocycle = function(e) {
	if (JSON && JSON.retrocycle && 'function' === typeof JSON.retrocycle) {
		e = JSON.retrocycle(e);
	}
	return e;
};


/**
 * ## NDDB constructor
 *
 * Creates a new instance of NDDB
 * 
 * @param {object} options Optional. Configuration options
 * @param {db} db Optional. An initial set of items to import
 * @param {NDDB} parent Optional. A parent database to keep sync
 * 
 */
function NDDB (options, db, parent) {                
    options = options || {};
    
    if (!JSUS) throw new Error('JSUS not found.');
    
    // ## Public properties
    
    // ### db
    // The default database
    this.db = [];
    
    // ###tags
    // The tags list
    this.tags = {};
    
    // ### hooks
    // The list of hooks and associated callbacks
    this.hooks = {
		insert: [],
    	remove: []	
    };
    
    // ### nddb_pointer
    // Pointer for iterating along all the elements
    this.nddb_pointer = 0; 
    
    // ### length
    // The number of items in the database
    if (NDDB.compatibility.getter) {
    	this.__defineGetter__('length', function() { return this.db.length; });
    }
	else {
    	this.length = null;
    }
   
    
    // ### __C
    // List of comparator functions
    this.__C = {};
    
    // ### __H
    // List of hashing functions
    this.__H = {};
    
    // ### __I
    // List of hashing functions
    this.__I = {};
    
    // ### __update
    // Auto update options container
    this.__update = {};
    
    // ### __update.pointer
    // If TRUE, nddb_pointer always points to the last insert
    this.__update.pointer 	= false;
    
    // ### __update.indexes
    // If TRUE, rebuild indexes on every insert and remove
    this.__update.indexes 	= false;
    
    // ### __update.sort
    // If TRUE, sort db on every insert and remove
    this.__update.sort 		= false;
        
    // ### __parent
    // Reference to a parent NNDB database (if chaining)
    this.__parent = parent || undefined;

    this.init(options);
    this.importDB(db);   
};

// ## METHODS

/**
 * ### NDDB.init
 * 
 * Sets global options based on local configuration
 * 
 * @param {object} options Optional. Configuration options
 * 
 */
NDDB.prototype.init = function(options) {
	options = options || {};
	
	this.__options = options;
	
	if (options.log) {
		NDDB.log = options.log;
	}
    
	if (options.C) {
		this.__C = options.C;
	}
	
	if (options.H) {
		this.__H = options.H;
	}
	
	if (options.I) {
		this.__I = options.I;
	}
	
	if (options.tags) {
		this.tags = options.tags;
	}
    
    if (options.nddb_pointer > 0) {
    	this.nddb_pointer = options.nddb_pointer;
	}
    
    if (options.hooks) {
    	this.hooks = options.hook;
    }
    
    if (options.update) {
        if ('undefined' !== typeof options.update.pointer) {
        	this.__update.pointer = options.update.pointer;
        }
           
        if ('undefined' !== typeof options.update.indexes) {
        	this.__update.indexes = options.update.indexes;
        }
                                        
        if ('undefined' !== typeof options.update.sort) {
        	this.__update.sort = options.update.sort;
        }
    }
};

// ## CORE

/**
 * ### NDDB.globalCompare
 * 
 * Function used for comparing two items in the database
 * 
 * By default, elements are sorted according to their 
 * internal id (FIFO). Override to change.
 * 
 * Returns
 * 
 *  - 0 if the objects are the same
 *  - a positive number if o2 precedes o1 
 *  - a negative number if o1 precedes o2 
 * 
 * @param {object} o1 The first object to compare
 * @param {object} o1 The second object to compare
 * @return {number} The result of the comparison
 * 
 */
NDDB.prototype.globalCompare = function(o1, o2) {
    if ('undefined' === typeof o1 && 'undefined' === typeof o2) return 0;
    if ('undefined' === typeof o2) return -1;  
    if ('undefined' === typeof o1) return 1;
    
    if (o1.nddbid < o2.nddbid) return -1;
    if (o1.nddbid > o2.nddbid) return 1;
    return 0;
};

/**
 * ### NDDB._masquerade
 * 
 * Injects a hidden counter property into the prototype 
 * 
 * The object contains the index of the containing array.
 * 
 * @param {object} o The object to masquerade
 * @param {array} db Optional. The array
 * 
 * @api private
 */
NDDB.prototype._masquerade = function (o, db) {
    if ('undefined' === typeof o) return false;
    
    // TODO: check this
    if ('undefined' !== typeof o.nddbid) return o;
    db = db || this.db;
    
    if (NDDB.compatibility.defineProperty) {
	    Object.defineProperty(o, 'nddbid', {
	    	value: db.length,
	    	configurable: true,
	    	writable: true
		});
    }
    else {
    	o.nddbid = db.length;
    }
    
    return o;
};

/**
 * ### NDDB._masqueradeDB
 *
 * Masquerades a whole array and returns it
 * 
 * @see NDDB._masquerade
 * @api private
 * @param {array} db Array of items to masquerade
 * 
 */
NDDB.prototype._masqueradeDB = function (db) {
    if (!db) return [];
    var out = [];
    for (var i = 0; i < db.length; i++) {
        out[i] = this._masquerade(db[i], out);
    }
    return out;
};

/**
 * ### NDDB._autoUpdate
 *
 * Performs a series of automatic checkings 
 * and updates the db according to current 
 * configuration
 * 
 * @api private
 * @param {object} options Optional. Configuration object
 */
NDDB.prototype._autoUpdate = function (options) {
	var update = (options) ? JSUS.merge(options, this.__update)
						   : this.__update;
	
    if (update.pointer) {
        this.nddb_pointer = this.db.length-1;
    }
    if (update.sort) {
        this.sort();
    }
    
    if (update.indexes) {
        this.rebuildIndexes();
    }
    
    // Update also parent element
    if (this.__parent) {
    	this.__parent._autoUpdate(update);
    }
}

/**
 * ### NDDB.importDB
 * 
 * Imports a whole array into the current database
 * 
 * @param {array} db Array of items to import
 */
NDDB.prototype.importDB = function (db) {
    if (!db) return;
    if (!this.db) this.db = [];
    for (var i = 0; i < db.length; i++) {
        this.insert(db[i]);
    }
    // <!-- Check this
    //this.db = this.db.concat(this._masqueradeDB(db));
    //this._autoUpdate();
    // -->
};
    
/**
 * ### NDDB.insert
 * 
 * Insert an item into the database
 * 
 * Item must be of type object or function. 
 * 
 * The following entries will be ignored:
 * 
 * 	- strings
 * 	- numbers
 * 	- undefined
 * 	- null
 * 
 * @param {object} o The item or array of items to insert
 * @see NDDB._insert
 */
NDDB.prototype.insert = function (o) {
	if (o === null) return;
	var type = typeof(o);
	if (type === 'undefined') return;
	if (type === 'string') return;
	if (type === 'number') return;
	
	if (!this.db) this.db = [];
 
    this._insert(o);
};

/**
 * ### NDDB._insert
 *
 * Inserts an object into the current database
 * 
 * @param {object} o The item or array of items to insert
 */
NDDB.prototype._insert = function (o) {
    o = this._masquerade(o);
    this.db.push(o);
    this.emit('insert', o);
    
	// We save time calling _hashIt only
    // on the latest inserted element
    if (this.__update.indexes) {
    	this._hashIt(o);
    	this._indexIt(o);
    }
	// See above
    this._autoUpdate({indexes: false});
};

/**
 * ### NDDB.breed
 *
 * Creates a clone of the current NDDB object
 * with a reference to the parent database
 * 
 * Takes care of calling the actual constructor
 * of the class, so that inheriting objects will
 * preserve their prototype.
 * 
 * @param {array} db Array of items to import in the new database
 * @return {NDDB} The new database 
 */
NDDB.prototype.breed = function (db) {
    db = db || this.db;
    var options = this.cloneSettings();
    var parent = this.__parent || this;							
    
    //In case the class was inherited
    return new this.constructor(options, db, parent);
};
    
/**
 * ### NDDB.cloneSettings
 *
 * Creates a configuration object to initialize
 * a new NDDB instance based on the current settings
 * and returns it
 * 
 * @return {object} options A copy of the current settings
 * 
 */
NDDB.prototype.cloneSettings = function () {
    var options = this.__options || {};
    
    options.H = 		this.__H;
    options.I = 		this.__I;
    options.C = 		this.__C;
    options.tags = 		this.tags;
    options.update = 	this.__update;
    
    return JSUS.clone(options);
};    

/**
 * ### NDDB.toString
 *
 * Returns a human-readable representation of the database
 * 
 * @return {string} out A human-readable representation of the database
 */
NDDB.prototype.toString = function () {
    var out = '';
    for (var i=0; i< this.db.length; i++) {
        out += this.db[i] + "\n";
    }    
    return out;
};    
    
/**
 * ### NDDB.stringify
 *
 * Returns a machine-readable representation of the database
 * 
 * Cyclic objects are decycled.
 * 
 * @param {boolean} TRUE, if compressed
 * @return {string} out A machine-readable representation of the database
 * 
 * @see JSUS.stringify
 */
NDDB.prototype.stringify = function (compressed) {
	if (!this.length) return '[]';
	compressed = ('undefined' === typeof compressed) ? true : compressed;
	
	var spaces = compressed ? 0 : 4;
	
    var out = '[';
    this.each(function(e) {
    	// decycle, if possible
    	e = NDDB.decycle(e);
    	out += JSUS.stringify(e) + ', ';
    });
    out = out.replace(/, $/,']');

    return out;
};    


/**
 * ### NDDB.compare | NDDB.c 
 *
 * Registers a comparator function for dimension d
 * 
 * Each time a comparison between two objects containing
 * property named as the specified dimension, the registered
 * comparator function will be used.
 * 
 * @param {string} d The name of the dimension
 * @param {function} comparator The comparator function
 * @return {boolean} TRUE, if registration was successful
 * 
 */
NDDB.prototype.compare = NDDB.prototype.c = function (d, comparator) {
    if (!d || !comparator) {
        NDDB.log('Cannot set empty property or empty comparator', 'ERR');
        return false;
    }
    this.__C[d] = comparator;
    return true;
};

/**
 * ### NDDB.comparator
 *
 * Retrieves the comparator function for dimension d.
 *  
 * If no comparator function is found, returns a generic
 * comparator function. 
 * 
 * @param {string} d The name of the dimension
 * @return {function} The comparator function
 * 
 * @see NDDB.compare
 */
NDDB.prototype.comparator = function (d) {
    if ('undefined' !== typeof this.__C[d]) {
    	return this.__C[d]; 
    }
    
    return function (o1, o2) {
// <!--    	
//            NDDB.log('1' + o1);
//            NDDB.log('2' + o2);
// -->    	
        if ('undefined' === typeof o1 && 'undefined' === typeof o2) return 0;
        if ('undefined' === typeof o1) return 1;
        if ('undefined' === typeof o2) return -1;        
        var v1 = JSUS.getNestedValue(d,o1);
        var v2 = JSUS.getNestedValue(d,o2);
// <!--
//            NDDB.log(v1);
//            NDDB.log(v2);
// -->        
        if ('undefined' === typeof v1 && 'undefined' === typeof v2) return 0;
        if ('undefined' === typeof v1) return 1;
        if ('undefined' === typeof v2) return -1;
        if (v1 > v2) return 1;
        if (v2 > v1) return -1;
        return 0;
    };    
};

/**
 * ### NDDB.isReservedWord
 *
 * Returns TRUE if a property or a method with the same name
 * already exists in the current instance od NDDB 
 * 
 * @param {string} key The name of the property
 * @return {boolean} TRUE, if the property exists
 */
NDDB.prototype.isReservedWord = function (key) {
	return (this[key]) ? true : false; 
};


/**
 * ### NDDB._isValidIndex
 *
 * Returns TRUE if the index is not a reserved word, otherwise
 * displays an error and returns FALSE. 
 * 
 * @param {string} key The name of the property
 * @return {boolean} TRUE, if the index has a valid name
 */
NDDB.prototype._isValidIndex = function (idx) {
	if ('undefined' === typeof idx) {
		NDDB.log('A valid index name must be provided', 'ERR');
		return false;
	}
	if (this.isReservedWord(idx)) {
		var str = 'A reserved word have been selected as an index. ';
		str += 'Please select another one: ' + idx;
		NDDB.log(str, 'ERR');
		return false;
	}
	return true;
};

/**
 * ### NDDB.hash | NDDB.h
 *
 * Registers a new hashing function
 * 
 * Hashing functions creates nested NDDB database 
 * where objects are automatically added 
 * 
 * If no function is specified Object.toString is used.
 * 
 * @param {string} idx The name of index
 * @param {function} func The hashing function
 * @return {boolean} TRUE, if registration was successful
 * 
 * @see NDDB.isReservedWord
 * @see NDDB.rebuildIndexes
 * 
 */
NDDB.prototype.hash = NDDB.prototype.h = function (idx, func) {
	if (!this._isValidIndex(idx)) return false;
	this.__H[idx] = func || Object.toString;
	this[idx] = {};
	return true;
};


/**
 * ### NDDB.index | NDDB.i
 *
 * Registers a new indexing function
 * 
 * Hashing functions automatically creates indexes 
 * to have direct access to objects
 * 
 * If no function is specified Object.toString is used.
 * 
 * @param {string} idx The name of index
 * @param {function} func The hashing function
 * @return {boolean} TRUE, if registration was successful
 * 
 * @see NDDB.isReservedWord
 * @see NDDB.rebuildIndexes
 * 
 */
NDDB.prototype.index = NDDB.prototype.i = function (idx, func) {
	if (!this._isValidIndex(idx)) return false;
	this.__I[idx] = func || Object.toString;
	this[idx] = {};
	return true;
};



/**
 * ### NDDB.rebuildIndexes
 *
 * Resets and rebuilds all the database indexes 
 * 
 * Indexes are defined by the hashing functions
 * 
 * @see NDDB.hash
 */
NDDB.prototype.rebuildIndexes = function() {
	var h = false, i = false;
	
	if (!JSUS.isEmpty(this.__H)) {
		h = true;
		// Reset current hash-indexes
		for (var key in this.__H) {
			if (this.__H.hasOwnProperty(key)) {
				this[key] = {};
			}
		}
	}
	
	if (!JSUS.isEmpty(this.__I)) {
		i = true;
		// Reset current hash-indexes
		for (var key in this.__I) {
			if (this.__I.hasOwnProperty(key)) {
				this[key] = {};
			}
		}
	}
	
	if (h && !i) {
		this.each(this._hashIt);
	}
	else if (!h && i) {
		this.each(this._indexIt);
	}
	else if (h && i) {
		this.each(function(o){
			this.hashIt(o);
			this.indexIt(o);
		});
	}
	
};

/**
 * ### NDDB._hashIt
 *
 * Hashes an element
 * 
 * @param {object} o The element to hash
 * @return {boolean} TRUE, if insertion to an index was successful
 * 
 */
NDDB.prototype._hashIt = function(o) {
  	if (!o) return false;
	if (JSUS.isEmpty(this.__H)) {
		return false;
	}

	var h = null,
		id = null,
		hash = null;
	
	for (var key in this.__H) {
		if (this.__H.hasOwnProperty(key)) {
			h = this.__H[key];	    			
			hash = h(o);

			if ('undefined' === typeof hash) {
				continue;
			}

			if (!this[key]) {
				this[key] = {};
			}
			
			if (!this[key][hash]) {
				this[key][hash] = new NDDB();
			}
			this[key][hash].insert(o);		
		}
	}
};

/**
 * ### NDDB._hashIt
 *
 * Indexes an element
 * 
 * @param {object} o The element to index
 * @return {boolean} TRUE, if insertion to an index was successful
 * 
 */
NDDB.prototype._indexIt = function(o) {
  	if (!o) return false;
	if (JSUS.isEmpty(this.__I)) {
		return false;
	}
	
	var func = null,
		id = null,
		index = null;
	
	for (var key in this.__I) {
		if (this.__I.hasOwnProperty(key)) {
			func = this.__I[key];	    			
			index = func(o);

			if ('undefined' === typeof index) {
				continue;
			}
			if (!this[key]) this[key] = {};
			this[key][index] = o;
		}
	}
};

// ## Event emitter / listener

/**
 * ### NDDB.on
 * 
 * Registers an event listeners
 * 
 * Available events: 
 * 
 * 	`insert`: each time an item is inserted 
 * 	`remove`: each time a collection of items is removed
 * 
 * Examples.
 * 
 * ```javascript
 * var db = new NDDB();
 * 
 * var trashBin = new NDDB();
 * 
 * db.on('insert', function(item){
 * 		item.id = getMyNextId();	
 * });
 * 
 * db.on('remove', function(array) {
 * 		trashBin.importDB(array);
 * });
 * ```
 * 
 */
NDDB.prototype.on = function(event, func) {
	if (!event || !func || !this.hooks[event]) return;
    this.hooks[event].push(func);
    return true;
};

/**
 * ### NDDB.off
 * 
 * Deregister an event, or an event listener
 * 
 * @param {string} event The event name
 * @param {function} func Optional. The specific function to deregister 
 * 
 * @return Boolean TRUE, if the removal is successful
 */
NDDB.prototype.off = function(event, func) {
	if (!event || !this.hooks[event] || !this.hooks[event].length) return;
	 
    if (!func) {
    	this.hooks[event] = [];
    	return true;
    }
     
    for (var i=0; i < this.hooks[event].length; i++) {
    	if (this.hooks[event][i] == func) {
    		this.hooks[event].splice(i, 1);
	        return true;
	    }
	}
     
    return false;
}

/**
 * ### NDDB.emit
 * 
 * Fires all the listeners associated with an event
 * 
 * @param event {string} The event name 
 * @param {object} o Optional. A parameter to be passed to the listener
 * 
 */
NDDB.prototype.emit = function(event, o) {
	if (!event || !this.hooks[event] || !this.hooks[event].length) return;
	
	for (var i=0; i < this.hooks[event].length; i++) {
		this.hooks[event][i].call(this, o);
	}
};

// ## Sort and Select

/**
 * ### NDDB._analyzeQuery
 *
 * Validates and prepares select queries before execution
 * 
 * @api private
 * @param {string} d The dimension of comparison
 * @param {string} op The operation to perform
 * @param {string} value The right-hand element of comparison
 * @return {boolean|object} The object-query or FALSE if an error was detected 
 */
NDDB.prototype._analyzeQuery = function (d, op, value) {
    
    var raiseError = function (d,op,value) {
        var miss = '(?)';
        var err = 'Malformed query: ' + d || miss + ' ' + op || miss + ' ' + value || miss;
        NDDB.log(err, 'WARN');
        return false;
    };
    

    if ('undefined' === typeof d) raiseError(d,op,value);
    
    // Verify input 
    if ('undefined' !== typeof op) {
        if ('undefined' === typeof value) {
            raiseError(d,op,value);
        }
        
        if (!JSUS.in_array(op, ['>','>=','>==','<', '<=', '<==', '!=', '!==', '=', '==', '===', '><', '<>', 'in', '!in'])) {
            NDDB.log('Query error. Invalid operator detected: ' + op, 'WARN');
            return false;
        }
        
        if (op === '=') {
            op = '==';
        }
        
        // Range-queries need an array as third parameter
        if (JSUS.in_array(op,['><', '<>', 'in', '!in'])) {
            if (!(value instanceof Array)) {
                NDDB.log('Range-queries need an array as third parameter', 'WARN');
                raiseError(d,op,value);
            }
            if (op === '<>' || op === '><') {
                
                value[0] = JSUS.setNestedValue(d, value[0]);
                value[1] = JSUS.setNestedValue(d, value[1]);
            }
        }
        else {
            // Encapsulating the value;
            value = JSUS.setNestedValue(d,value);
        }
    }
    else if ('undefined' !== typeof value) {
        raiseError(d,op,value);
    }
    else {
        op = '';
        value = '';
    }
    
    return {d:d,op:op,value:value};
};

/**
 * ## NDDB.distinct
 * 
 * Eliminates duplicated entries
 *  
 * A new database is returned and the original stays unchanged
 * 
 * @return {NDDB} A copy of the current selection without duplicated entries
 * 
 * 	@see NDDB.select() 
 *  @see NDDB.fetch()
 *  @see NDDB.fetchValues()
 */
NDDB.prototype.distinct = function () {
	return this.breed(JSUS.distinct(this.db));
};

/**
 * ## NDDB.select
 * 
 * Select entries a subset of entries in the database 
 * 
 * Input parameters:
 * 
 * - d: the string representation of the dimension used to filter. Mandatory.
 * - op: operator for selection. Allowed: >, <, >=, <=, = (same as ==), ==, ===, 
 * 		!=, !==, in (in array), !in, >< (not in interval), <> (in interval)
 *  - value: values of comparison. Operators: in, !in, ><, <> require an array.
 *  
 *  The selection is returned as a new NDDB object, on which further operations 
 *  can be chained. In order to get the actual entries returned, it is necessary
 *  to call one of the fetching methods.
 *  
 * @param {string} d The dimension of comparison
 * @param {string} op The operation to perform
 * @param {string} value The right-hand element of comparison
 * @return {NDDB} A new NDDB instance containing the selected items
 * 
 *  @see NDDB.fetch()
 *  @see NDDB.fetchValues()
 */
NDDB.prototype.select = function (d, op, value) {

    var valid = this._analyzeQuery(d, op, value);        
    if (!valid) return false;
    
    var d = valid.d,
    	op = valid.op,
    	value = valid.value;

    var comparator = this.comparator(d),
    	compared = null;
    
    var exist = function (elem) {
        if ('undefined' !== typeof JSUS.getNestedValue(d,elem)) return elem;
    };
    
    var compare = function (elem) {
       
        compared = comparator(elem, value);

        if (op === '==') {
        	if (compared === 0) return elem;
        }
        else if (op === '>') {
        	if (compared === 1 ) return elem;
        }
        else if (op === '>=') {
        	if (compared === 1 || compared === 0) return elem;
        }	
        else if (op === '<') {
        	if (compared === -1 ) return elem;
        }
        else if (op === '<=') {
        	if (compared === -1 || compared === 0) return elem;
        }	
        else {
            NDDB.log('Malformed select query: ' + d + op + value);
            return false;
        };
    };
    
    var between = function (elem) {
        if (comparator(elem, value[0]) > 0 && comparator(elem, value[1]) < 0) {
            return elem;
        }
    };
    
    var notbetween = function (elem) {
        if (comparator(elem, value[0]) < 0 && comparator(elem, value[1] > 0)) {
            return elem;
        }
    };
    
    var inarray = function (elem) {
        if (JSUS.in_array(JSUS.getNestedValue(d,elem), value)) {
            return elem;
        }
    };
    
    var notinarray = function (elem) {
        if (!JSUS.in_array(JSUS.getNestedValue(d,elem), value)) {
            return elem;
        }
    };
    
    switch (op) {
        case (''): var func = exist; break;
        case ('<>'): var func = notbetween; break;
        case ('><'): var func = between; break;
        case ('in'): var func = inarray; break;
        case ('!in'): var func = notinarray; break;
        default: var func = compare;
    }
    
    return this.filter(func);
};


//function queryBuilder(o) {
//	for (var d in o) {
//		if (o.hasOwnProperty(d)) {
//			
//		}
//	}
//}

/**
 * ### NDDB.exists
 * 
 * Returns TRUE if a copy of the object exists in 
 * the database
 * 
 * @param {object} o The object to look for
 * @return {boolean} TRUE, if a copy is found
 * 
 * @see JSUS.equals
 */
NDDB.prototype.exists = function (o) {
	if (!o) return false;
	
	for (var i = 0 ; i < this.db.length ; i++) {
		if (JSUS.equals(this.db[i], o)) {
			return true;
		}
	}
	
    return false;
};

/**
 * ### NDDB.limit
 *
 * Creates a copy of the current database containing only 
 * the first N entries
 * 
 * If limit is a negative number, selection is made starting 
 * from the end of the database.
 * 
 * @param {number} limit The number of entries to include
 * @return {NDDB} A "limited" copy of the current instance of NDDB
 * 
 *	@see NDDB.first
 * 	@see NDDB.last
 */
NDDB.prototype.limit = function (limit) {
	limit = limit || 0;
    if (limit === 0) return this.breed();
    var db = (limit > 0) ? this.db.slice(0, limit) :
                           this.db.slice(limit);
    
    return this.breed(db);
};
    
/**
 * ### NDDB.reverse
 *
 * Reverses the order of all the entries in the database
 * 
 * 	@see NDDB.sort
 */
NDDB.prototype.reverse = function () {
    this.db.reverse();
    return this;
};
    
/**
 * ### NDDB.sort
 *
 * Sort the db according to one of the following
 * criteria:
 *  
 *  - globalCompare function, if no parameter is passed 
 *  - one of the dimension, if a string is passed
 *  - a custom comparator function 
 * 
 * A reference to the current NDDB object is returned, so that
 * further operations can be chained. 
 * 
 * Notice: the order of entries is changed.
 * 
 * @param {string|arrat|function} d Optional. The criterium of sorting
 * @return {NDDB} A sorted copy of the current instance of NDDB 
 */
  NDDB.prototype.sort = function (d) {
    // GLOBAL compare  
    if (!d) {
        var func = this.globalCompare;
    }
    
    // FUNCTION  
    else if ('function' === typeof d) {
      var func = d;
    }
    
    // ARRAY of dimensions
    else if (d instanceof Array) {
      var that = this;
      var func = function (a,b) {
        for (var i=0; i < d.length; i++) {
          var result = that.comparator(d[i]).call(that,a,b);
          if (result !== 0) return result;
        }
        return result;
      }
    }
    
    // SINGLE dimension
    else {
      var func = this.comparator(d);
    }
    
    this.db.sort(func);
    return this;
  };

/**
 * ### NDDB.shuffle
 *
 * Randomly shuffles all the entries of the database
 * 
 * Changes the order of elements in the current database
 * 
 * @return {NDDB} A a reference to the current instance with shuffled entries
 */
NDDB.prototype.shuffle = function () {
    // TODO: check do we need to reassign __nddbid__ ?
    this.db = JSUS.shuffle(this.db);
    return this;
};
    
// ## Custom callbacks
  
/**
 * ### NDDB.filter
 *
 * Filters the entries of the database according to the
 * specified callback function. 
 * 
 * A new NDDB instance is breeded.
 * 
 * @param {function} func The filtering function
 * @return {NDDB} A new instance of NDDB containing the filtered entries 
 * 
 * @see NDDB.breed
 * 
 */
NDDB.prototype.filter = function (func) {
    return this.breed(this.db.filter(func));
};


/**
 * ### NDDB.each || NDDB.forEach
 *
 * Applies a callback function to each element in the db.
 * 
 * It accepts a variable number of input arguments, but the first one 
 * must be a valid callback, and all the following are passed as parameters
 * to the callback
 * 
 * @see NDDB.map
 */
NDDB.prototype.each = NDDB.prototype.forEach = function () {
    if (arguments.length === 0) return;
    var func = arguments[0];    
    for (var i=0; i < this.db.length; i++) {
        arguments[0] = this.db[i];
        func.apply(this, arguments);
    }
};

/**
 * ### NDDB.map
 *
 * Applies a callback function to each element in the db, store
 * the results in an array and returns it.
 * 
 * It accepts a variable number of input arguments, but the first one 
 * must be a valid callback, and all the following are passed as parameters
 * to the callback
 * 
 * @return {array} out The result of the mapping
 * @see NDDB.each
 * 
 */
NDDB.prototype.map = function () {
    if (arguments.length === 0) return;
    var func = arguments[0];
    var out = [];
    var o = undefined;
    for (var i=0; i < this.db.length; i++) {
        arguments[0] = this.db[i];
        o = func.apply(this, arguments);
        if ('undefined' !== typeof o) out.push(o);
    }
    return out;
};

// # Update

///**
// * ### NDDB.remove
// *
// * Removes all entries from the database
// * 
// * Elements in the parent database will be removed too.
// * 
// * @return {NDDB} A new instance of NDDB with no entries 
// */
//
//NDDB.prototype.update = function (update) {
//	if (!this.length) {
//		NDDB.log('Cannot update empty database', 'WARN');
//		return this;
//	}
//  
//	if (!JSUS.isArray(update)) update = [update];
//	
//	    	  
//	for (var i=0; i < this.db.length; i++) {
//		this.db[i] = update[i % update.length];
//		
//		var idx = this.db[i].nddbid - i;
//		if (this.__parent) {
//		this.__parent.db.splice(idx,1);
//    }
//    // TODO: we could make it with only one for loop
//    // we loop on parent db and check whether the id is in the array
//    // at the same time we decrement the nddbid depending on i
//    for (var i=0; i < this.__parent.length; i++) {
//    	this.__parent.db[i].nddbid = i;
//    }
//	
// 
//	this.db = [];
//	this._autoUpdate();
//	return this;
//};  

//## Deletion


/**
 * ### NDDB.remove
 *
 * Removes all entries from the database
 * 
 * Elements in the parent database will be removed too.
 * 
 * @return {NDDB} A new instance of NDDB with no entries 
 */
NDDB.prototype.remove = function () {
	if (!this.length) return this;
  
	if (this.__parent) {    	  
		for (var i=0; i < this.db.length; i++) {
			// Important: index changes as we removes elements
			var idx = this.db[i].nddbid - i;
			this.__parent.db.splice(idx,1);
        }
        // TODO: we could make it with only one for loop
        // we loop on parent db and check whether the id is in the array
        // at the same time we decrement the nddbid depending on i
        for (var i=0; i < this.__parent.length; i++) {
        	this.__parent.db[i].nddbid = i;
        }
	}
 
	this.emit('remove', this.db);
	this.db = [];
	this._autoUpdate();
	return this;
};    

/**
 * ### NDDB.clear
 *
 * Removes all entries from the database. 
 * 
 * Requires an additional parameter to confirm the deletion.
 * 
 * Elements in parent database will not be removed
 * 
 * @return {boolean} TRUE, if the database was cleared
 */
NDDB.prototype.clear = function (confirm) {
    if (confirm) {
        this.db = [];
        this._autoUpdate();
    }
    else {
        NDDB.log('Do you really want to clear the current dataset? Please use clear(true)', 'WARN');
    }
    
    return confirm;
};    


// ## Advanced operations

/**
 * ### NDDB.join
 *
 * Performs a *left* join across all the entries of the database
 * 
 * @param {string} key1 First property to compare  
 * @param {string} key2 Second property to compare
 * @param {string} pos Optional. The property under which the join is performed. Defaults 'joined'
 * @param {string|array} select Optional. The properties to copy in the join. Defaults undefined 
 * @return {NDDB} A new database containing the joined entries
 * 
 * 	@see NDDB._join
 * 	@see NDDB.breed
 * 
 * 
 */
NDDB.prototype.join = function (key1, key2, pos, select) {
// <!--	
    // Construct a better comparator function
    // than the generic JSUS.equals
//        if (key1 === key2 && 'undefined' !== typeof this.__C[key1]) {
//            var comparator = function(o1,o2) {
//                if (this.__C[key1](o1,o2) === 0) return true;
//                return false;
//            }
//        }
//        else {
//            var comparator = JSUS.equals;
//        }
// -->	
    return this._join(key1, key2, JSUS.equals, pos, select);
};

/**
 * ### NDDB.concat
 *
 * Copies all the entries (or selected properties of them) containing key2 
 * in all the entries containing key1.
 * 
 * Nested properties can be accessed with '.'.
 * 
 * @param {string} key1 First property to compare  
 * @param {string} key2 Second property to compare
 * @param {string} pos Optional. The property under which the join is performed. Defaults 'joined'
 * @param {string|array} select Optional. The properties to copy in the join. Defaults undefined 
 * @return {NDDB} A new database containing the concatenated entries
 * 
 *  @see NDDB._join
 *  @see JSUS.join
 */
NDDB.prototype.concat = function (key1, key2, pos, select) {        
    return this._join(key1, key2, function(){ return true;}, pos, select);
};

/**
 * ### NDDB._join
 *
 * Performs a *left* join across all the entries of the database
 * 
 * The values of two keys (also nested properties are accepted) are compared
 * according to the specified comparator callback, or using JSUS.equals.
 * 
 * If the comparator function returns TRUE, matched entries are appended 
 * as a new property of the matching one. 
 * 
 * By default, the full object is copied in the join, but it is possible to 
 * specify the name of the properties to copy as an input parameter.
 * 
 * A new NDDB object breeded, so that further operations can be chained.
 * 
 * @api private
 * @param {string} key1 First property to compare  
 * @param {string} key2 Second property to compare
 * @param {function} comparator Optional. A comparator function. Defaults JSUS.equals
 * @param {string} pos Optional. The property under which the join is performed. Defaults 'joined'
 * @param {string|array} select Optional. The properties to copy in the join. Defaults undefined 
 * @return {NDDB} A new database containing the joined entries
 * 	@see NDDB.breed
 * 
 *  * TODO: check do we need to reassign __nddbid__ ?
 */
NDDB.prototype._join = function (key1, key2, comparator, pos, select) {
	if (!key1 || !key2) return this.breed([]);
	
    comparator = comparator || JSUS.equals;
    pos = ('undefined' !== typeof pos) ? pos : 'joined';
    if (select) {
        select = (select instanceof Array) ? select : [select];
    }
    var out = [], idxs = [], foreign_key, key;
    
    for (var i=0; i < this.db.length; i++) {
       
       foreign_key = JSUS.getNestedValue(key1, this.db[i]);
       if ('undefined' !== typeof foreign_key) { 
    	   for (var j=i+1; j < this.db.length; j++) {
           
    		   key = JSUS.getNestedValue(key2, this.db[j]);
               
               if ('undefined' !== typeof key) { 
            	   if (comparator(foreign_key, key)) {
	                    // Inject the matched obj into the
	                    // reference one
	                    var o = JSUS.clone(this.db[i]);
	                    var o2 = (select) ? JSUS.subobj(this.db[j], select) : this.db[j];
	                    o[pos] = o2;
	                    out.push(o);
            	   }
                    
                }
            }
        }
    }
    
    return this.breed(out);
};

/**
 * ### NDDB.split
 *
 * Splits all the entries in the database containing
 * the passed dimension. 
 * 
 * New entries are created and a new NDDB object is
 * breeded to allows method chaining.
 * 
 * @param {string} key The dimension along which splitting the entries
 * @return {NDDB} A new database containing the split entries
 * 
 * 	@see NDDB._split
 * 
 */
NDDB.prototype.split = function (key) {    
    var out = [];
    for (var i=0; i < this.db.length;i++) {
        out = out.concat(JSUS.split(this.db[i], key));
    }
    return this.breed(out);
};

// ## Fetching

/**
 * ### NDDB.fetch
 *
 * Fetches all the entries in the database and returns 
 * them in one array 
 * 
 * Examples
 * 
 * ```javascript
 * var db = new NDDB();
 * db.insert([ { a:1, b:{c:2}, d:3 } ]);
 * 
 * db.fetch();    // [ {a: 1, b: {c: 2}, d: 3} ] 
 * ```
 * 
 * No further chaining is permitted after fetching.
 *  
 * @return {array} out The fetched values 
 * 
 * @see NDDB.fetchValues
 * @see NDDB.fetchArray
 * @see NDDB.fetchKeyArray
 * @see NDDB.fetchSubObj
 * 
 */
NDDB.prototype.fetch = function () {
    return this.db;
};

/**
 * ### NDDB.fetchSubObj
 *
 * Fetches all the entries in the database and trims out unwanted properties
 * 
 * 
 * Examples
 * 
 * ```javascript
 * var db = new NDDB();
 * db.insert([ { a:1, b:{c:2}, d:3 } ]);
 * db.insert([ { a:4, b:{c:5}, d:6 } ]);
 * 
 * db.fetchSubObj('a'); // [ { a: 1} , {a: 4}]
 * ```
 * 
 * No further chaining is permitted after fetching.
 * 
 * @param {string|array} key Optional. If set, returned objects will have only such properties  
 * @return {array} out The fetched objects 
 * 
 * @see NDDB.fetch
 * @see NDDB.fetchValues
 * @see NDDB.fetchArray
 * @see NDDB.fetchKeyArray
 */
NDDB.prototype.fetchSubObj= function (key) {
	if (!key) return [];
	var i, el, out = [];
	for (i=0; i < this.db.length; i++) {
	    el = JSUS.subobj(this.db[i], key);
	    if (!JSUS.isEmpty(el)) out.push(el);
    }
    return out;
};


/**
 * ### NDDB.fetchValues
 *
 * Fetches all the values of the entries in the database
 * 
 * The type of the input parameter determines the return value:
 *  - if it is `string`, returned value is a one-dimensional array. 
 * 	- if it is `array`, returned value is an object whose properties are arrays containing 
 * all the values found in the database for those keys.
 *   
 * Nested properties can be specified too.  
 *   
 * Examples
 * 
 * ```javascript
 * var db = new NDDB();
 * db.insert([ { a:1, b:{c:2}, d:3 } ]);
 * 
 * db.fetchValues();    // [ [ 1, 2, 3 ] ]
 * db.fetchValues('b'); // { b: [ {c: 2} ] }
 * db.fetchValues('d'); // { d: [ 3 ] };
 * 
 * db.insert([ { a:4, b:{c:5}, d:6 } ]);
 * 
 * db.fetchValues([ 'a', 'd' ]); // { a: [ 1, 4] , d: [ 3, 6] };
 * ```
 * 
 * No further chaining is permitted after fetching.
 * 
 * @param {string|array} key Optional. If set, returns only the value from the specified property 
 * @return {array} out The fetched values 
 * 
 * @see NDDB.fetch
 * @see NDDB.fetchArray
 * @see NDDB.fetchKeyArray
 * @see NDDB.fetchSubObj
 * 
 */
NDDB.prototype.fetchValues = function(key) {
	var el, i, out, typeofkey;
	
	typeofkey = typeof key, out = {};
	
	if (typeofkey === 'undefined') {	
		for (i=0; i < this.db.length; i++) {
			JSUS.augment(out, this.db[i], JSUS.keys(this.db[i]));
		} 
	}
	
	else if (typeofkey === 'string') {
		out[key] = [];
		for (i=0; i < this.db.length; i++) {
			el = JSUS.getNestedValue(key, this.db[i]);
	        if ('undefined' !== typeof el) {
	        	out[key].push(el);
	        }
		}
		
		
	}
		
	else if (JSUS.isArray(key)) {
    	out = JSUS.melt(key,JSUS.rep([],key.length)); // object not array  
        for (i=0; i < this.db.length; i++) {
        	el = JSUS.subobj(this.db[i], key);
        	if (!JSUS.isEmpty(el)) {
            	JSUS.augment(out, el);
            }
        }   
	}
	
    return out;
};

function getValuesArray(o, key) {
	return JSUS.obj2Array(o, 1);
};

function getKeyValuesArray(o, key) {
	return JSUS.obj2KeyedArray(o, 1);
};


function getValuesArray_KeyString(o, key) {
    var el = JSUS.getNestedValue(key, o);
    if ('undefined' !== typeof el) {
        return JSUS.obj2Array(el,1);
    }
};

function getValuesArray_KeyArray(o, key) {
    var el = JSUS.subobj(o, key);
    if (!JSUS.isEmpty(el)) {
    	return JSUS.obj2Array(el,1);
	}
};


function getKeyValuesArray_KeyString(o, key) {
    var el = JSUS.getNestedValue(key, o);
    if ('undefined' !== typeof el) {
        return key.split('.').concat(JSUS.obj2KeyedArray(el));
    }
};

function getKeyValuesArray_KeyArray(o, key) {
	var el = JSUS.subobj(o, key);
    if (!JSUS.isEmpty(el)) {
        return JSUS.obj2KeyedArray(el);
    	//return key.split('.').concat(JSUS.obj2KeyedArray(el));
	}
};

/**
 * ### NDDB._fetchArray
 *
 * Low level primitive for fetching the entities as arrays 
 * 
 * Examples
 * 
 * ```javascript
 * var db = new NDDB();
 * var items = [{a:1, b:2}, {a:3, b:4}, {a:5, c:6}];
 * db.importDB(items);
 * 
 * db._fetch(null, 'VALUES'); 
 * // [ [ 1, 2 ], [ 3, 4 ], [ 5, 6] ]
 * 
 * db._fetch(null, 'KEY_VALUES'); 
 * // [ [ 'a', 1, 'b', 2 ], [ 'a', 3, 'b', 4 ], [ 'a', 5, 'c', 6 ] ]
 * 
 * db._fetch('a', 'VALUES'); 
 * //  [ [ 1 ], [ 3 ], [ 5 ] ]
 * 
 * db._fetch('a', 'KEY_VALUES'); 
 * // [ [ 'a', 1 ], [ 'a', 3 ], [ 'a', 5 ] ] 
 * 
 * db._fetch(['a','b'], 'VALUES'); 
 * //  [ [ 1 , 2], [ 3, 4 ], [ 5 ] ]
 * 
 * db._fetch([ 'a', 'c'] 'KEY_VALUES'); 
 * // [ [ 'a', 1 ], [ 'a', 3 ], [ 'a', 5, 'c', 6 ] ]
 * ```
 * 
 * No further chaining is permitted after fetching.
 * 
 * @api private
 * @param {string|array} key Optional. If set, returns key/values only from the specified property 
 * @param {boolean} keyed. Optional. If set, also the keys are returned
 * @return {array} out The fetched values 
 * 
 */
NDDB.prototype._fetchArray = function (key, keyed) {
	
    var cb, out, el, i;
    
    if (keyed) {
    	
    	if (!key) cb = getKeyValuesArray;
    	
    	else if ('string' === typeof key) {
    		cb = getKeyValuesArray_KeyString;
    	}
    	else {
    		cb = getKeyValuesArray_KeyArray;
    	}
    }
    else {
    	if (!key) cb = getValuesArray;
    	
    	else if ('string' === typeof key) {
    		cb = getValuesArray_KeyString;
    	}
    	else {
    		cb = getValuesArray_KeyArray;
    	}
    }
    
    out = [];
    for (i=0; i < this.db.length; i++) {
        el = cb.call(this.db[i], this.db[i], key);
        if ('undefined' !== typeof el) out.push(el);
    }    
    
    return out;
}

/**
 * ### NDDB.fetchArray
 *
 * Fetches the entities in the database as arrays instead of objects
 * 
 * Examples
 * 
 * ```javascript
 * var db = new NDDB();
 * db.insert([ { a:1, b:{c:2}, d:3 } ]);
 * db.insert([ { a:4, b:{c:5}, d:6 } ]);
 * 
 * db.fetchArray();     // [ [ 1, 'c', 2, 3 ],  ]
 * db.fetchArray('b');  // [ [ 'c', 2 ] ] 
 * db.fetchArray('d');  // [ [ 3 ] ]
 * ```
 * 
 * No further chaining is permitted after fetching.
 * 
 * @see NDDB._fetchArray
 * @see NDDB.fetchValues
 * @see NDDB.fetchKeyArray
 * @see NDDB.fetchSubObj
 */
NDDB.prototype.fetchArray = function (key) {
    return this._fetchArray(key);
};

/**
 * ### NDDB.fetchKeyArray
 *
 * Exactly as NDDB.fetchArray, but also the keys are added to the
 * returned values. 
 * 
 * Examples
 * 
 * ```javascript
 * var db = new NDDB();
 * db.insert([ { a:1, b:{c:2}, d:3 } ]);
 * 
 * db.fetchKeyArray();       // [ [ 'a', 1, 'c', 2, 'd', 3 ] ]
 * db.fetchKeyArray('b'); // [ [ 'b', 'c', 2 ] ] 
 * db.fetchKeyArray('d');    // [ [ 'd', 3 ] ]
 * ```
 * 
 * No further chaining is permitted after fetching.
 * 
 * @param {string} key Optional. If set, returns only the value from the specified property 
 * @return {array} out The fetched values 
 * 
 * @see NDDB._fetchArray
 * @see NDDB.fetchArray
 * @see NDDB.fetchValues
 * @see NDDB.fetchSubObj
 */
NDDB.prototype.fetchKeyArray = function (key) {
    return this._fetchArray(key, true);
};
            
/**
 * ### NDDB.groupBy
 *
 * Splits the entries in the database in subgroups
 * 
 * Each subgroup is formed up by elements which have the
 * same value along the specified dimension. 
 * 
 * An array of NDDB instances is returned, therefore no direct 
 * method chaining is allowed afterwards. 
 * 
 * Entries containing undefined values in the specified
 * dimension will be skipped
 * 
 * Examples
 * 
 * ```javascript
 * var db = new NDDB();
 * var items = [{a:1, b:2}, {a:3, b:4}, {a:5}, {a:6, b:2}];
 * db.importDB(items);
 * 
 * var groups = db.groupBy('b'); 
 * groups.length; // 2
 * 
 * groups[0].fetch(); // [ { a: 1, b: 2 }, { a: 6, b: 2 } ]
 * 
 * groups[1].fetch(); // [ { a: 3, b: 4 } ]
 * ```
 * 
 * @param {string} key If the dimension for grouping 
 * @return {array} outs The array of groups 
 * 
 */
NDDB.prototype.groupBy = function (key) {
    if (!key) return this.db;
    
    var groups = [];
    var outs = [];
    for (var i=0; i < this.db.length; i++) {
        var el = JSUS.getNestedValue(key, this.db[i]);
        if ('undefined' === typeof el) continue;
        // Creates a new group and add entries to it
        if (!JSUS.in_array(el, groups)) {
            groups.push(el);
            var out = this.filter(function (elem) {
                if (JSUS.equals(JSUS.getNestedValue(key, elem), el)) {
                    return this;
                }
            });
            
            // Reset nddb_pointer in subgroups
            out.nddb_pointer = 0;
            
            outs.push(out);
        }
        
    }
    return outs;
};    

// ## Statistics

/**
 * ### NDDB.count
 *
 * Counts the entries containing the specified key 
 * 
 * If key is undefined, the size of the databse is returned.
 * 
 * @param {string} key The dimension to count
 * @return {number} count The number of items along the specified dimension
 * 
 * 	@see NDDB.length
 */
NDDB.prototype.count = function (key) {
    if ('undefined' === typeof key) return this.db.length;
    var count = 0;
    for (var i = 0; i < this.db.length; i++) {
        if (JSUS.hasOwnNestedProperty(key, this.db[i])){
            count++;
        }
    }    
    return count;
};


/**
 * ### NDDB.sum
 *
 * Returns the total sum of the values of all the entries 
 * in the database containing the specified key. 
 * 
 * Non numeric values are ignored. 
 * 
 * @param {string} key The dimension to sum
 * @return {number|boolean} sum The sum of the values for the dimension, or FALSE if it does not exist
 * 
 */
NDDB.prototype.sum = function (key) {
	if ('undefined' === typeof key) return false;
    var sum = 0;
    for (var i=0; i < this.db.length; i++) {
        var tmp = JSUS.getNestedValue(key, this.db[i]);
        if (!isNaN(tmp)) {
            sum += tmp;
        }
    }    
    return sum;
};

/**
 * ### NDDB.mean
 *
 * Returns the average of the values of all the entries 
 * in the database containing the specified key. 
 * 
 * Entries with non numeric values are ignored, and excluded
 * from the computation of the mean.
 * 
 * @param {string} key The dimension to average
 * @return {number|boolean} The mean of the values for the dimension, or FALSE if it does not exist
 * 
 */
NDDB.prototype.mean = function (key) {
	if ('undefined' === typeof key) return false;
    var sum = 0;
    var count = 0;
    for (var i=0; i < this.db.length; i++) {
        var tmp = JSUS.getNestedValue(key, this.db[i]);
        if (!isNaN(tmp)) { 
            sum += tmp;
            count++;
        }
    }    
    return (count === 0) ? 0 : sum / count;
};

/**
 * ### NDDB.stddev
 *
 * Returns the standard deviation of the values of all the entries 
 * in the database containing the specified key. 
 * 
 * Entries with non numeric values are ignored, and excluded
 * from the computation of the standard deviation.
 * 
 * @param {string} key The dimension to average
 * @return {number|boolean} The mean of the values for the dimension, or FALSE if it does not exist
 * 
 * 	@see NDDB.mean
 */
NDDB.prototype.stddev = function (key) {
	if ('undefined' === typeof key) return false;
    var mean = this.mean(key);
    if (isNaN(mean)) return false;
    
    var V = 0;
    this.each(function(e){
        var tmp = JSUS.getNestedValue(key, e);
        if (!isNaN(tmp)) { 
        	V += Math.pow(tmp - mean, 2)
        }
    });
    
    return (V !== 0) ? Math.sqrt(V) : 0;
};


/**
 * ### NDDB.min
 *
 * Returns the min of the values of all the entries 
 * in the database containing the specified key. 
 * 
 * Entries with non numeric values are ignored. 
 * 
 * @param {string} key The dimension of which to find the min
 * @return {number|boolean} The smallest value for the dimension, or FALSE if it does not exist
 * 
 * 	@see NDDB.max
 */
NDDB.prototype.min = function (key) {
	if ('undefined' === typeof key) return false;
    var min = false;
    for (var i=0; i < this.db.length; i++) {
        var tmp = JSUS.getNestedValue(key, this.db[i]);
        if (!isNaN(tmp) && (tmp < min || min === false)) {
            min = tmp;
        }
    }    
    return min;
};

/**
 * ### NDDB.max
 *
 * Returns the max of the values of all the entries 
 * in the database containing the specified key. 
 * 
 * Entries with non numeric values are ignored. 
 *
 * @param {string} key The dimension of which to find the max
 * @return {number|boolean} The biggest value for the dimension, or FALSE if it does not exist
 * 
 * 	@see NDDB.min
 */
NDDB.prototype.max = function (key) {
	if ('undefined' === typeof key) return false;
    var max = false;
    for (var i=0; i < this.db.length; i++) {
        var tmp = JSUS.getNestedValue(key, this.db[i]);
        if (!isNaN(tmp) && (tmp > max || max === false)) {
            max = tmp;
        }
    }    
    return max;
};
    
// ## Skim

/**
 * ### NDDB.skim
 *
 * Removes the specified properties from all the items in the database 
 *  
 * Use '.' (dot) to point to a nested property.
 * 
 * Items with no property are automatically removed.
 * 
 * @param {string|array} skim The selection of properties to remove
 * @return {NDDB} A new database containing the result of the skim
 * 
 * @see NDDB.keep
 * @see JSUS.skim
 */
NDDB.prototype.skim = function (skim) {
    if (!skim) return this;
    return this.breed(this.map(function(e){
    	var skimmed = JSUS.skim(e, skim); 
    	if (!JSUS.isEmpty(skimmed)) {
    		return skimmed;
    	}
    }));
};

/**
 * ### NDDB.keep
 *
 * Removes all the properties that are not specified as parameter 
 * from all the items in the database
 *  
 * Use '.' (dot) to point to a nested property.
 * 
 * Items with no property are automatically removed.
 * 
 * @param {string|array} skim The selection of properties to keep
 * @return {NDDB} A new database containing the result of the keep operation
 * 
 * @see NDDB.skim
 * @see JSUS.keep
 */
NDDB.prototype.keep = function (keep) {
    if (!keep) return this.breed([]);
    return this.breed(this.map(function(e){
    	var subobj = JSUS.subobj(e, keep);
    	if (!JSUS.isEmpty(subobj)) {
    		return subobj;
    	}
    }));
};

// ## Diff


/**
 * ### NDDB.diff
 *
 * Performs a diff of the entries in the database and the database
 * object passed as parameter (Array or NDDB)
 * 
 * Returns a new NDDB instance containing all the entries that
 * are present in the current instance, and *not* in the 
 * database obj passed as parameter.
 * 
 * @param {NDDB|array} nddb The external database to compare
 * @return {NDDB} A new database containing the result of the diff
 * 
 * @see NDDB.intersect
 * @see JSUS.arrayDiff
 */
NDDB.prototype.diff = function (nddb) {
    if (!nddb || !nddb.length) return this;
    if ('object' === typeof nddb) {
        if (nddb instanceof NDDB || nddb instanceof this.constructor) {
            nddb = nddb.db;
        }
    }
    return this.breed(JSUS.arrayDiff(this.db, nddb));
};

/**
 * ### NDDB.intersect
 *
 * Finds the common the entries between the current database and 
 * the database  object passed as parameter (Array or NDDB)
 * 
 * Returns a new NDDB instance containing all the entries that
 * are present both in the current instance of NDDB and in the 
 * database obj passed as parameter.
 * 
 * @param {NDDB|array} nddb The external database to compare
 * @return {NDDB} A new database containing the result of the intersection
 * 
 * @see NDDB.diff
 * @see JSUS.arrayIntersect
 */
NDDB.prototype.intersect = function (nddb) {
    if (!nddb || !nddb.length) return this;
    if ('object' === typeof nddb) {
        if (nddb instanceof NDDB || nddb instanceof this.constructor) {
            var nddb = nddb.db;
        }
    }
    return this.breed(JSUS.arrayIntersect(this.db, nddb));
};

// ## Iterator


/**
 * ### NDDB.get
 *
 * Returns the entry in the database, at which 
 * the iterator is currently pointing 
 * 
 * If a parameter is passed, then returns the entry
 * with the same internal id. The pointer is *not*
 * automatically updated. 
 * 
 * Returns false, if the pointer is at an invalid position.
 * 
 * @return {object|boolean} The current entry, or FALSE if none is found
 */
NDDB.prototype.get = function (pos) {
    var pos = pos || this.nddb_pointer;
    if (pos < 0 || pos > (this.db.length-1)) {
    	return false;
    }
    return this.db[pos];
};
    
/**
 * ### NDDB.next
 *
 * Moves the pointer to the next entry in the database 
 * and returns it
 * 
 * Returns false if the pointer is at the last entry,
 * or if database is empty.
 * 
 * @return {object|boolean} The next entry, or FALSE if none is found 
 * 
 */
NDDB.prototype.next = function () {
    var el = NDDB.prototype.get.call(this, ++this.nddb_pointer);
    if (!el) this.nddb_pointer--;
    return el;
};

/**
 * ### NDDB.previous
 *
 * Moves the pointer to the previous entry in the database 
 * and returns it
 * 
 * Returns false if the pointer is at the first entry,
 * or if database is empty.
 * 
 * @return {object|boolean} The previous entry, or FALSE if none is found
 */
NDDB.prototype.previous = function () {
    var el = NDDB.prototype.get.call(this, --this.nddb_pointer);
    if (!el) this.nddb_pointer++;
    return el;
};

/**
 * ### NDDB.first
 *
 * Moves the pointer to the first entry in the database,
 * and returns it
 * 
 * Returns the first entry of the database, or undefined 
 * if the database is empty.
 * 
 * @param {string} key Optional. If set, moves to the pointer to the first entry along this dimension
 * @return {object} The first entry found
 * 
 * 	@see NDDB.last
 */
NDDB.prototype.first = function (key) {
    var db = this.fetch(key);
    if (db.length) {
        this.nddb_pointer = db[0].nddbid;
        return db[0];
    }
    return undefined;
};

/**
 * ### NDDB.last
 *
 * Moves the pointer to the first last in the database,
 * and returns it
 * 
 * Returns the last entry of the database, or undefined 
 * if the database is empty.
 * 
 * @param {string} key Optional. If set, moves to the pointer to the last entry along this dimension
 * @return {object} The last entry found
 * 
 * 	@see NDDB.first
 */
NDDB.prototype.last = function (key) {
    var db = this.fetch(key);
    if (db.length) {
        this.nddb_pointer = db[db.length-1].nddbid;
        return db[db.length-1];
    }
    return undefined;
};

// ## Tagging


/**
 * ### NDDB.tag
 *
 * Registers a tag associated to an internal id.
 * 
 * @TODO: tag should be updated with shuffling and sorting
 * operations.
 * 
 * @param {string} tag An alphanumeric id
 * @param {string} idx Optional. The index in the database, or the. Defaults nddb_pointer
 * @return {boolean} TRUE, if registration is successful
 * 
 * 	@see NDDB.resolveTag
 */
NDDB.prototype.tag = function (tag, idx) {
    if ('undefined' === typeof tag) {
        NDDB.log('Cannot register empty tag.', 'ERR');
        return false;
    }
    
    var ref = null, typeofIdx = typeof idx;
    
    if (typeofIdx === 'undefined') {
    	ref = this.db[this.nddb_pointer];
    }
    else if (typeofIdx === 'number') {
    	
    	if (idx > this.length || idx < 0) {
            NDDB.log('Invalid index provided for tag registration', 'ERR');
            return false;
        }
    	ref = this.db[idx];
    }
    else {
    	ref = idx;
    }
    
    this.tags[tag] = ref;
    return true;
};

/**
 * ### NDDB.resolveTag
 *
 * Returns the element associated with the given tag.
 * 
 * @param {string} tag An alphanumeric id
 * @return {object} The object associated with the tag
 * 
 * 	@see NDDB.tag
 * @status: experimental
 */
NDDB.prototype.resolveTag = function (tag) {
    if ('undefined' === typeof tag) {
    	NDDB.log('Cannot resolve empty tag.', 'ERR');
    	return false;
    }
    return this.tags[tag];
};

// ## Persistance    

var storageAvailable = function() {
	return ('function' === typeof store);
}

// if node
if (JSUS.isNodeJS()) {   
	require('./external/cycle.js');		
	var fs = require('fs'),
		csv = require('ya-csv');
};

//end node  

/**
 * ### NDDB.save
 * 
 * Saves the database to a persistent medium in JSON format
 * 
 * If NDDB is executed in the browser, it tries to use the `store` method - 
 * usually associated to shelf.js - to write to the browser database. 
 * If no `store` object is found, an error is issued and the database
 * is not saved.
 * 
 * If NDDB is executed in the Node.JS environment it saves to the file system
 * using the standard `fs.writeFile` method.
 * 
 * Cyclic objects are decycled, and do not cause errors. Upon loading, the cycles
 * are restored.
 * 
 * @param {string} file The file system path, or the identifier for the browser database
 * @param {function} callback Optional. A callback to execute after the database was saved
 * @param {compress} boolean Optional. If TRUE, output will be compressed. Defaults, FALSE
 * @return {boolean} TRUE, if operation is successful
 * 
 * @see NDDB.load
 * @see NDDB.stringify
 * @see https://github.com/douglascrockford/JSON-js/blob/master/cycle.js

 * 
 */
NDDB.prototype.save = function (file, callback, compress) {
	if (!file) {
		NDDB.log('You must specify a valid file / id.', 'ERR');
		return false;
	}
	
	compress = compress || false;
	
	// Try to save in the browser, e.g. with Shelf.js
	if (!JSUS.isNodeJS()){
		if (!storageAvailable()) {
			NDDB.log('No support for persistent storage found.', 'ERR');
			return false;
		}
		
		store(file, this.stringify(compress));
		if (callback) callback();
		return true;
	}
	
	// Save in Node.js
	fs.writeFileSync(file, this.stringify(compress), 'utf-8');
	if (callback) callback();
	return true;
	
};

/**
 * ### NDDB.load
 * 
 * Loads a JSON object into the database from a persistent medium
 * 
 * If NDDB is executed in the browser, it tries to use the `store` method - 
 * usually associated to shelf.js - to load from the browser database. 
 * If no `store` object is found, an error is issued and the database
 * is not loaded.
 * 
 * If NDDB is executed in the Node.JS environment it loads from the file system
 * using the standard `fs.readFileSync` or `fs.readFile` method.
 * 
 * Cyclic objects previously decycled will be retrocycled. 
 * 
 * @param {string} file The file system path, or the identifier for the browser database
 * @param {function} cb Optional. A callback to execute after the database was saved
 * @return {boolean} TRUE, if operation is successful
 * 
 * @see NDDB.save
 * @see NDDB.stringify
 * @see JSUS.parse
 * @see https://github.com/douglascrockford/JSON-js/blob/master/cycle.js
 * 
 */
NDDB.prototype.load = function (file, cb, options) {
	if (!file) {
		NDDB.log('You must specify a valid file / id.', 'ERR');
		return false;
	}
	
	// Try to save in the browser, e.g. with Shelf.js
	if (!JSUS.isNodeJS()){
		if (!storageAvailable()) {
			NDDB.log('No support for persistent storage found.', 'ERR');
			return false;
		}
		
		var items = store(file);
		this.importDB(items);
		if (cb) cb();
		return true;
	}
	
	var loadString = function(s) {

		var items = JSUS.parse(s);
		
		var i;
		for (i=0; i< items.length; i++) {
			// retrocycle if possible
			items[i] = NDDB.retrocycle(items[i]);
		}

		this.importDB(items);
	}
	
	var s = fs.readFileSync(file, 'utf-8');	
	loadString.call(this, s);
	return true;
};
	

NDDB.prototype.load.csv = function (file, cb, options) {
	if (!file) {
		NDDB.log('You must specify a valid CSV file.', 'ERR');
		return false;
	}
	
	if (!JSUS.isNodeJS()){
		NDDB.log('Loading a CSV file is available only in Node.js environment.', 'ERR');
		return false;
	}
	
	// Mix options
	options = options || {};
	 
	if ('undefined' === typeof options.columnsFromHeader) {
		options.columnsFromHeader = true;
	}


	var reader = csv.createCsvStreamReader(file, options);

	if (options.columnNames) {
		reader.setColumnNames(options.columnNames);
	}
	
	reader.addListener('data', function(data) {
	    this.insert(data);
	});
	
	reader.addListener('end', function(data) {
		if (cb) callback();
	});
	
	return true;
};


// ## Closure    
})(
    'undefined' !== typeof module && 'undefined' !== typeof module.exports ? module.exports: window
  , 'undefined' !== typeof JSUS ? JSUS : module.parent.exports.JSUS || require('JSUS').JSUS
  , ('object' === typeof module && 'function' === typeof require) ? module.parent.exports.store || require('shelf.js/build/shelf-fs.js').store : this.store
);

/**
 * # nodeGame
 * 
 * Social Experiments in the Browser
 * 
 * Copyright(c) 2012 Stefano Balietti
 * MIT Licensed 
 * 
 * nodeGame is a free, open source, event-driven javascript framework for on line, 
 * multiplayer games in the browser.
 * 
 * 
 */

(function (node) {

// ### version	
node.version = '0.6.3';


// ## Objects
/**
 * ### node.log
 * 
 * Standard out
 */	
node.log = function () {};

/**
 * ### node.events
 * 
 * Instance of the EventEmitter class
 * 
 * Takes care of emitting the events and calling the
 * proper listener functions 
 * 
 * @see node.EventEmitter
 */	
node.events = {};
	
/**
 * ### node.msg
 * 
 * Static factory of game messages
 * 
 * @see node.GameMsgGenerator
 */	
node.msg = {};
	

/**
 * ### node.socket
 * 
 * Instantiates the connection to a nodeGame server
 * 
 * @see node.GameSocketClient
 */	
node.socket = node.gsc = {};

/**
 * ### node.session
 * 
 * Contains a reference to all session variables
 * 
 * Session variables can be saved and restored at a later stage
 */
node.session 	= {};

/**
 * ### node.player
 * Instance of node.Player
 * 
 * Contains information about the player
 * 
 * @see node.PlayerList.Player
 */
node.player = {};

/**
 * ### node.game
 * 
 * Instance of node.Game
 * 
 * @see node.Game
 */
node.game = {};


/**
 * ### node.game.memory
 * 
 * Instance of node.GameDB database
 * 
 * @see node.GameDB
 */
node.game.memory = null;


/**
 * ### node.game.state
 * 
 * Keeps track of the state of the game
 * 
 * @see node.GameState
 */
node.game.state = null;


/**
 * ### node.store
 * 
 * Makes the nodeGame session persistent, saving it
 * to the browser local database or to a cookie
 * 
 * @see shelf.js
 */
node.store		= function() {};


/**
 * ### node.setup
 * 
 * Configures a specific feature of nodeGame and and stores 
 * the settings in `node.conf`.
 * 
 * @see Setup
 */
node.setup		= function() {};


/**
 * ### node.conf
 * 
 * A reference to the current nodegame configuration
 * 
 * @see Setup
 */
node.conf = {};

/**
 * ### node.support 
 * 
 * A collection of features that are supported by the current browser
 */
node.support	= {};


// ## Dependencies 
// Load dependencies

if ('object' === typeof module && 'function' === typeof require) {
	// <!-- Node.js -->
	
	require('./lib/modules/log.js');
	require('./lib/modules/variables.js');
	
	require('./init.node.js');
    require('./lib/nodegame.js');

    require('./lib/modules/fs.js');
    require('./lib/modules/setup.js');
	require('./lib/modules/alias.js');
	require('./lib/modules/random.js');
    
    // ### Loading Sockets
    require('./lib/sockets/SocketIo.js');
    require('./lib/sockets/SocketDirect.js');
    
    // ### Loading Event listeners
    require('./listeners/incoming.js');
    require('./listeners/internal.js');
    require('./listeners/outgoing.js');
}
else {
	// <!-- Browser -->
	if ('undefined' !== typeof JSUS) node.JSUS = JSUS;
	if ('undefined' !== typeof NDDB) node.NDDB = NDDB;
	if ('undefined' !== typeof store) node.store = store;
	
	node.support = JSUS.compatibility();
}
	
})('object' === typeof module ? module.exports : (window.node = {}));	

/**
 * # Log
 * 
 * Copyright(c) 2012 Stefano Balietti
 * MIT Licensed 
 * 
 * `nodeGame` logging module
 * 
 * ---
 * 
 */

(function (exports, node) {
	


// ## Logging system

/**
 * ### node.verbosity_levels
 * 
 * ALWAYS, ERR, WARN, INFO, DEBUG
 */  
	node.verbosity_levels = {
			ALWAYS: -(Number.MIN_VALUE + 1), 
			ERR: -1,
			WARN: 0,
			INFO: 1,
			DEBUG: 100,
			NEVER: Number.MIN_VALUE - 1
	};	
	
/**
 *  ### node.verbosity
 *  
 *  The minimum level for a log entry to be displayed as output
 *   
 *  Defaults, only errors are displayed.
 *  
 */
	node.verbosity = node.verbosity_levels.WARN;


 
/**
 * ### node.remoteVerbosity
 *
 *  The minimum level for a log entry to be reported to the server
 *   
 *  Defaults, only errors are displayed.
 */	
	node.remoteVerbosity = node.verbosity_levels.WARN;
		
/**
 * ### node.log
 * 
 * Default nodeGame standard out, override to redirect
 * 
 * Logs entries are displayed to the console if their level is 
 * smaller than `node.verbosity`.
 * 
 * Logs entries are forwarded to the server if their level is
 * smaller than `node.remoteVerbosity`.
 * 
 * @param {string} txt The text to output
 * @param {string|number} level Optional. The verbosity level of this log. Defaults, level = 0
 * @param {string} prefix Optional. A text to display at the beginning of the log entry. Defaults prefix = 'nodeGame: ' 
 * 
 */
	node.log = function (txt, level, prefix) {
		if ('undefined' === typeof txt) return false;
		
		level 	= level || 0;
		prefix 	= ('undefined' === typeof prefix) 	? 'ng> '
													: prefix;
		
		if ('string' === typeof level) {
			level = node.verbosity_levels[level];
		}
		if (node.verbosity > level) {
			console.log(prefix + txt);
		}
//		if (node.remoteVerbosity > level) {
//			var remoteMsg = node.msg.create({
//				target: node.target.LOG,
//				text: level,
//				data: txt,
//				to: 'SERVER'
//			});
//			console.log(txt)
//			node.socket.send(remoteMsg);
//		}
	};

/**
 * ### node.info
 * 
 * Logs an INFO message
 */
	node.info = function (txt, prefix) {
		node.log(txt, node.verbosity_levels.INFO, prefix);
	};

/**
 * ### node.warn
 * 
 * Logs a WARNING message
 */
	node.warn = function (txt, prefix) {
		node.log(txt, node.verbosity_levels.WARN, prefix);
	};

/**
 * ### node.err
 * 
 * Logs an ERROR message
 */
	node.err = function (txt, prefix) {
		node.log(txt, node.verbosity_levels.ERR, prefix);
	};

})(
	'undefined' != typeof node ? node : module.exports
  , 'undefined' != typeof node ? node : module.parent.exports
);
/**
 * # Variables
 * 
 * Copyright(c) 2012 Stefano Balietti
 * MIT Licensed 
 * 
 * `nodeGame` variables and constants module
 * 
 * ---
 * 
 */

(function (exports, node) {
	
	// ## Constants

/**
 * ### node.actions
 * 
 * Collection of available nodeGame actions
 * 
 * The action adds an initial semantic meaning to the
 * message. It specify the nature of requests
 * "Why the message was sent?"
 * 
 * Semantics:
 * 
 * - SET: Store / changes the value of a property in the receiver of the msg
 * - GET: Asks the value value of a property to the receiver of the msg
 * - SAY: Announces a change of state or other global property in the sender of the msg
 * 
 */
	node.action = {};

	node.action.SET = 'set'; 	
	node.action.GET = 'get'; 	
	node.action.SAY = 'say'; 	

/**
 * ### node.target
 * 
 * Collection of available nodeGame targets
 * 
 * The target adds an additional level of semantic 
 * for the message, and specifies the nature of the
 * information carried in the message. 
 * 
 * It answers the question: "What is the content of the message?" 
 */
	node.target = {};


// #### target.DATA
// Generic identifier for any type of data 
	node.target.DATA		= 'DATA';		
	
// #### target.HI
// A client is connecting for the first time
	node.target.HI = 'HI';		

// #### target.HI_AGAIN
// A client re-connects to the server within the same session	
	node.target.HI_AGAIN = 'HI_AGAIN'; 	

// #### target.PCONNECT
// A new client just connected to the player endpoint	
	node.target.PCONNECT = 'PCONNECT';
	
// #### target.PDISCONNECT
// A client that just disconnected from the player endpoint 
	node.target.PDISCONNECT = 'PDISCONNECT';

// #### target.MCONNECT
// A client that just connected to the admin (monitor) endpoint	
	node.target.MCONNECT = 'MCONNECT'; 		

// #### target.MDISCONNECT
// A client just disconnected from the admin (monitor) endpoint 
	node.target.MDISCONNECT = 'MDISCONNECT';

// #### target.PLIST
// The list of clients connected to the player endpoint was updated
	node.target.PLIST = 'PLIST';
	
// #### target.MLIST	
// The list of clients connected to the admin (monitor) endpoint was updated	
	node.target.MLIST = 'MLIST';

// #### target.STATE
// A client notifies his own state
	node.target.STATE = 'STATE';
	
// #### target.STAGE
// A client notifies his own state
	node.target.STAGE = 'STAGE';	
	
// #### target.REDIRECT
// Redirects a client to a new uri
	node.target.REDIRECT = 'REDIRECT'; 

// #### target.SETUP
// Asks a client update its configuration	
	node.target.SETUP = 'SETUP'; 
	
// #### target.GAMECOMMAND
// Ask a client to start/pause/stop/resume the game	
	node.target.GAMECOMMAND = 'GAMECOMMAND'; 	
	
// #### target.JOIN
// Asks a client to join another channel/subchannel/room
	node.target.JOIN = 'JOIN';

// #### target.LOG
// A log entry
	node.target.LOG = 'LOG';

//#### not used targets (for future development)
	
	node.target.TXT 		= 'TXT';	// Text msg
	
	// Still to implement
	node.target.BYE			= 'BYE';	// Force disconnects
	node.target.ACK			= 'ACK';	// A reliable msg was received correctly

	node.target.WARN 		= 'WARN';	// To do.
	node.target.ERR			= 'ERR';	// To do.


/**
 * ### Game commands
 * 
 * - node.gamecommand.start
 * - node.gamecommand.pause
 * - node.gamecommand.resume
 * - node.gamecommand.stop
 */
	node.gamecommand = {	
			start: 'start',
			pause: 'pause',
			resume: 'resume',
			stop: 'stop',
			restart: 'restart',
			goto_stage: 'goto_stage'
	};
		

	

/**
 * ### Direction
 * 
 * Distiguishes between incoming and outgoing messages
 * 
 * - node.IN
 * - node.OUT
 */
	node.IN		= 'in.';
	node.OUT	= 'out.';	


/**
 * ### node.is
 * 
 * Levels associates to the states of the nodeGame engine
 * 
 */	
	node.is = {};

// #### is.UNKNOWN
// A game has not been initialized
	node.is.UNKNOWN = 0;

// #### is.INITIALIZING
// The engine is loading all the modules	
	node.is.INITIALIZING = 1;

// #### is.INITIALIZED
// The engine is fully loaded, but there is still no game	
	node.is.INITIALIZED = 5;	
	
// #### is.GAMELOADED
// The engine is fully loaded, and a game has been loaded	
	node.is.GAMELOADED = 10;	
	
// #### is.DEAD
// An unrecoverable error has occurred	
	node.is.DEAD = -1;		
	
// TODO: remove these	
// #### is.LOADING
// A game is loading	
	node.is.LOADING = 10;		
	
// #### is.LOADED
// A game has been loaded, but the GameWindow object could still require some time	
	node.is.LOADED  = 25;		
	
// #### is.PLAYING
// Everything is ready	
	node.is.PLAYING = 50;		
	
// #### is.DONE
// The player completed the game state	
	node.is.DONE = 100;	
	
	


	
	

})(
	'undefined' != typeof node ? node : module.exports
  , 'undefined' != typeof node ? node : module.parent.exports
);
/**
 * # EventEmitter
 * 
 * Event emitter engine for `nodeGame`
 * 
 * Copyright(c) 2012 Stefano Balietti
 * MIT Licensed
 * 
 * Keeps a register of events and function listeners.
 * 
 * ---
 *  
 */
(function (exports, node) {
	
// ## Global scope	
	
var NDDB = node.NDDB;

exports.EventEmitter = EventEmitter;

/**
 * ## EventEmitter constructor
 * 
 * Creates a new instance of EventEmitter
 */
function EventEmitter() {

// ## Public properties	
	
/**
 * ### EventEmitter.global
 * 
 * 
 * Global listeners always active during the game
 * 
 */	
    this.global = this._listeners = {};
    
 /**
  * ### EventEmitter.local
  * 
  * Local listeners erased after every stage update
  * 
  */   
    this.local = this._localListeners = {};

/**
 * ### EventEmitter.history
 * 
 * Database of emitted events
 * 
 * 	@see NDDB
 * 	@see EventEmitter.EventHistory
 * 	@see EventEmitter.store
 * 
 */      
    this.history = new EventHistory();
}

// ## EventEmitter methods

EventEmitter.prototype = {

    constructor: EventEmitter,
	
/**
 * ### EventEmitter.add
 * 
 * Registers a global listener for an event
 * 
 * Listeners registered with this method are valid for the
 * whole length of the game
 * 
 * @param {string} type The event name
 * @param {function} listener The function to fire
 * 
 * @see EventEmitter.addLocal
 */
    add: function (type, listener) {
    	if (!type || !listener) return;
    	if ('undefined' === typeof this.global[type]){
    		this.global[type] = [];
    	}
        node.log('Added Listener: ' + type + ' ' + listener, 'DEBUG');
        this.global[type].push(listener);
    },
    
/**
 * ### EventEmitter.addLocal
 * 
 * Registers a local listener for an event
 * 
 * Listeners registered with this method are valid *only* 
 * for the same game stage (step) in which they have been
 * registered 
 * 
 * @param {string} type The event name
 * @param {function} listener The function to fire
 * 
 * @see EventEmitter.add
 * 
 */
    addLocal: function (type, listener) {
    	if (!type || !listener) return;
    	if ('undefined' === typeof this.local[type]){
            this.local[type] = [];
        }
    	node.log('Added Local Listener: ' + type + ' ' + listener, 'DEBUG');
        this.local[type].push(listener);
    },

/**
 * ### EventEmitter.emit
 * 
 * Fires all the listeners associated with an event
 * 
 * @param event {string|object} The event name or an object of the type
 * 
 * 		{ type: 'myEvent',
 * 		  target: this, } // optional
 * 
 * @param {object} p1 Optional. A parameter to be passed to the listener
 * @param {object} p2 Optional. A parameter to be passed to the listener
 * @param {object} p3 Optional. A parameter to be passed to the listener
 * 
 * @TODO accepts any number of parameters
 */
    emit: function(event, p1, p2, p3) { // Up to 3 parameters
    	if (!event) return;
    	
    	if ('string' === typeof event) {
            event = { type: event };
        }
        if (!event.target){
            event.target = this;
        }
        
        if (!event.type) {  //falsy
            throw new Error("Event object missing 'type' property.");
        }
    	
        
        // Log the event into node.history object, if present
        if (node.conf && node.conf.events) {
        		
        	if (node.conf.events.history) {
	        	var o = {
		        		event: event.type,
		        		//target: node.game,
		        		stage: node.game.stage,
		        		p1: p1,
		        		p2: p2,
		        		p3: p3
		        	};
	        	
	        	this.history.insert(o);
        	}
        	
        	// <!-- Debug
            if (node.conf.events.dumpEvents) {
            	node.log('F: ' + event.type);
            }
        }
        
        
        // Fires global listeners
        if (this.global[event.type] instanceof Array) {
            var listeners = this.global[event.type];
            for (var i=0, len=listeners.length; i < len; i++){
            	listeners[i].call(this.game, p1, p2, p3);
            }
        }
        
        // Fires local listeners
        if (this.local[event.type] instanceof Array) {
            var listeners = this.local[event.type];
            for (var i=0, len=listeners.length; i < len; i++) {
            	listeners[i].call(this.game, p1, p2, p3);
            }
        }
       
    },

/**
 * ### EventEmitter.remove
 * 
 * Deregisters one or multiple event listeners
 * 
 * @param {string} type The event name
 * @param {function} listener Optional. The specific function to deregister 
 * 
 * @return Boolean TRUE, if the removal is successful
 */
	remove: function(type, listener) {
	
		function removeFromList(type, listener, list) {
	    	//<!-- console.log('Trying to remove ' + type + ' ' + listener); -->
	    	
	        if (list[type] instanceof Array) {
	        	if (!listener) {
	        		delete list[type];
	        		//console.log('Removed listener ' + type);
	        		return true;
	        	}
	        	
	            var listeners = list[type];
	            var len=listeners.length;
	            for (var i=0; i < len; i++) {
	            	//console.log(listeners[i]);
	            	
	                if (listeners[i] == listener) {
	                    listeners.splice(i, 1);
	                    node.log('Removed listener ' + type + ' ' + listener, 'DEBUG');
	                    return true;
	                }
	            }
	        }
	        
	        return false;
		}
		
		var r1 = removeFromList(type, listener, this.global);
		var r2 = removeFromList(type, listener, this.local);
	
		return r1 || r2;
	},
    
/**
 * ### EventEmitter.clearStage
 * 
 * Undocumented (for now)
 * 
 * @TODO: This method wraps up clearLocalListeners. To re-design.
 */ 
	clearStage: function(stage) {
		this.clearLocal();
		return true;
	},
    
/**
 * ### EventEmitter.clearLocalListeners
 * 
 * Removes all entries from the local listeners register
 * 
 */
	clearLocal: function() {
		node.log('Cleaning Local Listeners', 'DEBUG');
		for (var key in this.local) {
			if (this.local.hasOwnProperty(key)) {
				this.remove(key, this.local[key]);
			}
		}
		
		this.local = {};
	},
    
/**
 * ### EventEmitter.printAll
 * 
 * Prints to console all the registered functions 
 */
	printAll: function() {
		node.log('nodeGame:\tPRINTING ALL LISTENERS', 'DEBUG');
	    
		for (var i in this.global){
	    	if (this.global.hasOwnProperty(i)){
	    		console.log(i + ' ' + i.length);
	    	}
	    }
		
		for (var i in this.local){
	    	if (this.local.hasOwnProperty(i)){
	    		console.log(i + ' ' + i.length);
	    	}
	    }
	    
	}
	
};


/**
 * # EventHistory
 * 
 */
function EventHistory() {
	
	/**
	 * ### EventHistory.history
	 * 
	 * Database of emitted events
	 * 
	 * 	@see NDDB
	 * 	@see EventEmitter.store
	 * 
	 */      
	this.history = new NDDB();
	    
    this.history.h('stage', function(e) {
    	if (!e) return;
    	var stage = ('object' === typeof e.stage) ? e.stage
    											  : node.game.stage;
    	return node.GameStage.toHash(stage, 'S.s.r');
    });
	    
}

EventHistory.prototype.remit = function(stage, discard, keep) {

	if (!this.history.count()) {
		node.log('no event history was found to remit', 'WARN');
		return false;
	}
			
	node.log('remitting ' + node.events.history.count() + ' events', 'DEBUG');
			
	var hash, db;
	
	if (stage) {
		
		this.history.rebuildIndexes();
		
		hash = new GameStage(session.stage).toHash('S.s.r'); 
		
		if (!this.history.stage) {
			node.log('no old events to re-emit were found during session recovery', 'DEBUG');
			return false; 
		}
		if (!this.history.stage[hash]){
			node.log('the current stage ' + hash + ' has no events to re-emit', 'DEBUG');
			return false; 
		}
		
		db = this.history.stage[hash];
	}
	else {
		db = this.history;
	}
	
	// cleaning up the events to remit
	
	if (discard) {
		db.select('event', 'in', discard).remove();
	}
	
	if (keep) {
		db = db.select('event', 'in', keep);
	}
		
	if (!db.count()){
		node.log('no valid events to re-emit after cleanup', 'DEBUG');
		return false;
	}
	
	var remit = function () {
		node.log('re-emitting ' + db.count() + ' events', 'DEBUG');
		// We have events that were fired at the stage when 
		// disconnection happened. Let's fire them again 
		db.each(function(e) {
			node.emit(e.event, e.p1, e.p2, e.p3);
		});
	};
	
	if (node.game.isReady()) {
		remit.call(node.game);
	}
	else {
		node.on('LOADED', function(){
			remit.call(node.game);
		});
	}
	
	return true;
};



/**
 * # Listener
 * 
 * Undocumented (for now)
 */

function Listener (o) {
	var o = o || {};
	
	// event name
	this.event = o.event; 					
	
	// callback function
	this.listener = o.listener; 			
	
	// events with higher priority are executed first
	this.priority = o.priority || 0; 	
	
	// the stage in which the listener is
	// allowed to be executed
	this.stage = o.stage || node.game.stage; 	
	
	// for how many extra steps is the event 
	// still valid. -1 = always valid
	this.ttl = ('undefined' !== typeof o.ttl) ? o.ttl : -1; 
	
	// function will be called with
	// target as 'this'		
	this.target = o.target || undefined;	
};
	 
// ## Closure

})(
	'undefined' != typeof node ? node : module.exports
  , 'undefined' != typeof node ? node : module.parent.exports
);
/**
 * # GameStage
 * 
 * Copyright(c) 2012 Stefano Balietti
 * MIT Licensed 
 * 
 * Representation of the stage of a game: 
 * 
 * 	`stage`: the higher-level building blocks of a game
 * 	`step`: the sub-unit of a stage
 * 	`round`: the number of repetition for a stage. Defaults round = 1
 * 
 * 
 * @see GameLoop
 * 
 * ---
 * 
 */

(function(exports, node) {
	
// ## Global scope
	
var JSUS = node.JSUS;

// Expose constructor
exports.GameStage = GameStage;




GameStage.defaults = {};

/**
 * ### GameStage.defaults.hash
 * 
 * Default hash string for game-stages
 * 
 * 	@see GameStage.toHash
 */
GameStage.defaults.hash = 'S.s.r';

/**
 * ## GameStage constructor
 * 
 * Creates an instance of a GameStage 
 * 
 * It accepts an object literal or an hash string as defined in `GameStage.defaults.hash`.
 *
 * The stage and step can be either an integer (1-based index) or a string
 * (valid stage/step name).  The round must be an integer.
 * 
 * If no parameter is passed, all the properties of the GameStage 
 * object are set to 0
 * 
 * @param {object|string} gs An object literal | hash string representing the game stage
 * 
 * 	@see GameStage.defaults.hash 
 */
function GameStage(gs) {

// ## Public properties	

/**
 * ### GameStage.stage
 * 
 * The N-th game-block (stage) in the game-loop currently being executed
 * 
 * 	@see GameLoop
 * 
 */	
	this.stage = 0;

/**
 * ### GameStage.step
 * 
 * The N-th game-block (step) nested in the current stage
 * 
 * 	@see GameStage.stage
 * 
 */	
	this.step =	1;

/**
 * ### GameStage.round
 * 
 * The number of times the current stage was repeated 
 * 
 */		
	this.round = 1;

	if ('undefined' === typeof gs) {
		this.stage = 0;
		this.step  = 0;
		this.round = 0;
	}
	else if ('string' === typeof gs) {
		var tokens = gs.split('.');
		var stageNum = parseInt(tokens[0]);
		var stepNum  = parseInt(tokens[1]);
		var roundNum = parseInt(tokens[2]);

		if (tokens[0])
			this.stage = !isNaN(stageNum) ? stageNum : tokens[0];

		if ('undefined' !== typeof tokens[1])
			this.step  = !isNaN(stepNum)  ? stepNum  : tokens[1];

		if ('undefined' !== typeof tokens[2])
			this.round = roundNum;
	}
	else if ('object' === typeof gs) {	
		if ('undefined' !== typeof gs.stage)
			this.stage = gs.stage;

		if ('undefined' !== typeof gs.step)
			this.step  = gs.step;

		if ('undefined' !== typeof gs.round)
			this.round = gs.round;
	}
	
}

/**
 * ## GameStage.toString
 * 
 * Converts the current instance of GameStage to a string
 * 
 * @return {string} out The string representation of the stage of the GameStage
 */
GameStage.prototype.toString = function() {
	var out = this.toHash('S.s.r');
	return out;
};

/**
 * ## GameStage.toHash
 * 
 * Returns a simplified hash of the stage of the GameStage,
 * according to the input string
 * 
 * @param {string} str The hash code
 * @return {string} hash The hashed game stages
 * 
 * @see GameStage.toHash (static)
 */
GameStage.prototype.toHash = function(str) {
	return GameStage.toHash(this, str);
};

/**
 * ## GameStage.toHash (static)
 * 
 * Returns a simplified hash of the stage of the GameStage,
 * according to the input string. 
 * 
 * The following characters are valid to determine the hash string
 * 
 * 	- S: stage
 * 	- s: step
 * 	- r: round
 * 
 * E.g. 
 * 
 * ```javascript
 * 		var gs = new GameStage({
 * 							round: 1,
 * 							stage: 2,
 * 							step: 1
 * 		});
 * 
 * 		gs.toHash('(R) S.s'); // (1) 2.1
 * ```
 * 
 * @param {GameStage} gs The game stage to hash
 * @param {string} str The hash code
 * @return {string} hash The hashed game stages
 */
GameStage.toHash = function(gs, str) {
	if (!gs || 'object' !== typeof gs) return false;
	if (!str || !str.length) return gs.toString();
	
	var hash = '',
		symbols = 'Ssr',
		properties = ['stage', 'step', 'round'];
	
	for (var i = 0; i < str.length; i++) {
		var idx = symbols.indexOf(str[i]); 
		hash += (idx < 0) ? str[i] : gs[properties[idx]];
	}
	return hash;
};

/**
 * ## GameStage.compare (static)
 * 
 * Compares two GameStage objects|hash strings and returns
 * 
 *  - 0 if they represent the same game stage
 *  - a positive number if gs1 is ahead of gs2 
 *  - a negative number if gs2 is ahead of gs1 
 * 
 * The accepted hash string format is the following: 'S.s.r'.
 * Refer to `GameStage.toHash` for the semantic of the characters.
 * 
 * 
 * @param {GameStage|string} gs1 The first GameStage object|string to compare
 * @param {GameStage|string} gs2 The second GameStage object|string to compare
 * 
 * @return {Number} result The result of the comparison
 * 
 * @see GameStage.toHash (static)
 * 
 */
GameStage.compare = function(gs1, gs2) {
	if (!gs1 && !gs2) return 0;
	if (!gs2) return 1;
	if (!gs1) return -1;

	// Convert the parameters to objects, if an hash string was passed
	if ('string' === typeof gs1) gs1 = new GameStage(gs1);
	if ('string' === typeof gs2) gs2 = new GameStage(gs2);
	
	
	// <!--		
	//		console.log('COMPARAING GSs','DEBUG')
	//		console.log(gs1,'DEBUG');
	//		console.log(gs2,'DEBUG');
	// -->
	var result = gs1.stage - gs2.stage;
	
	if (result === 0 && 'undefined' !== typeof gs1.round) {
		result = gs1.round - gs2.round;
		
		if (result === 0 && 'undefined' !== typeof gs1.step) {
			result = gs1.step - gs2.step;
		}
	}
	
	
//	<!-- console.log('EQUAL? ' + result); -->

	
	return result;
};

/**
 * ## GameStage.stringify (static)
 * 
 * Converts an object GameStage-like to its string representation
 * 
 * @param {GameStage} gs The object to convert to string	
 * @return {string} out The string representation of a GameStage object
 */ 
GameStage.stringify = function(gs) {
	if (!gs) return;
	var out = new GameStage(gs).toHash('(r) S.s_i');
	return out;
}; 

// ## Closure
})(
	'undefined' != typeof node ? node : module.exports
  , 'undefined' != typeof node ? node : module.parent.exports
);

/**
 * # PlayerList
 * 
 * Copyright(c) 2012 Stefano Balietti
 * MIT Licensed 
 * 
 * Stores a collection of `Player` objects and offers methods
 * to perform operation on them
 * 
 * ---
 * 
 */

(function (exports, node) {


// ## Global scope
	
// Setting up global scope variables 
var	JSUS = node.JSUS,
	NDDB = node.NDDB;

var GameStage = node.GameStage;

// Exposing constructor
exports.PlayerList = PlayerList;

// Inheriting from NDDB	
PlayerList.prototype = new NDDB();
PlayerList.prototype.constructor = PlayerList;


/**
 * ## PlayerList.array2Groups (static)
 * 
 * Transforms an array of array (of players) into an
 * array of PlayerList instances and returns it.
 * 
 * The original array is modified.
 * 
 * @param {Array} array The array to transform
 * @return {Array} array The array of `PlayerList` objects
 * 
 */
PlayerList.array2Groups = function (array) {
	if (!array) return;
	for (var i = 0; i < array.length; i++) {
		array[i] = new PlayerList({}, array[i]);
	};
	return array;
};

/**
 * ## PlayerList constructor
 *
 * Creates an instance of PlayerList.
 * 
 * The instance inherits from NDDB, an contains an internal 
 * database for storing the players 
 * 
 * @param {object} options Optional. Configuration options for the instance
 * @param {object} db Optional. An initial set of players to import 
 * @param {PlayerList} parent Optional. A parent object for the instance
 * 
 * @api public
 * 
 * 		@see NDDB constructor
 */

function PlayerList (options, db, parent) {
	options = options || {};
	if (!options.log) options.log = node.log;
	NDDB.call(this, options, db, parent);
  
	this.globalCompare = function (pl1, pl2) {
	  
		if (pl1.id === pl2.id) {
			return 0;
		}
		else if (pl1.count < pl2.count) {
			return 1;
		}
		else if (pl1.count > pl2.count) {
			return -1;
		}
		else {
			node.log('Two players with different id have the same count number', 'WARN');
			return 0;
		}
	};
};

// ## PlayerList methods

/**
 * ### PlayerList.add 
 * 
 * Adds a new player to the database
 * 
 * Before insertion, objects are checked to be valid `Player` objects.
 * 
 * @param {Player} player The player object to add to the database
 * @return {Boolean} TRUE, if the insertion was successful
 * 
 */
PlayerList.prototype.add = function (player) {
	// <!-- Check if the object contains the minimum requisite to act as Player -->
	if (!player || !player.sid || !player.id) {
		node.log('Only instance of Player objects can be added to a PlayerList', 'ERR');
		return false;
	}

	// <!-- Check if the id is unique -->
	if (this.exist(player.id)) {
		node.log('Attempt to add a new player already in the player list: ' + player.id, 'ERR');
		return false;
	}
	
	this.insert(player);
	player.count = player.nddbid;
	
	return true;
};

/**
 * ### PlayerList.remove
 * 
 * Removes a player from the database based on its id
 * 
 * If no id is passed, removes all currently selected 
 * players
 * 
 * Notice: this operation cannot be undone
 * 
 * @param {number} id The id of the player to remove
 * @return {Boolean} TRUE, if a player is found and removed successfully 
 * 
 * 		@see `PlayerList.pop`
 * 
 */
PlayerList.prototype.remove = function (id) {
	if (!id) {
		// fallback on NDDB.remove
		return NDDB.prototype.remove.call(this);
	}
		
	var p = this.select('id', '=', id);
	if (p.length) {
		p.remove();
		return true;
	}

	node.log('Attempt to remove a non-existing player from the the player list. id: ' + id, 'ERR');
	return false;
};

/**
 * ### PlayerList.get 
 * 
 * Retrieves a player with a given id and returns it
 * 
 * Displays a warning if more than one player is found with the same id
 * 
 * @param {number} id The id of the player to retrieve
 * @return {Player|Boolean} The player with the speficied id, or FALSE if no player was found
 * 
 * 		@see `PlayerList.pop`	
 * 
 */
PlayerList.prototype.get = function (id) {	
	if (!id) return false;
	
	var p = this.select('id', '=', id);
	
	if (p.count() > 0) {
		if (p.count() > 1) {
			node.log('More than one player found with id: ' + id, 'WARN');
			return p.fetch();
		}
		return p.first();
	}
	
	node.log('Attempt to access a non-existing player from the the player list. id: ' + id, 'ERR');
	return false;
};

/**
 * ### PlayerList.pop 
 * 
 * Retrieves a player with a given id, removes it from the database,
 * and returns it
 * 
 * Displays a warning if more than one player is found with the same id
 * 
 * @param {number} id The id of the player to retrieve
 * @return {Player|Boolean} The player with the speficied id, or FALSE if no player was found  
 * 
 * 		@see `PlayerList.remove`
 */
PlayerList.prototype.pop = function (id) {	
	if (!id) return false;
	
	var p = this.get(id);
	
	// <!-- can be either a Player object or an array of Players -->
	if ('object' === typeof p) {
		this.remove(id);
		return p;
	}
	
	return false;
};

/**
 * ### PlayerLIst.getAllIDs
 * 
 * Fetches all the id of the players in the database and
 * returns them into an array
 * 
 * @return {Array} The array of id of players
 * 
 */
PlayerList.prototype.getAllIDs = function () {	
	return this.map(function(o){return o.id;});
};

/**
 * ### PlayerList.updatePlayerStage
 * 
 * Updates the value of the `stage` object of a player in the database
 * 
 * @param {number} id The id of the player to update
 * @param {GameStage} stage The new value of the stage property
 * @return {Boolean} TRUE, if update is successful
 * 
 */
PlayerList.prototype.updatePlayerStage = function (id, stage) {
	
	if (!this.exist(id)) {
		node.log('Attempt to access a non-existing player from the the player list ' + player.id, 'WARN');
		return false;	
	}
	
	if ('undefined' === typeof stage) {
		node.log('Attempt to assign to a player an undefined stage', 'WARN');
		return false;
	}
	
	this.select('id', '=', id).first().stage = stage;	

	return true;
};

/**
 * ### PlayerList.exist
 * 
 * Checks whether at least one player with a given player exists
 * 
 * @param {number} id The id of the player
 * @return {Boolean} TRUE, if a player with the specified id was found
 */
PlayerList.prototype.exist = function (id) {
	return (this.select('id', '=', id).count() > 0) ? true : false;
};

/**
 * ### PlayerList.isStageDone
 * 
 * Checks whether all players in the database are DONE
 * for the specified `GameStage`.
 * 
 * @param {GameStage} stage Optional. The GameStage to check. Defaults stage = node.game.stage
 * @param {Boolean} extended Optional. If TRUE, also newly connected players are checked. Defaults, FALSE
 * @return {Boolean} TRUE, if all the players are DONE with the specified `GameStage`
 * 
 * 		@see `PlayerList.actives`
 * 		@see `PlayerList.checkStage`
 */
PlayerList.prototype.isStageDone = function (stage, extended) {
	
	// <!-- console.log('1--- ' + stage); -->
	stage = stage || node.game.stage;
	// <!-- console.log('2--- ' + stage); -->
	extended = extended || false;
	
	var result = this.map(function(p){
		var gs = new GameStage(p.stage);
		// <!-- console.log('Going to compare ' + gs + ' and ' + stage); -->
		
		// Player is done for his stage
		if (p.stage.is !== node.is.DONE) {
			return 0;
		}
		// The stage of the player is actually the one we are interested in
		if (GameStage.compare(stage, p.stage, false) !== 0) {
			return 0;
		}
		
		return 1;
	});
	
	var i;
	var sum = 0;
	for (i=0; i<result.length;i++) {
		sum = sum + Number(result[i]);
	}
	
	var total = (extended) ? this.length : this.actives(); 
// <!--
//		console.log('ISDONE??')
//		console.log(total + ' ' + sum);
// -->	
	return (sum === total) ? true : false;
};

/**
 * ### PlayerList.actives
 * 
 * Counts the number of player whose stage is different from 0:0:0
 * 
 * @return {number} result The number of player whose stage is different from 0:0:0
 * 
 */
PlayerList.prototype.actives = function () {
	var result = 0;
	var gs;
	this.each(function(p) {
		gs = new GameStage(p.stage);	
		// <!-- Player is on 0.0.0 stage -->
		if (GameStage.compare(gs, new GameStage()) !== 0) {
			result++;
		}
	});	
	// <!-- node.log('ACTIVES: ' + result); -->
	return result;
};

/**
 * ### PlayerList.checkStage
 * 
 * If all the players are DONE with the specfied stage,
 * emits a `STAGEDONE` event
 * 
 * @param {GameStage} stage Optional. The GameStage to check. Defaults stage = node.game.stage
 * @param {Boolean} extended Optional. If TRUE, also newly connected players are checked. Defaults, FALSE
 * 
 * 		@see `PlayerList.actives`
 * 		@see `PlayerList.isStageDone`
 * 
 */
PlayerList.prototype.checkStage = function (stage, extended) {
	if (this.isStageDone(stage, extended)) {
		node.emit('STAGEDONE');
	}
};

/**
 * ### PlayerList.toString
 * 
 * Returns a string representation of the stage of the 
 * PlayerList
 * 
 * @param {string} eol Optional. End of line separator between players
 * @return {string} out The string representation of the stage of the PlayerList
 */
PlayerList.prototype.toString = function (eol) {
	
	var out = '';
	var EOL = eol || '\n';
	
	this.forEach(function(p) {
    	out += p.id + ': ' + p.name;
    	var stage = new GameStage(p.stage);
    	out += ': ' + stage + EOL;
	});
	return out;
};

/**
 * ### PlayerList.getNGroups
 * 
 * Creates N random groups of players
 * 
 * @param {number} N The number of groups
 * @return {Array} Array containing N `PlayerList` objects 
 * 
 * 		@see `JSUS.getNGroups`
 */
PlayerList.prototype.getNGroups = function (N) {
	if (!N) return;
	var groups = JSUS.getNGroups(this.db, N);
	return PlayerList.array2Groups(groups);
};	

/**
 * ### PlayerList.getGroupsSizeN
 * 
 * Creates random groups of N players
 * 
 * @param {number} N The number player per group
 * @return {Array} Array containing N `PlayerList` objects 
 * 
 * 		@see `JSUS.getGroupsSizeN`
 */
PlayerList.prototype.getGroupsSizeN = function (N) {
	if (!N) return;
	var groups = JSUS.getGroupsSizeN(this.db, N);
	return PlayerList.array2Groups(groups);
};	

/**
 * ### PlayerList.getRandom
 * 
 * Returns a set of N random players 
 * 
 * @param {number} N The number of random players to include in the set. Defaults N = 1
 * @return {Player|Array} A single player object or an array of
 */
PlayerList.prototype.getRandom = function (N) {	
	if (!N) N = 1;
	if (N < 1) {
		node.log('N must be an integer >= 1', 'ERR');
		return false;
	}
	this.shuffle();
	
	if (N == 1) {
		return this.first();
	}
	
	return this.limit(N).fetch();
};

/**
 * # Player Class
 * 
 * A Player object is a wrapper object for a number of properties 
 * to associate to a player during the game. 
 * 
 * Some of the properties are `private` and can never be changed 
 * after an instance of a Player has been created. Defaults one are:
 * 
 * 	`sid`: The Socket.io session id associated to the player
 * 	`id`: The nodeGame session id associate to the player
 * 	`count`: The id of the player within a PlayerList object
 * 
 * Others properties are public and can be changed during the game.
 * 
 *	`name`: An alphanumeric name associated to the player 
 *	`stage`: The current stage of the player as relative to a game
 *	`ip`: The ip address of the player
 * 
 * All the additional properties in the configuration object passed 
 * to the constructor are also created as *private* and cannot be further
 * modified during the game. 
 * 
 * For security reasons, non-default properties cannot be `function`, and 
 * cannot overwrite any previously existing property.
 * 
 * ---
 * 
 */


// Expose Player constructor
exports.Player = Player;

/**
 * ## Player constructor
 * 
 * Creates an instance of Player
 * 
 * @param {object} pl The object literal representing the player
 * 
 * 
 */
function Player (pl) {
	pl = pl || {};
	
// ## Private properties
	
/**
 * ### Player.sid
 * 
 * The session id received from the nodeGame server 
 * 
 */	
	var sid = pl.sid;
	if (node.support.defineProperty) {
		Object.defineProperty(this, 'sid', {
			value: sid,
	    	enumerable: true
		});
	}
	else {
		this.sid = sid;
	}
	
/**
 * ### Player.id
 * 
 * The nodeGame session id associate to the player 
 * 
 * Usually it is the same as the Socket.io id, but in 
 * case of reconnections it can change
 * 
 */	
	var id = pl.id || sid;
	if (node.support.defineProperty) {
		Object.defineProperty(this, 'id', {
			value: id,
	    	enumerable: true
		});
	}
	else {
		this.id = id;
	}
	
/**
 * ### Player.count
 * 
 * The ordinal position of the player in a PlayerList object
 * 
 * 	@see PlayerList
 */		
	var count = pl.count;
	if (node.support.defineProperty) {
		Object.defineProperty(this, 'count', {
	    	value: count,
	    	enumerable: true
		});
	}
	else {
		this.count = count;
	}
	
// ## Player public properties

/**
 * ### Player.ip
 * 
 * The ip address of the player
 * 
 * Note: this can change in mobile networks
 * 
 */		
 	this.ip = pl.ip;
 
/**
 * ### Player.name
 * 
 * An alphanumeric name associated with the player
 * 
 */	 
	this.name = pl.name;
	
/**
 * ### Player.stage
 * 
 * Reference to the game-stage the player currently is
 * 
 * 	@see node.game.stage
 * 	@see GameStage
 */		
	this.stage = pl.stage || new GameStage();

	
// ## Extra properties
// Non-default properties are all added as private
// For security reasons, they cannot be of type function, and they 
// cannot overwrite any previously defined variable
	for (var key in pl) {
		if (pl.hasOwnProperty(key)) {
			if ('function' !== typeof pl[key]) {
				if (!this.hasOwnProperty(key)) {
					this[key] = pl[key];
				}
			}
		}
	}
}

// ## Player methods

/**
 * ### Player.toString
 * 
 * Returns a string representation of a player
 * 
 * @return {string} The string representation of a player
 */
Player.prototype.toString = function() {
	return (this.name || '' ) + ' (' + this.id + ') ' + new GameStage(this.stage);
};
		
// ## Closure	
})(
	'undefined' != typeof node ? node : module.exports
  , 'undefined' != typeof node ? node : module.parent.exports
);
/**
 * # GameMsg
 * 
 * Copyright(c) 2012 Stefano Balietti
 * MIT Licensed 
 * 
 * `nodeGame` exchangeable data format
 * 
 * ---
 */
(function (exports, node) {

// ## Global scope	
var GameStage = node.GameStage,
	JSUS = node.JSUS;

exports.GameMsg = GameMsg;


/**
 * ### GameMSg.clone (static)
 * 
 * Returns a perfect copy of a game-message
 * 
 * @param {GameMsg} gameMsg The message to clone
 * @return {GameMsg} The cloned messaged
 * 
 * 	@see JSUS.clone
 */
GameMsg.clone = function (gameMsg) {	
	return new GameMsg(gameMsg);
};


/**
 * ## GameMsg constructor
 * 
 * Creates an instance of GameMsg
 */
function GameMsg (gm) {
	gm = gm || {};
	
// ## Private properties

/**
 * ### GameMsg.id
 * 
 * A randomly generated unique id
 * 
 * @api private
 */	
	var id = gm.id || Math.floor(Math.random()*1000000);
	if (node.support.defineProperty) {
		Object.defineProperty(this, 'id', {
			value: id,
			enumerable: true
		});
	}
	else {
		this.id = id;
	}

/**
 * ### GameMsg.session
 * 
 * The session id in which the message was generated
 * 
 * @api private
 */	
	var session = gm.session;
	if (node.support.defineProperty) {
		Object.defineProperty(this, 'session', {
			value: session,
			enumerable: true
		});
	}
	else {
		this.session = session;
	}

// ## Public properties	

/**
 * ### GameMsg.stage
 * 
 * The game-stage in which the message was generated
 * 
 * 	@see GameStage
 */	
	this.stage = gm.stage;

/**
 * ### GameMsg.action
 * 
 * The action of the message
 * 
 * 	@see node.action
 */		
	this.action = gm.action;
	
/**
 * ### GameMsg.target
 * 
 * The target of the message
 * 
 * 	@see node.target
 */	
	this.target = gm.target;
	
/**
 * ### GameMsg.from
 * 
 * The id of the sender of the message
 * 
 * 	@see Player.id
 */		
	this.from = gm.from;

/**
 * ### GameMsg.to
 * 
 * The id of the receiver of the message
 * 
 * 	@see Player.id
 * 	@see node.player.id
 */		
	this.to = gm.to;

/**
 * ### GameMsg.text
 * 
 * An optional text adding a description for the message
 */		
	this.text = gm.text; 
	
/**
 * ### GameMsg.data
 * 
 * An optional payload field for the message
 */			
	this.data = gm.data;
	
/**
 * ### GameMsg.priority
 * 
 * A priority index associated to the message
 */	
	this.priority = gm.priority;
	
/**
 * ### GameMsg.reliable
 * 
 * Experimental. Disabled for the moment
 * 
 * If set, requires ackwnoledgment of delivery
 * 
 */	
	this.reliable = gm.reliable;

/**
 * ### GameMsg.created
 * 
 * A timestamp of the date of creation
 */		
	this.created = JSUS.getDate();
	
/**
 * ### GameMsg.forward
 * 
 * If TRUE, the message is a forward. 
 * 
 * E.g. between nodeGame servers
 */	
	this.forward = 0;
};

/**
 * ### GameMsg.stringify
 * 
 * Calls JSON.stringify on the message
 * 
 * @return {string} The stringified game-message
 * 
 * 	@see GameMsg.toString
 */
GameMsg.prototype.stringify = function () {
	return JSON.stringify(this);
};


/**
 * ### GameMsg.toString
 * 
 * Creates a human readable string representation of the message
 * 
 * @return {string} The string representation of the message
 * 	@see GameMsg.stringify
 */
GameMsg.prototype.toString = function () {
	
	var SPT = ",\t";
	var SPTend = "\n";
	var DLM = "\"";
	
	var gs = new GameStage(this.stage);
	
	var line = this.created + SPT;
		line += this.id + SPT;
		line += this.session + SPT;
		line += this.action + SPT;
		line += this.target + SPT;
		line +=	this.from + SPT;
		line += this.to + SPT;
		line += DLM + this.text + DLM + SPT;
		line += DLM + this.data + DLM + SPT; // maybe to remove
		line += this.reliable + SPT;
		line += this.priority + SPTend;
		
	return line;
};

/**
 * ### GameMSg.toSMS
 * 
 * Creates a compact visualization of the most important properties
 * 
 * @return {string} A compact string representing the message 
 * 
 * @TODO: Create an hash method as for GameStage
 */
GameMsg.prototype.toSMS = function () {
	
	var parseDate = /\w+/; // Select the second word;
	var results = parseDate.exec(this.created);

	var line = '[' + this.from + ']->[' + this.to + ']\t';
	line += '|' + this.action + '.' + this.target + '|'+ '\t';
	line += ' ' + this.text + ' ';
	
	return line;
};

/**
 * ### GameMsg.toInEvent
 * 
 * Hashes the action and target properties of an incoming message
 * 
 * @return {string} The hash string
 * 	@see GameMsg.toEvent 
 */
GameMsg.prototype.toInEvent = function() {
	return 'in.' + this.toEvent();
};

/**
 * ### GameMsg.toOutEvent
 * 
 * Hashes the action and target properties of an outgoing message
 * 
 * @return {string} The hash string
 *  @see GameMsg.toEvent
 */
GameMsg.prototype.toOutEvent = function() {
	return 'out.' + this.toEvent();
};

/**
 * ### GameMsg.toEvent
 * 
 * Hashes the action and target properties of the message
 * 
 * @return {string} The hash string
 */
GameMsg.prototype.toEvent = function () {
	return this.action + '.' + this.target;
}; 

// ## Closure
})(
	'undefined' != typeof node ? node : module.exports
  , 'undefined' != typeof node ? node : module.parent.exports
);
/**
 * # Stager
 *
 * `nodeGame` container and builder of the game sequence
 *
 * ---
 */
(function(exports, node) {

// ## Global scope
exports.Stager = Stager;

var J = node.JSUS;

/**
 * ## Stager constructor
 *
 * Creates a new empty instance of Stager
 */
function Stager() {
	this.clear();
}

// ## Stager methods

/**
 * ### Stager.clear
 *
 * Resets Stager object to initial state
 *
 * Called by the constructor.
 */
Stager.prototype.clear = function() {
	/**
	 * ### Stager.steps
	 *
	 * Step object container
	 *
	 * key: step ID,  value: step object
	 *
	 * @see Stager.addStep
	 */
	this.steps = {};

	/**
	 * ### Stager.stages
	 *
	 * Stage object container
	 *
	 * key: stage ID,  value: stage object
	 *
	 * Stage aliases are stored the same way, with a reference to the original
	 * stage object as the value.
	 *
	 * @see Stager.addStage
	 */
	this.stages = {};


	/**
	 * ### Stager.sequence
	 *
	 * Sequence block container
	 *
	 * Stores the game plan in 'simple mode'.
	 *
	 * @see Stager.gameover
	 * @see Stager.next
	 * @see Stager.repeat
	 * @see Stager.loop
	 * @see Stager.doLoop
	 */
	this.sequence = [];


	/**
	 * ### Stager.generalNextFunction
	 *
	 * General next-stage decider function
	 *
	 * Returns the id of the next game step.
	 * Available only when nodegame is executed in _flexible_ mode.
	 *
	 * @see Stager.registerGeneralNext
	 */
	this.generalNextFunction = null;

	/**
	 * ### Stager.nextFunctions
	 *
	 * Per-stage next-stage decider function
	 *
	 * key: stage ID,  value: callback function
	 *
	 * Stores functions to be called to yield the id of the next game stage
	 * for a specific previous stage.
	 *
	 * @see Stager.registerNext
	 */
	this.nextFunctions = {};
};

/**
 * ### Stager.registerGeneralNext
 *
 * Sets general callback for next stage decision
 *
 * Available only when nodegame is executed in _flexible_ mode.
 * The callback given here is used to determine the next stage.
 *
 * @param {function} func The decider callback.  It should return the name of
 *  the next stage, 'NODEGAME_GAMEOVER' to end the game or false for sequence end.
 */
Stager.prototype.registerGeneralNext = function(func) {
	if ('function' !== typeof func) {
		node.warn("registerGeneralNext didn't receive function parameter");
		return;
	}

	this.generalNextFunction = func;
}

/**
 * ### Stager.registerNext
 *
 * Registers a step-decider callback for a specific stage
 *
 * The function overrides the general callback for the specific stage, 
 * and determines the next stage.
 * Available only when nodegame is executed in _flexible_ mode.
 *
 * @param {string} id The name of the stage after which the decider function will be called
 * @param {function} func The decider callback.  It should return the name of
 *  the next stage, 'NODEGAME_GAMEOVER' to end the game or false for sequence end.
 *  
 * @see Stager.registerGeneralNext
 */
Stager.prototype.registerNext = function(id, func) {
	if ('function' !== typeof func) {
		node.warn("registerNext didn't receive function parameter");
		return;
	}

	if (!this.stages[id]) {
		node.warn('registerNext received nonexistent stage id');
		return;
	}

	this.nextFunctions[id] = func;
}

/**
 * ### Stager.addStep
 *
 * Adds a new step
 *
 * Registers a new game step object.  This must have at least the following fields:
 *
 *  - id (string): The step's name
 *  - cb (function): The step's callback function
 *
 * @param {object} step A valid step object.  Shallowly copied.
 */
Stager.prototype.addStep = function(step) {
	if (!this.checkStepValidity(step)) {
		node.warn('addStep received invalid step');
		return false;
	}

	this.steps[step.id] = step;
	return true;
};

/**
 * ### Stager.addStage
 *
 * Adds a new stage
 *
 * Registers a new game stage object. This must have at least the following fields:
 *
 *  - id (string): The stage's name
 *  - steps (array of strings): The names of the steps that belong to this stage.
 *     These must have been added with the `addStep` method before this call.
 *
 * Alternatively, a step object may be given.  Then that step and a stage
 * containing only that step are added.
 *
 * @param {object} stage A valid stage or step object.  Shallowly copied.
 *
 * @return {boolean} true on success, false on error
 * 
 * @see Stager.addStep
 */
Stager.prototype.addStage = function(stage) {
	// Handle wrapped steps:
	if (this.checkStepValidity(stage)) {
		if (!this.addStep(stage)) return false;
		if (!this.addStage({
			id: stage.id,
			steps: [ stage.id ]
		    })) return false;

		return true;
	}

	if (!this.checkStageValidity(stage)) {
		node.warn('addStage received invalid stage');
		return false;
	}

	this.stages[stage.id] = stage;
	return true;
};

/**
 * ### Stager.gameover
 *
 * Adds gameover block to sequence
 *
 * @return {object} this GameStage object
 */
Stager.prototype.gameover = function() {
	this.sequence.push({ type: 'gameover' });

	return this;
};

/**
 * ### Stager.next
 *
 * Adds stage block to sequence
 *
 * The `id` parameter must have the form 'stageID' or 'stageID AS alias'.
 * stageID must be a valid stage and it (or alias if given) must be unique
 * in the sequence.
 *
 * @param {string} id A valid stage name with optional alias
 *
 * @return {object} this GameStage object on success, null on error
 *
 * @see Stager.addStage
 */
Stager.prototype.next = function(id) {
	var stageName = this.handleAlias(id);

	if (stageName === null) {
		node.warn('next received invalid stage name');
		return null;
	}

	this.sequence.push({
		type: 'plain',
		id: stageName
	});

	return this;
};

/**
 * ### Stager.repeat
 *
 * Adds repeated stage block to sequence
 *
 * @param {string} id A valid stage name with optional alias
 * @param {number} nRepeats The number of repetitions
 *
 * @return {object} this GameStage object on success, null on error
 *
 * @see Stager.addStage
 * @see Stager.next
 */
Stager.prototype.repeat = function(id, nRepeats) {
	var stageName = this.handleAlias(id);

	if (stageName === null) {
		node.warn('repeat received invalid stage name');
		return null;
	}

	this.sequence.push({
		type: 'repeat',
		id: stageName,
		num: nRepeats
	});

	return this;
};

/**
 * ### Stager.loop
 *
 * Adds looped stage block to sequence
 *
 * The given stage will be repeated as long as the `func` callback returns true.
 * If it returns false on the first time, the stage is never executed.
 *
 * @param {string} id A valid stage name with optional alias
 * @param {function} func Callback returning true for repetition
 *
 * @return {object} this GameStage object on success, null on error
 *
 * @see Stager.addStage
 * @see Stager.next
 * @see Stager.doLoop
 */
Stager.prototype.loop = function(id, func) {
	var stageName = this.handleAlias(id);

	if (stageName === null) {
		node.warn('loop received invalid stage name');
		return null;
	}

	this.sequence.push({
		type: 'loop',
		id: stageName,
		cb: func
	});

	return this;
};

/**
 * ### Stager.doLoop
 *
 * Adds alternatively looped stage block to sequence
 *
 * The given stage will be repeated once plus as many times as the `func`
 * callback returns true.
 *
 * @param {string} id A valid stage name with optional alias
 * @param {function} func Callback returning true for repetition
 *
 * @return {object} this GameStage object on success, null on error
 *
 * @see Stager.addStage
 * @see Stager.next
 * @see Stager.loop
 */
Stager.prototype.doLoop = function(id, func) {
	var stageName = this.handleAlias(id);

	if (stageName === null) {
		node.warn('doLoop received invalid stage name');
		return null;
	}

	this.sequence.push({
		type: 'doLoop',
		id: stageName,
		cb: func
	});

	return this;
};

/**
 * ### Stager.getSequence
 *
 * Returns the sequence of stages
 *
 * @param {string} format 'hstages' for an array of human-readable stage descriptions,
 *  'hsteps' for an array of human-readable step descriptions,
 *  'o' for the internal JavaScript object
 *
 * @return {array|object} The stage sequence in requested format. Null on error.
 */
Stager.prototype.getSequence = function(format) {
	var result;
	var seqIdx;
	var seqObj;
	var stepPrefix;
	var gameOver = false;

	switch (format) {
	case 'hstages':
		result = [];

		for (seqIdx in this.sequence) {
			seqObj = this.sequence[seqIdx];

			switch (seqObj.type) {
			case 'gameover':
				result.push('[game over]');
				break;

			case 'plain':
				result.push(seqObj.id);
				break;

			case 'repeat':
				result.push(seqObj.id + ' [x' + seqObj.num + ']');
				break;

			case 'loop':
				result.push(seqObj.id + ' [loop]');
				break;

			case 'doLoop':
				result.push(seqObj.id + ' [doLoop]');
				break;

			default:
				node.warn('unknown sequence object type');
				break;
			}
		}
		break;
	
	case 'hsteps':
		result = [];

		for (seqIdx in this.sequence) {
			seqObj = this.sequence[seqIdx];
			stepPrefix = seqObj.id + '.';

			switch (seqObj.type) {
			case 'gameover':
				result.push('[game over]');
				break;

			case 'plain':
				this.stages[seqObj.id].steps.map(function(stepID) {
					result.push(stepPrefix + stepID);
				});
				break;

			case 'repeat':
				this.stages[seqObj.id].steps.map(function(stepID) {
					result.push(stepPrefix + stepID + ' [x' + seqObj.num + ']');
				});
				break;

			case 'loop':
				this.stages[seqObj.id].steps.map(function(stepID) {
					result.push(stepPrefix + stepID + ' [loop]');
				});
				break;

			case 'doLoop':
				this.stages[seqObj.id].steps.map(function(stepID) {
					result.push(stepPrefix + stepID + ' [doLoop]');
				});
				break;

			default:
				node.warn('unknown sequence object type');
				break;
			}
		}
		break;

	case 'o':
		result = this.sequence;
		break;

	default:
		node.warn('getSequence got invalid format characters');
		return null;
	}

	return result;
};

/**
 * ### Stager.getStepsFromStage
 *
 * Returns the steps of a stage
 *
 * @param {string} id A valid stage name
 *
 * @return {array} The steps in the stage
 */
Stager.prototype.getStepsFromStage = function(id) {
	return this.stages[id].steps;
};

// DEBUG:  Run sequence.  Should be deleted later on.
Stager.prototype.seqTestRun = function(expertMode, firstStage) {
	var seqObj;
	var curStage;
	var stageNum;
	
	console.log('* Commencing sequence test run!');

	if (!expertMode) {
		for (stageNum in this.sequence) {
			seqObj = this.sequence[stageNum];
			console.log('** num: ' + stageNum + ', type: ' + seqObj.type);
			switch (seqObj.type) {
			case 'gameover':
				console.log('* Game Over.');
				return;
				break;

			case 'plain':
				this.stageTestRun(seqObj.id);
				break;

			case 'repeat':
				for (var i = 0; i < seqObj.num; i++) {
					this.stageTestRun(seqObj.id);
				}
				break;

			case 'loop':
				while (seqObj.cb()) {
					this.stageTestRun(seqObj.id);
				}
				break;

			case 'doLoop':
				do {
					this.stageTestRun(seqObj.id);
				} while (seqObj.cb());
				break;

			default:
				node.warn('unknown sequence object type');
				break;
			}
		}
	}
	else {
		// Get first stage:
		if (firstStage) {
			curStage = firstStage;
		}
		else if (this.generalNextFunction) {
			curStage = this.generalNextFunction();
		}
		else {
			curStage = null;
		}

		while (curStage) {
			this.stageTestRun(curStage);

			// Get next stage:
			if (this.nextFunctions[curStage]) {
				curStage = this.nextFunctions[curStage]();
			}
			else if (this.generalNextFunction) {
				curStage = this.generalNextFunction();
			}
			else {
				curStage = null;
			}

			// Check stage validity:
			if (curStage !== null && !this.stages[curStage]) {
				node.warn('next-deciding callback yielded invalid stage');
				curStage = null;
			}
		}
	}
};

// DEBUG:  Run stage.  Should be deleted later on.
Stager.prototype.stageTestRun = function(stageId) {
	var steps = this.stages[stageId].steps;
	var stepId;

	for (var i in steps) {
		stepId = steps[i];
		this.steps[stepId].cb();
	}
};


// ## Stager private methods

/**
 * ### Stager.checkStepValidity
 *
 * Returns whether given step is valid
 *
 * Checks for existence and type correctness of the fields.
 *
 * @param {object} step The step object
 *
 * @return {bool} true for valid step objects, false otherwise
 *
 * @see Stager.addStep
 *
 * @api private
 */
Stager.prototype.checkStepValidity = function(step) {
	if (!step) return false;
	if ('string' !== typeof step.id) return false;
	if ('function' !== typeof step.cb) return false;

	return true;
};

/**
 * ### Stager.checkStepValidity
 *
 * Returns whether given stage is valid
 *
 * Checks for existence and type correctness of the fields.
 * Checks for referenced step existence.
 * Steps objects are invalid.
 *
 * @param {object} stage The stage object
 *
 * @return {bool} true for valid stage objects, false otherwise
 *
 * @see Stager.addStage
 *
 * @api private
 */
Stager.prototype.checkStageValidity = function(stage) {
	if (!stage) return false;
	if ('string' !== typeof stage.id) return false;
	if (!stage.steps && !stage.steps.length) return false;

	// Check whether the referenced steps exist:
	for (var i in stage.steps) {
		if (!this.steps[stage.steps[i]]) return false;
	}

	return true;
};

/**
 * ### Stager.handleAlias
 *
 * Handles stage id and alias strings
 *
 * Takes a string like 'stageID' or 'stageID AS alias' and registers the alias,
 * if existent.
 * Checks whether parameter is valid and unique.
 *
 * @param {string} nameAndAlias The stage-name string
 *
 * @return {string} null on error,
 *  the alias part of the parameter if it exists,
 *  the stageID part otherwise
 *
 * @see Stager.next
 *
 * @api private
 */
Stager.prototype.handleAlias = function(nameAndAlias) {
	var tokens = nameAndAlias.split(' AS ');
	var id = tokens[0].trim();
	var alias = tokens[1] ? tokens[1].trim() : undefined;
	var stageName = alias || id;
	var seqIdx;

	// Check ID validity:
	if (!this.stages[id]) {
		node.warn('handleAlias received nonexistent stage id');
		return null;
	}

	// Check uniqueness:
	for (seqIdx in this.sequence) {
		if (this.sequence[seqIdx].id === stageName) {
			node.warn('handleAlias received non-unique stage name');
			return null;
		}
	}

	// Add alias:
	if (alias) {
		this.stages[alias] = this.stages[id];
		return alias;
	}

	return id;
};

// ## Closure
})(
	'undefined' != typeof node ? node : module.exports,
	'undefined' != typeof node ? node : module.parent.exports
);

/**
 * # GameLoop
<<<<<<< HEAD
 *
 * `nodeGame` container of game-state functions
 *
 * ---
 */
(function(exports, node) {

// ## Global scope
exports.GameLoop = GameLoop;

var Stager = node.Stager;
var GameStage = node.GameStage;

// ## Constants
GameLoop.GAMEOVER = 'NODEGAME_GAMEOVER';
GameLoop.END_SEQ  = 'NODEGAME_END_SEQ';
GameLoop.NO_SEQ   = 'NODEGAME_NO_SEQ';

/**
 * ## GameLoop constructor
 *
 * Creates a new instance of GameLoop
 *
 * Takes a sequence object created with Stager.
 *
 * If the Stager parameter has an empty sequence, flexibile mode is assumed
 * (used by e.g. GameLoop.next).
 *
 * @param {object} plot The Stager object
 *
 * @see Stager
 */
function GameLoop(plot) {
	if (!(plot instanceof Stager)) {
		node.warn("GameLoop didn't receive a Stager object");
		return;
	}

	this.plot = plot;
}

// ## GameLoop methods

// TODO:
// .jumpTo
// more?

/**
 * ### GameLoop.next
 *
 * Returns the next stage in the loop
 *
 * If the step in `curStage` is an integer and out of bounds, that bound is assumed.
 *
 * @param {object} curStage Optional. The GameStage object from which to get
 *  the next one. Defaults to returning the first stage.
 *
 * @return {object} The GameStage describing the next stage
 *
 * @see GameStage
 */
GameLoop.prototype.next = function(curStage) {
	// GameLoop was not correctly initialized
	if (!this.plot) return GameLoop.NO_SEQ;
	
	// Find out flexibility mode:
	var flexibleMode = this.plot.sequence.length === 0;

	var seqIdx, seqObj = null, stageObj;
	var stageNo, stepNo;
	var normStage = null;
	var nextStage = null;

	curStage = new GameStage(curStage);

	if (flexibleMode) {
		if (curStage.stage === 0) {
			// Get first stage:
			if (this.plot.generalNextFunction) {
				nextStage = this.plot.generalNextFunction();
			}

			if (nextStage) {
				return new GameStage({
					stage: nextStage,
					step:  1,
					round: 1
				});
			}

			return GameLoop.END_SEQ;
		}

		// Get stage object:
		stageObj = this.plot.stages[curStage.stage];

		if ('undefined' === typeof stageObj) {
			node.warn('next received nonexistent stage: ' + curStage.stage);
			return null;
		}

		// Find step number:
		if ('number' === typeof curStage.step) {
			stepNo = curStage.step;
		}
		else {
			stepNo = stageObj.steps.indexOf(curStage.step) + 1;
		}
		if (stepNo < 1) {
			node.warn('next received nonexistent step: ' +
					stageObj.id + '.' + curStage.step);
			return null;
		}

		// Handle stepping:
		if (stepNo + 1 <= stageObj.steps.length) {
			return new GameStage({
				stage: stageObj.id,
				step:  stepNo + 1,
				round: 1
			});
		}

		// Get next stage:
		if (this.plot.nextFunctions[stageObj.id]) {
			nextStage = this.plot.nextFunctions[stageObj.id]();
		}
		else if (this.plot.generalNextFunction) {
			nextStage = this.plot.generalNextFunction();
		}

		if (nextStage === GameLoop.GAMEOVER)  {
			return GameLoop.GAMEOVER;
		}
		else if (nextStage) {
			return new GameStage({
				stage: nextStage,
				step:  1,
				round: 1
			});
		}

		return GameLoop.END_SEQ;
	}
	else {
		if (curStage.stage === 0) {
			return new GameStage({
				stage: 1,
				step:  1,
				round: 1
			});
		}

		// Get normalized GameStage:
		normStage = this.normalizeGameStage(curStage);
		if (normStage === null) {
			node.warn('next received invalid stage: ' + curStage);
			return null;
		}
		stageNo  = normStage.stage;
		stepNo   = normStage.step;
		seqObj   = this.plot.sequence[stageNo - 1];
		if (seqObj.type === 'gameover') return GameLoop.GAMEOVER;
		stageObj = this.plot.stages[seqObj.id];

		// Handle stepping:
		if (stepNo + 1 <= stageObj.steps.length) {
			return new GameStage({
				stage: stageNo,
				step:  stepNo + 1,
				round: normStage.round
			});
		}

		// Handle repeat block:
		if (seqObj.type === 'repeat' && normStage.round + 1 <= seqObj.num) {
			return new GameStage({
				stage: stageNo,
				step:  1,
				round: normStage.round + 1
			});
		}

		// Handle looping blocks:
		if ((seqObj.type === 'doLoop' || seqObj.type === 'loop') && seqObj.cb()) {
			return new GameStage({
				stage: stageNo,
				step:  1,
				round: normStage.round + 1
			});
		}

		// Go to next stage:
		if (stageNo < this.plot.sequence.length) {
			// Skip over loops if their callbacks return false:
			while (this.plot.sequence[stageNo].type === 'loop' &&
			       !this.plot.sequence[stageNo].cb()) {
				stageNo++;
				if (stageNo >= this.plot.sequence.length) return GameLoop.END_SEQ;
			}

			return new GameStage({
				stage: stageNo + 1,
				step:  1,
				round: 1
			});
		}

		// No more stages remaining:
		return GameLoop.END_SEQ;
	}
};

/**
 * ### GameLoop.previous
 *
 * Returns the previous stage in the loop
 *
 * Works only in simple mode.
 * Behaves on loops the same as `GameLoop.next`, with round=1 always.
 *
 * @param {object} curStage The GameStage object from which to get the previous one
 *
 * @return {object} The GameStage describing the previous stage
 *
 * @see GameStage
 */
GameLoop.prototype.previous = function(curStage) {
	// GameLoop was not correctly initialized
	if (!this.plot) return GameLoop.NO_SEQ;
	
	var normStage;
	var seqIdx, seqObj = null, stageObj = null;
	var prevSeqObj;
	var stageNo, stepNo, prevStepNo;

	curStage = new GameStage(curStage);

	// Get normalized GameStage:
	normStage = this.normalizeGameStage(curStage);
	if (normStage === null) {
		node.warn('previous received invalid stage: ' + curStage);
		return null;
	}
	stageNo  = normStage.stage;
	stepNo   = normStage.step;
	seqObj   = this.plot.sequence[stageNo - 1];

	// Handle stepping:
	if (stepNo > 1) {
		return new GameStage({
			stage: stageNo,
			step:  stepNo - 1,
			round: curStage.round
		});
	}

	if ('undefined' !== typeof seqObj.id) {
		stageObj = this.plot.stages[seqObj.id];
		// Handle rounds:
		if (curStage.round > 1) {
			return new GameStage({
				stage: stageNo,
				step:  stageObj.steps.length,
				round: curStage.round - 1
			});
		}

		// Handle looping blocks:
		if ((seqObj.type === 'doLoop' || seqObj.type === 'loop') && seqObj.cb()) {
			return new GameStage({
				stage: stageNo,
				step:  stageObj.steps.length,
				round: 1
			});
		}
	}

	// Handle beginning:
	if (stageNo <= 1) {
		return new GameStage({
			stage: 0,
			step:  0,
			round: 0
		});
	}

	// Go to previous stage:
	// Skip over loops if their callbacks return false:
	while (this.plot.sequence[stageNo - 2].type === 'loop' &&
		   !this.plot.sequence[stageNo - 2].cb()) {
		stageNo--;

		if (stageNo <= 1) {
			return new GameStage({
				stage: 0,
				step:  0,
				round: 0
			});
		}
	}

	// Get previous sequence object:
	prevSeqObj = this.plot.sequence[stageNo - 2];

	// Get number of steps in previous stage:
	prevStepNo = this.plot.stages[prevSeqObj.id].steps.length;

	// Handle repeat block:
	if (prevSeqObj.type === 'repeat') {
		return new GameStage({
			stage: stageNo - 1,
			step:  prevStepNo,
			round: prevSeqObj.num
		});
	}

	// Handle normal blocks:
	return new GameStage({
		stage: stageNo - 1,
		step:  prevStepNo,
		round: 1
	});
};

/**
 * ### GameLoop.jump
 *
 * Returns a distant stage in the loop
 *
 * Works with negative delta only in simple mode.
 * Uses `GameLoop.previous` and `GameLoop.next` for stepping.
 * If a sequence end is reached, returns immediately.
 *
 * @param {object} curStage The GameStage object from which to get the offset one
 * @param {number} delta The offset. Negative number for backward stepping.
 *
 * @return {object} The GameStage describing the distant stage
 *
 * @see GameStage
 * @see GameLoop.previous
 * @see GameLoop.next
 */
GameLoop.prototype.jump = function(curStage, delta) {
	if (delta < 0) {
		while (delta < 0) {
			curStage = this.previous(curStage);
			delta++;

			if (!(curStage instanceof GameStage) || curStage.stage === 0) {
				return curStage;
			}
		}
	}
	else {
		while (delta > 0) {
			curStage = this.next(curStage);
			delta--;

			if (!(curStage instanceof GameStage)) {
				return curStage;
			}
		}
	}

	return curStage;
};

/**
 * ### GameLoop.getStage
 *
 * Returns the stage object corresponding to a GameStage
 *
 * @param {object|string} gameStage The GameStage object, or its string representation
 *
 * @return {object|null} The corresponding stage object, or null value 
 * 	if the step was not found
 */
GameLoop.prototype.getStage = function(gameStage) {
	if (!this.plot) return null;
	
	gameStage = new GameStage(gameStage);
	if ('number' === typeof gameStage.stage) {
		return this.plot.stages[this.plot.sequence[gameStage.stage - 1].id];
	}
	else {
		return this.plot.stages[gameStage.stage];
	}
};

/**
 * ### GameLoop.getStep
 *
 * Returns the step object corresponding to a GameStage
 *
 * @param {object|string} gameStage The GameStage object, or its string representation
 *
 * @return {object|null} The corresponding step object, or null value 
 * 	if the step was not found
 */
GameLoop.prototype.getStep = function(gameStage) {
	if (!this.plot) return null;
	
	gameStage = new GameStage(gameStage);
	if ('number' === typeof gameStage.step) {
		return this.plot.steps[this.getStage(gameStage).steps[gameStage.step - 1]];
	}
	else {
		return this.plot.steps[gameStage.step];
	}
};

/**
 * ### GameLoop.normalizeGameStage
 *
 * Converts the GameStage fields to numbers
 *
 * Works only in simple mode.
 *
 * @param {object} gameStage The GameStage object
 *
 * @return {object} The normalized GameStage object; null on error
 *
 * @api private
 */
GameLoop.prototype.normalizeGameStage = function(gameStage) {
	var stageNo, stepNo, seqIdx, seqObj;

	// Find stage number:
	if ('number' === typeof gameStage.stage) {
		stageNo = gameStage.stage;
	}
	else {
		for (seqIdx = 0; seqIdx < this.plot.sequence.length; seqIdx++) {
			if (this.plot.sequence[seqIdx].id === gameStage.stage) {
				break;
			}
		}
		stageNo = seqIdx + 1;
	}
	if (stageNo < 1 || stageNo > this.plot.sequence.length) {
		node.warn('normalizeGameStage received nonexistent stage: ' + gameStage.stage);
		return null;
	}

	// Get sequence object:
	seqObj = this.plot.sequence[stageNo - 1];

	if (seqObj.type === 'gameover') {
		return new GameStage({
			stage: stageNo,
			step:  1,
			round: gameStage.round
		});
	}

	// Get stage object:
	stageObj = this.plot.stages[seqObj.id];

	// Find step number:
	if ('number' === typeof gameStage.step) {
		stepNo = gameStage.step;
	}
	else {
		stepNo = stageObj.steps.indexOf(gameStage.step) + 1;
	}
	if (stepNo < 1) {
		node.warn('normalizeGameStage received nonexistent step: ' +
				stageObj.id + '.' + gameStage.step);
		return null;
	}

	return new GameStage({
		stage: stageNo,
		step:  stepNo,
		round: gameStage.round
	});
};

// ## Closure	
})(
	'undefined' != typeof node ? node : module.exports
  , 'undefined' != typeof node ? node : module.parent.exports
);

/**
 * # GameMsgGenerator
 * 
 * Copyright(c) 2012 Stefano Balietti
 * MIT Licensed 
 * 
 * `nodeGame` component rensponsible creating messages 
 * 
 * Static factory of objects of type `GameMsg`.
 * 
 * All message are reliable, but TXT messages.
 * 
 * 	@see GameMSg
 * 	@see node.target
 * 	@see node.action
 * 
 * ---
=======
>>>>>>> 680559fd
 *
 * `nodeGame` container of game-state functions
 *
 * ---
 */
(function(exports, node) {

// ## Global scope
<<<<<<< HEAD
	
var GameMsg = node.GameMsg,
	GameStage = node.GameStage,
	Player = node.Player,
	JSUS = node.JSUS;
=======
exports.GameLoop = GameLoop;
>>>>>>> 680559fd

var Stager = node.Stager;
var GameStage = node.GameStage;

// ## Constants
GameLoop.GAMEOVER = 'NODEGAME_GAMEOVER';
GameLoop.END_SEQ  = 'NODEGAME_END_SEQ';
GameLoop.NO_SEQ   = 'NODEGAME_NO_SEQ';

/**
 * ## GameLoop constructor
 *
 * Creates a new instance of GameLoop
 *
 * Takes a sequence object created with Stager.
 *
 * If the Stager parameter has an empty sequence, flexibile mode is assumed
 * (used by e.g. GameLoop.next).
 *
 * @param {object} plot Optional. The Stager object.
 *
 * @see Stager
 */
function GameLoop(plot) {
	this.plot = plot || null;
}

// ## GameLoop methods

/**
 * ### GameLoop.init
 *
 * Initializes the GameLoop with a plot
 *
 * @param {object} plot The Stager object
 *
 * @see Stager
 */
GameLoop.prototype.init = function(plot) {
	this.plot = plot;
};

/**
 * ### GameLoop.next
 *
 * Returns the next stage in the loop
 *
 * If the step in `curStage` is an integer and out of bounds, that bound is assumed.
 *
 * @param {object} curStage Optional. The GameStage object from which to get
 *  the next one. Defaults to returning the first stage.
 *
 * @return {object} The GameStage describing the next stage
 *
 * @see GameStage
 */
GameLoop.prototype.next = function(curStage) {
	// GameLoop was not correctly initialized
	if (!this.plot) return GameLoop.NO_SEQ;
	
	// Find out flexibility mode:
	var flexibleMode = this.plot.sequence.length === 0;

	var seqIdx, seqObj = null, stageObj;
	var stageNo, stepNo;
	var normStage = null;
	var nextStage = null;

	curStage = new GameStage(curStage);

	if (flexibleMode) {
		if (curStage.stage === 0) {
			// Get first stage:
			if (this.plot.generalNextFunction) {
				nextStage = this.plot.generalNextFunction();
			}

			if (nextStage) {
				return new GameStage({
					stage: nextStage,
					step:  1,
					round: 1
				});
			}

			return GameLoop.END_SEQ;
		}

		// Get stage object:
		stageObj = this.plot.stages[curStage.stage];

		if ('undefined' === typeof stageObj) {
			node.warn('next received nonexistent stage: ' + curStage.stage);
			return null;
		}

		// Find step number:
		if ('number' === typeof curStage.step) {
			stepNo = curStage.step;
		}
		else {
			stepNo = stageObj.steps.indexOf(curStage.step) + 1;
		}
		if (stepNo < 1) {
			node.warn('next received nonexistent step: ' +
					stageObj.id + '.' + curStage.step);
			return null;
		}

		// Handle stepping:
		if (stepNo + 1 <= stageObj.steps.length) {
			return new GameStage({
				stage: stageObj.id,
				step:  stepNo + 1,
				round: 1
			});
		}

		// Get next stage:
		if (this.plot.nextFunctions[stageObj.id]) {
			nextStage = this.plot.nextFunctions[stageObj.id]();
		}
		else if (this.plot.generalNextFunction) {
			nextStage = this.plot.generalNextFunction();
		}

		if (nextStage === GameLoop.GAMEOVER)  {
			return GameLoop.GAMEOVER;
		}
		else if (nextStage) {
			return new GameStage({
				stage: nextStage,
				step:  1,
				round: 1
			});
		}

		return GameLoop.END_SEQ;
	}
	else {
		if (curStage.stage === 0) {
			return new GameStage({
				stage: 1,
				step:  1,
				round: 1
			});
		}

		// Get normalized GameStage:
		normStage = this.normalizeGameStage(curStage);
		if (normStage === null) {
			node.warn('next received invalid stage: ' + curStage);
			return null;
		}
		stageNo  = normStage.stage;
		stepNo   = normStage.step;
		seqObj   = this.plot.sequence[stageNo - 1];
		if (seqObj.type === 'gameover') return GameLoop.GAMEOVER;
		stageObj = this.plot.stages[seqObj.id];

		// Handle stepping:
		if (stepNo + 1 <= stageObj.steps.length) {
			return new GameStage({
				stage: stageNo,
				step:  stepNo + 1,
				round: normStage.round
			});
		}

		// Handle repeat block:
		if (seqObj.type === 'repeat' && normStage.round + 1 <= seqObj.num) {
			return new GameStage({
				stage: stageNo,
				step:  1,
				round: normStage.round + 1
			});
		}

		// Handle looping blocks:
		if ((seqObj.type === 'doLoop' || seqObj.type === 'loop') && seqObj.cb()) {
			return new GameStage({
				stage: stageNo,
				step:  1,
				round: normStage.round + 1
			});
		}

		// Go to next stage:
		if (stageNo < this.plot.sequence.length) {
			// Skip over loops if their callbacks return false:
			while (this.plot.sequence[stageNo].type === 'loop' &&
			       !this.plot.sequence[stageNo].cb()) {
				stageNo++;
				if (stageNo >= this.plot.sequence.length) return GameLoop.END_SEQ;
			}

			return new GameStage({
				stage: stageNo + 1,
				step:  1,
				round: 1
			});
		}

		// No more stages remaining:
		return GameLoop.END_SEQ;
	}
};

/**
 * ### GameLoop.previous
 *
 * Returns the previous stage in the loop
 *
 * Works only in simple mode.
 * Behaves on loops the same as `GameLoop.next`, with round=1 always.
 *
 * @param {object} curStage The GameStage object from which to get the previous one
 *
 * @return {object} The GameStage describing the previous stage
 *
 * @see GameStage
 */
GameLoop.prototype.previous = function(curStage) {
	// GameLoop was not correctly initialized
	if (!this.plot) return GameLoop.NO_SEQ;
	
	var normStage;
	var seqIdx, seqObj = null, stageObj = null;
	var prevSeqObj;
	var stageNo, stepNo, prevStepNo;

	curStage = new GameStage(curStage);

	// Get normalized GameStage:
	normStage = this.normalizeGameStage(curStage);
	if (normStage === null) {
		node.warn('previous received invalid stage: ' + curStage);
		return null;
	}
	stageNo  = normStage.stage;
	stepNo   = normStage.step;
	seqObj   = this.plot.sequence[stageNo - 1];

	// Handle stepping:
	if (stepNo > 1) {
		return new GameStage({
			stage: stageNo,
			step:  stepNo - 1,
			round: curStage.round
		});
	}

	if ('undefined' !== typeof seqObj.id) {
		stageObj = this.plot.stages[seqObj.id];
		// Handle rounds:
		if (curStage.round > 1) {
			return new GameStage({
				stage: stageNo,
				step:  stageObj.steps.length,
				round: curStage.round - 1
			});
		}

		// Handle looping blocks:
		if ((seqObj.type === 'doLoop' || seqObj.type === 'loop') && seqObj.cb()) {
			return new GameStage({
				stage: stageNo,
				step:  stageObj.steps.length,
				round: 1
			});
		}
	}

	// Handle beginning:
	if (stageNo <= 1) {
		return new GameStage({
			stage: 0,
			step:  0,
			round: 0
		});
	}

	// Go to previous stage:
	// Skip over loops if their callbacks return false:
	while (this.plot.sequence[stageNo - 2].type === 'loop' &&
		   !this.plot.sequence[stageNo - 2].cb()) {
		stageNo--;

		if (stageNo <= 1) {
			return new GameStage({
				stage: 0,
				step:  0,
				round: 0
			});
		}
	}

	// Get previous sequence object:
	prevSeqObj = this.plot.sequence[stageNo - 2];

	// Get number of steps in previous stage:
	prevStepNo = this.plot.stages[prevSeqObj.id].steps.length;

	// Handle repeat block:
	if (prevSeqObj.type === 'repeat') {
		return new GameStage({
			stage: stageNo - 1,
			step:  prevStepNo,
			round: prevSeqObj.num
		});
	}

	// Handle normal blocks:
	return new GameStage({
		stage: stageNo - 1,
		step:  prevStepNo,
		round: 1
	});
};

/**
 * ### GameLoop.jump
 *
 * Returns a distant stage in the loop
 *
 * Works with negative delta only in simple mode.
 * Uses `GameLoop.previous` and `GameLoop.next` for stepping.
 * If a sequence end is reached, returns immediately.
 *
 * @param {object} curStage The GameStage object from which to get the offset one
 * @param {number} delta The offset. Negative number for backward stepping.
 *
 * @return {object} The GameStage describing the distant stage
 *
 * @see GameStage
 * @see GameLoop.previous
 * @see GameLoop.next
 */
GameLoop.prototype.jump = function(curStage, delta) {
	if (delta < 0) {
		while (delta < 0) {
			curStage = this.previous(curStage);
			delta++;

			if (!(curStage instanceof GameStage) || curStage.stage === 0) {
				return curStage;
			}
		}
	}
	else {
		while (delta > 0) {
			curStage = this.next(curStage);
			delta--;

			if (!(curStage instanceof GameStage)) {
				return curStage;
			}
		}
	}

	return curStage;
};

/**
 * ### GameLoop.getStage
 *
 * Returns the stage object corresponding to a GameStage
 *
 * @param {object|string} gameStage The GameStage object, or its string representation
 *
 * @return {object|null} The corresponding stage object, or null value 
 * 	if the step was not found
 */
GameLoop.prototype.getStage = function(gameStage) {
	if (!this.plot) return null;
	
	gameStage = new GameStage(gameStage);
	if ('number' === typeof gameStage.stage) {
		return this.plot.stages[this.plot.sequence[gameStage.stage - 1].id];
	}
	else {
		return this.plot.stages[gameStage.stage];
	}
};

/**
 * ### GameLoop.getStep
 *
 * Returns the step object corresponding to a GameStage
 *
 * @param {object|string} gameStage The GameStage object, or its string representation
 *
 * @return {object|null} The corresponding step object, or null value 
 * 	if the step was not found
 */
GameLoop.prototype.getStep = function(gameStage) {
	if (!this.plot) return null;
	
	gameStage = new GameStage(gameStage);
	if ('number' === typeof gameStage.step) {
		return this.plot.steps[this.getStage(gameStage).steps[gameStage.step - 1]];
	}
	else {
		return this.plot.steps[gameStage.step];
	}
};

/**
 * ### GameLoop.normalizeGameStage
 *
 * Converts the GameStage fields to numbers
 *
 * Works only in simple mode.
 *
 * @param {object} gameStage The GameStage object
 *
 * @return {object} The normalized GameStage object; null on error
 *
 * @api private
 */
GameLoop.prototype.normalizeGameStage = function(gameStage) {
	var stageNo, stepNo, seqIdx, seqObj;

	// Find stage number:
	if ('number' === typeof gameStage.stage) {
		stageNo = gameStage.stage;
	}
	else {
		for (seqIdx = 0; seqIdx < this.plot.sequence.length; seqIdx++) {
			if (this.plot.sequence[seqIdx].id === gameStage.stage) {
				break;
			}
		}
		stageNo = seqIdx + 1;
	}
	if (stageNo < 1 || stageNo > this.plot.sequence.length) {
		node.warn('normalizeGameStage received nonexistent stage: ' + gameStage.stage);
		return null;
	}

	// Get sequence object:
	seqObj = this.plot.sequence[stageNo - 1];

	if (seqObj.type === 'gameover') {
		return new GameStage({
			stage: stageNo,
			step:  1,
			round: gameStage.round
		});
	}

	// Get stage object:
	stageObj = this.plot.stages[seqObj.id];

	// Find step number:
	if ('number' === typeof gameStage.step) {
		stepNo = gameStage.step;
	}
	else {
		stepNo = stageObj.steps.indexOf(gameStage.step) + 1;
	}
	if (stepNo < 1) {
		node.warn('normalizeGameStage received nonexistent step: ' +
				stageObj.id + '.' + gameStage.step);
		return null;
	}

	return new GameStage({
		stage: stageNo,
		step:  stepNo,
		round: gameStage.round
	});
};

// ## Closure	
})(
	'undefined' != typeof node ? node : module.exports
  , 'undefined' != typeof node ? node : module.parent.exports
);

/**
 * # GameMsgGenerator
 * 
 * Copyright(c) 2012 Stefano Balietti
 * MIT Licensed 
 * 
 * `nodeGame` component rensponsible creating messages 
 * 
 * Static factory of objects of type `GameMsg`.
 * 
 * All message are reliable, but TXT messages.
 * 
 * 	@see GameMSg
 * 	@see node.target
 * 	@see node.action
 * 
 * ---
 *
 */
(function (exports, node) {
	
// ## Global scope
	
var GameMsg = node.GameMsg,
	GameStage = node.GameStage,
	Player = node.Player,
	JSUS = node.JSUS;

var target = node.target,
	action = node.action;

exports.GameMsgGenerator = GameMsgGenerator; 

/**
 * ## GameMsgGenerator constructor
 * 
 * Creates an instance of GameMSgGenerator
 * 
 */
function GameMsgGenerator () {}

// ## General methods

/**
 * ### GameMsgGenerator.create 
 * 
 * Primitive for creating any type of game-message
 * 
 * Merges a set of default settings with the object passed
 * as input parameter
 * 
 */
GameMsgGenerator.create = function (msg) {

  var gameMsg = {
		session: ('undefined' !== typeof msg.session) ? msg.session : node.socket.session, 
		stage: msg.stage || node.game.stage,
		action: msg.action || action.SAY,
		target: msg.target || target.DATA,
		from: node.player.sid,
		to: ('undefined' !== typeof msg.to) ? msg.to : 'SERVER',
		text: msg.text || null,
		data: msg.data || null,
		priority: msg.priority || null,
		reliable: msg.reliable || 1
  };

  return new GameMsg(gameMsg);

};

//## HI messages

/**
 * ### GameMSgGenerator.createHI
 * 
 * Notice: this is different from the server;
 * 
 * @param {Player} player The player to communicate
 * @param {string} to The recipient of the message
 * @param {boolean} reliable Optional. Experimental. Requires an acknowledgment
 * 
 * @return {GameMsg|boolean} The game message, or FALSE if error in the input parameters is detected
 */
GameMsgGenerator.createHI = function (player, to, reliable) {
	player = player || node.player;
	if (!player) return false;
	reliable = reliable || 1;
  
	return new GameMsg( {
            			session: node.gsc.session,
            			stage: node.game.stage,
            			action: action.SAY,
            			target: target.HI,
            			from: node.player.sid,
            			to: to,
            			text: new Player(player) + ' ready.',
            			data: player,
            			priority: null,
            			reliable: reliable
	});
};

// ## STATE messages

///**
// * ### GameMSgGenerator.saySTATE
// * 
// * Creates a say.STATE message
// * 
// * Notice: stage is different from node.game.stage
// * 
// * @param {GameStage} stage The game-stage to communicate
// * @param {string} to The recipient of the message
// * @param {boolean} reliable Optional. Experimental. Requires an acknowledgment
// * 
// * @return {GameMsg|boolean} The game message, or FALSE if error in the input parameters is detected
// * 
// * 	@see GameStage
// */
//GameMsgGenerator.saySTATE = function (stage, to, reliable) {
//	return this.createSTATE(action.SAY, stage, to, reliable);
//};
//
///**
// * ### GameMSgGenerator.setSTATE
// * 
// * Creates a set.STATE message
// * 
// * @param {GameStage} stage The game-stage to communicate
// * @param {string} to The recipient of the message
// * @param {boolean} reliable Optional. Experimental. Requires an acknowledgment
// * 
// * @return {GameMsg|boolean} The game message, or FALSE if error in the input parameters is detected
// * 
// * 	@see GameStage
// */
//GameMsgGenerator.setSTATE = function (stage, to, reliable) {
//	return this.createSTATE(action.SET, stage, to, reliable);
//};
//
///**
// * ### GameMSgGenerator.getSTATE
// * 
// * Experimental. Creates a get.STATE message
// * 
// * @param {GameStage} stage The game-stage to communicate
// * @param {string} to The recipient of the message
// * @param {boolean} reliable Optional. Experimental. Requires an acknowledgment
// * 
// * @return {GameMsg|boolean} The game message, or FALSE if error in the input parameters is detected
// * 
// * 	@see GameStage
// */
//GameMsgGenerator.getSTATE = function (stage, to, reliable) {
//	return this.createSTATE(action.GET, stage, to,reliable);
//};
//
///**
// * ### GameMSgGenerator.createSTATE
// * 
// * Creates a STATE message
// * 
// * @param {string} action A nodeGame action (e.g. 'get' or 'set')
// * @param {GameStage} stage The game-stage to communicate
// * @param {string} to Optional. The recipient of the message. Defaults, SERVER
// * @param {boolean} reliable Optional. Experimental. Requires an acknowledgment
// * 
// * @return {GameMsg|boolean} The game message, or FALSE if error in the input parameters is detected
// * 
// * 	@see GameStage
// */
//GameMsgGenerator.createSTATE = function (action, stage, to, reliable) {
//	if (!action || !stage) return false;
//	to = to || 'SERVER';
//	reliable = reliable || 1;
//	return new GameMsg({
//						session: node.gsc.session,
//						stage: node.game.stage,
//						action: action,
//						target: target.STATE,
//						from: node.player.sid,
//						to: to,
//						text: 'New State: ' + GameStage.stringify(stage),
//						data: stage,
//						priority: null,
//						reliable: reliable
//	});
//};

//## PLIST messages

/**
 * ### GameMsgGenerator.sayPLIST
 * 
 * Creates a say.PLIST message
 * 
 * @param {PlayerList} plist The player-list to communicate
 * @param {string} to The recipient of the message
 * @param {boolean} reliable Optional. Experimental. Requires an acknowledgment
 * 
 * @return {GameMsg|boolean} The game message, or FALSE if error in the input parameters is detected
 * 
 * 	@see PlayerList
 */
GameMsgGenerator.sayPLIST = function (plist, to, reliable) {
	return this.createPLIST(action.SAY, plist, to, reliable);
};

/**
 * ### GameMSgGenerator.setPLIST
 * 
 * Creates a set.PLIST message
 * 
 * @param {PlayerList} plist The player-list to communicate
 * @param {string} to The recipient of the message
 * @param {boolean} reliable Optional. Experimental. Requires an acknowledgment
 * 
 * @return {GameMsg|boolean} The game message, or FALSE if error in the input parameters is detected
 * 
 * 	@see PlayerList
 */
GameMsgGenerator.setPLIST = function (plist, to, reliable) {
	return this.createPLIST(action.SET, plist, to, reliable);
};

/**
 * ### GameMSgGenerator.getPLIST
 * 
 * Experimental. Creates a get.PLIST message
 * 
 * @param {PlayerList} plist The player-list to communicate
 * @param {string} to The recipient of the message
 * @param {boolean} reliable Optional. Experimental. Requires an acknowledgment
 * 
 * @return {GameMsg|boolean} The game message, or FALSE if error in the input parameters is detected
 * 
 * 	@see PlayerList
 */
GameMsgGenerator.getPLIST = function (plist, to, reliable) {
	return this.createPLIST(action.GET, plist, to, reliable);
};

/**
 * ### GameMSgGenerator.createPLIST
 * 
 * Creates a PLIST message
 * 
 * @param {string} action A nodeGame action (e.g. 'get' or 'set')
 * @param {PlayerList} plist The player-list to communicate
 * @param {string} to Optional. The recipient of the message. Defaults, SERVER
 * @param {boolean} reliable Optional. Experimental. Requires an acknowledgment
 * 
 * @return {GameMsg|boolean} The game message, or FALSE if error in the input parameters is detected
 * 
 *  @see PlayerList
 */
GameMsgGenerator.createPLIST = function (action, plist, to, reliable) {
	plist = plist || !node.game || node.game.pl;
	if (!action || !plist) return false;
	
	to = to || 'SERVER';
	reliable = reliable || 1;
	
	return new GameMsg({
						session: node.gsc.session, 
						stage: node.game.stage,
						action: action,
						target: target.PLIST,
						from: node.player.sid,
						to: to,
						text: 'List of Players: ' + plist.length,
						data: plist.pl,
						priority: null,
						reliable: reliable
	});
};

// ## TXT messages

/**
 * ### GameMSgGenerator.createTXT
 * 
 * Creates a say.TXT message
 * 
 * TXT messages are always of action 'say'
 * 
 * @param {string} text The text to communicate
 * @param {string} to The recipient of the message
 * @param {boolean} reliable Optional. Experimental. Requires an acknowledgment
 * 
 * @return {GameMsg|boolean} The game message, or FALSE if error in the input parameters is detected
 */
GameMsgGenerator.createTXT = function (text, to, reliable) {
	if (!text) return false;
	reliable = reliable || 0;
	
	return new GameMsg({
						session: node.gsc.session,
						stage: node.game.stage,
						action: action.SAY,
						target: target.TXT,
						from: node.player.sid,
						to: to,
						text: text,
						data: null,
						priority: null,
						reliable: reliable
	});
};


// ## DATA messages

/**
 * ### GameMSgGenerator.sayDATA
 * 
 * Creates a say.DATA message
 * 
 * @param {object} data An object to exchange
 * @param {string} to The recipient of the message
 * @param {boolean} reliable Optional. Experimental. Requires an acknowledgment
 * 
 * @return {GameMsg|boolean} The game message, or FALSE if error in the input parameters is detected
 */
GameMsgGenerator.sayDATA = function (data, to, text, reliable) {
	return this.createDATA(action.SAY, data, to, text, reliable);
};

/**
 * ### GameMSgGenerator.setDATA
 * 
 * Creates a set.DATA message
 * 
 * @param {object} data An object to exchange
 * @param {string} to The recipient of the message
 * @param {boolean} reliable Optional. Experimental. Requires an acknowledgment
 * 
 * @return {GameMsg|boolean} The game message, or FALSE if error in the input parameters is detected
 */
GameMsgGenerator.setDATA = function (data, to, text, reliable) {
	return this.createDATA(action.SET, data, to, text, reliable);
};

/**
 * ### GameMSgGenerator.getDATA
 * 
 * Experimental. Creates a say.DATA message
 * 
 * @param {object} data An object to exchange
 * @param {string} to The recipient of the message
 * @param {boolean} reliable Optional. Experimental. Requires an acknowledgment
 * 
 * @return {GameMsg|boolean} The game message, or FALSE if error in the input parameters is detected
 */
GameMsgGenerator.getDATA = function (data, to, text, reliable) {
	return this.createDATA(action.GET, data, to, text, reliable);
};

/**
 * ### GameMSgGenerator.createDATA
 * 
 * Creates a DATA message
 * 
 * @param {string} action A nodeGame action (e.g. 'get' or 'set')
 * @param {object} data An object to exchange
 * @param {string} to The recipient of the message
 * @param {boolean} reliable Optional. Experimental. Requires an acknowledgment
 * 
 * @return {GameMsg|boolean} The game message, or FALSE if error in the input parameters is detected
 */
GameMsgGenerator.createDATA = function (action, data, to, text, reliable) {
	if (!action) return false;
	reliable = reliable || 1;
	text = text || 'data msg';
	
	return new GameMsg({
						session: node.gsc.session, 
						stage: node.game.stage,
						action: action,
						target: target.DATA,
						from: node.player.sid,
						to: to,
						text: text,
						data: data,
						priority: null,
						reliable: reliable
	});
};

// ## ACK messages

/**
 * ### GameMSgGenerator.setACK
 * 
 * Experimental. Undocumented (for now)
 * 
 */
GameMsgGenerator.createACK = function (gm, to, reliable) {
	if (!gm) return false;
	reliable = reliable || 0;
	
	var newgm = new GameMsg({
							session: node.gsc.session, 
							stage: node.game.stage,
							action: action.SAY,
							target: target.ACK,
							from: node.player.sid,
							to: to,
							text: 'Msg ' + gm.id + ' correctly received',
							data: gm.id,
							priority: null,
							reliable: reliable
	});
	
	if (gm.forward) {
		newgm.forward = 1;
	}
	
	return newgm;
}; 


// ## Closure
})(
	'undefined' != typeof node ? node : module.exports
  , 'undefined' != typeof node ? node : module.parent.exports
);
/**
 * # SocketFactory
 * 
 * Copyright(c) 2012 Stefano Balietti
 * MIT Licensed 
 * 
 * `nodeGame` component responsible for registering and instantiating 
 * new GameSocket clients
 * 
 * Contract: Socket prototypes must implement the following methods:
 * 
 * 	- connect: establish a communication channel with a ServerNode instance
 * 	- send: pushes messages into the communication channel
 * 
 * ---
 * 
 */


(function( exports, node ) {


    // Storage for socket types
    var types = {};

    function checkContract( proto ) {
    	var test = proto;
//    	if (!proto.prototype) {
    		test = new proto();
//    	}
    	
    	if (!test.send) {
    		console.log('no send')
    		return false;
    	}
    	if (!test.connect){
    		console.log('no connect')
    		return false;
    	}
    	
    	return true;
    }
    
    function getTypes() {
    	return types;
    }
    
    function get( type, options ) {
    	var Socket = types[type];    	
    	return (Socket) ? new Socket(options) : null;
    }

    function register( type, proto ) {
    	if (!type || !proto) return;
    	        
        // only register classes that fulfill the contract
        if ( checkContract(proto) ) {
            types[type] = proto;
        }
        else {
        	node.err('cannot register invalid Socket class: ' + type);
        }
    }
    
    // expose the socketFactory methods
    exports.SocketFactory = {
    	checkContract: checkContract,
    	getTypes: getTypes,
    	get: get,
    	register: register
    };
    
    
// ## Closure	
})(
	'undefined' != typeof node ? node : module.exports
  , 'undefined' != typeof node ? node : module.parent.exports
);
/**
 * # Socket
 * 
 * Copyright(c) 2012 Stefano Balietti
 * MIT Licensed 
 * 
 * `nodeGame` component responsible for dispatching events and messages 
 * 
 * ---
 * 
 */

(function (exports, node) {

	
exports.Socket = Socket;	
	
// ## Global scope
	
var GameMsg = node.GameMsg,
	GameStage = node.GameStage,
	Player = node.Player,
	GameMsgGenerator = node.GameMsgGenerator,
	SocketFactory = node.SocketFactory;

var action = node.action;

var buffer,
	session;

function Socket(options) {
	
// ## Private properties

/**
 * ### Socket.buffer
 * 
 * Buffer of queued messages 
 * 
 * @api private
 */ 
	buffer = [];
	if (node.support.defineProperty) {
		Object.defineProperty(this, 'buffer', {
			value: buffer,
			enumerable: true
		});
	}
	else {
		this.buffer = buffer;
	}
	
/**
 * ### Socket.session
 * 
 * The session id shared with the server
 * 
 * This property is initialized only when a game starts
 * 
 */
	session = null;
	if (node.support.defineProperty) {
		Object.defineProperty(this, 'session', {
			value: session,
			enumerable: true
		});
	}
	else {
		this.session = session;
	}
	
	this.socket = null;
	
	this.url = null;
}


Socket.prototype.setup = function(options) {
	options = options || {};
	
	if (options.type) {
		this.setSocketType(options.type, options);
	}
	
};

Socket.prototype.setSocketType = function(type, options) {
	var socket =  SocketFactory.get(type, options);
	if (socket) {
		this.socket = socket;
		return true;
	}
	else {
		return false;
	}
};

Socket.prototype.connect = function(url, options) {
	
	if (!this.socket) {
		node.err('cannot connet to ' + url + ' . No open socket.');
		return false;
	}
	
	this.url = url;
	node.log('connecting to ' + url);
	
	this.socket.connect(url, options);
};

Socket.prototype.onDisconnect = function() {
	// Save the current stage of the game
	node.session.store();
	node.log('closed');
};

Socket.prototype.onMessage = function(msg) {
	
	msg = this.secureParse(msg);
	if (!msg) return;
	
	var sessionObj;
	
	// Parsing successful
	if (msg.target === 'HI') {
		
		// replace itself: will change onMessage
		this.attachMsgListeners();
		
		this.startSession(msg)
		
		sessionObj = node.store(msg.session);
		
		if (false) {
		//if (sessionObj) {
			node.session.restore(sessionObj);
			
			msg = node.msg.create({
				action: action.SAY,
				target: 'HI_AGAIN',
				data: node.player
			});
			
			this.send(msg);
			
		}
		else {
			node.store(msg.session, node.session.save());
			
			this.sendHI(node.player, 'ALL');
		}
		
		

   	 } 
};

Socket.prototype.attachMsgListeners = function() {
	this.onMessage = this.onMessageFull;
	node.emit('NODEGAME_READY');
};

Socket.prototype.onMessageFull = function(msg) {
	msg = this.secureParse(msg);
	
	if (msg) { // Parsing successful
		// TODO: improve
		if (node.game.isReady && node.game.isReady()) {
			node.emit(msg.toInEvent(), msg);
		}
		else {
			console.log('BUFFERING')
			node.log('buffering: ' + msg, 'DEBUG');
			buffer.push(msg);
		}
	}
};


Socket.prototype.registerServer = function(msg) {
	// Setting global info
	this.servername = msg.from;
	// Keep serverid = msg.from for now
	this.serverid = msg.from;
};


Socket.prototype.secureParse = secureParse = function (msg) {
	
	var gameMsg;
	try {
		gameMsg = GameMsg.clone(JSON.parse(msg));
		node.info('R: ' + gameMsg);
	}
	catch(e) {
		return logSecureParseError('malformed msg received',  e);
	}
	
	if (this.session && gameMsg.session !== this.session) {
		return logSecureParseError('local session id does not match incoming message session id');
	}
	
	return gameMsg;
};


/**
 * ### Socket.clearBuffer
 * 
 * Emits and removes all the events in the message buffer
 * 
 * @see node.emit
 */
Socket.prototype.clearBuffer = function () {
	var nelem = buffer.length, msg;
	for (var i=0; i < nelem; i++) {
		msg = this.buffer.shift();
		if (msg) {
			node.emit(msg.toInEvent(), msg);
			node.log('Debuffered ' + msg, 'DEBUG');
		}
	}
};


/**
 * ### Socket.startSession
 * 
 * Initializes a nodeGame session
 * 
 * Creates a the player and saves it in node.player, and 
 * stores the session ids in the session object 
 * 
 * @param {GameMsg} msg A game-msg
 * @return {boolean} TRUE, if session was correctly initialized
 * 
 * 	@see node.createPlayer
 */
Socket.prototype.startSession = function (msg) {

	// Store server info
	this.registerServer(msg);
	
	var player = {
			id:		msg.data,	
			sid: 	msg.data
	};
	node.createPlayer(player);
	this.session = msg.session;
	return true;
};

//## SEND methods


/**
* ### Socket.send
* 
* Pushes a message into the socket.
* 
* The msg is actually received by the client itself as well.
* 
* @param {GameMsg} The game message to send
* 
* 	@see GameMsg
* 
* @TODO: Check Do volatile msgs exist for clients?
*/
Socket.prototype.send = function(msg) {
	if (!this.socket) {
		node.err('socket cannot send message. No open socket.');
		return false;
	}
	
	this.socket.send(msg);
	node.info('S: ' + msg);
	return true;
}


/**
* ### Socket.sendHI
* 
* Creates a HI message and pushes it into the socket
*   
* @param {string} from Optional. The message sender. Defaults node.player
* @param {string} to Optional. The recipient of the message. Defaults 'SERVER'
* 
*/
Socket.prototype.sendHI = function (from, to) {
	from = from || node.player;
	to = to || 'SERVER';
	var msg = node.msg.createHI(from, to);
	this.send(msg);
};

/**
 * @TODO: do we need this??
* ### Socket.sendSTAGE
<<<<<<< HEAD
* 
* Creates a STAGE message and pushes it into the socket
* 
* @param {string} action A nodeGame action (e.g. 'get' or 'set')
* @param {GameStage} stage The GameStage object to send
* @param {string} to Optional. The recipient of the message.
*  
*/
//Socket.prototype.sendSTATE = function (action, state, to) {	
//	var msg = node.msg.createSTAGE(action, stage, to);
//	this.send(msg);
//};


/**
* ### Socket.sendSTAGE
=======
>>>>>>> 680559fd
* 
* Creates a STAGE message and pushes it into the socket
* 
* @param {string} action A nodeGame action (e.g. 'get' or 'set')
* @param {GameStage} stage The GameStage object to send
* @param {string} to Optional. The recipient of the message.
*  
*/
<<<<<<< HEAD
=======
//Socket.prototype.sendSTATE = function (action, state, to) {	
//	var msg = node.msg.createSTAGE(action, stage, to);
//	this.send(msg);
//};


/**
* ### Socket.sendSTAGE
* 
* Creates a STAGE message and pushes it into the socket
* 
* @param {string} action A nodeGame action (e.g. 'get' or 'set')
* @param {GameStage} stage The GameStage object to send
* @param {string} to Optional. The recipient of the message.
*  
*/
>>>>>>> 680559fd
Socket.prototype.sendSTAGE = function (action, stage, to) {	
	var msg = node.msg.create({
		action: node.action.SAY,
		target: node.target.STAGE,
		data: stage, 
		to: to
	});
	
	this.send(msg);
};

/**
* ### Socket.sendTXT
*
* Creates a TXT message and pushes it into the socket
* 
* @param {string} text Text to send
* @param {string} to Optional. The recipient of the message
*/
Socket.prototype.sendTXT = function(text, to) {	
	var msg = node.msg.createTXT(text,to);
	this.send(msg);
};

/**
* ### Socket.sendDATA
* 
* Creates a DATA message and pushes it into the socket
* 
* @param {string} action Optional. A nodeGame action (e.g. 'get' or 'set'). Defaults 'say'
* @param {object} data An object to exchange
* @param {string} to Optional. The recipient of the message. Defaults 'SERVER'
* @param {string} text Optional. A descriptive text associated to the message.
* 
* @TODO: invert parameter order: first data then action
*/
Socket.prototype.sendDATA = function (action, data, to, text) {
	action = action || GameMsg.say;
	to = to || 'SERVER';
	text = text || 'DATA';
	var msg = node.msg.createDATA(action, data, to, text);
	this.send(msg);
};


// helping methods

var logSecureParseError = function (text, e) {
	text = text || 'Generic error while parsing a game message';
	var error = (e) ? text + ": " + e : text;
	node.log(error, 'ERR');
	node.emit('LOG', 'E: ' + error);
	return false;
}





})(
	'undefined' != typeof node ? node : module.exports
  , 'undefined' != typeof node ? node : module.parent.exports
);
/**
 * # SocketIo
 * 
 * Copyright(c) 2012 Stefano Balietti
 * MIT Licensed 
 * 
 * Implementation of a remote socket communicating over HTTP 
 * through Socket.IO
 * 
 * ---
 * 
 */

(function (exports, node, io) {
	
// ## Global scope
	
var GameMsg = node.GameMsg,
	GameState = node.GameState,
	Player = node.Player,
	GameMsgGenerator = node.GameMsgGenerator;

exports.SocketIo = SocketIo;



function SocketIo(options) {
	this.socket = null;
}

SocketIo.prototype.connect = function(url, options) {
	
	if (!url) {
		node.err('cannot connect to empty url.', 'ERR');
		return false;
	}
	
	var that = this;
	
	this.socket = io.connect(url, options); //conf.io
	
	this.socket.on('connect', function (msg) {
			
	    node.info('socket.io connection open'); 
	    
	    that.socket.on('message', function(msg) {
	    	node.socket.onMessage(msg);
	    });
	    
	});
	
    this.socket.on('disconnect', node.socket.onDisconnect);
    return true;
	
};

SocketIo.prototype.send = function (msg) {
	console.log(msg);
	this.socket.send(msg.stringify());
};


node.SocketFactory.register('SocketIo', SocketIo);


})(
	'undefined' != typeof node ? node : module.exports
  , 'undefined' != typeof node ? node : module.parent.exports
  , 'undefined' != typeof io ? io : module.parent.exports.io
);
/**
 * # GameDB
 * 
 * Copyright(c) 2012 Stefano Balietti
 * MIT Licensed 
 * 
 * ### Provides a simple, lightweight NO-SQL database for nodeGame
 * 
 * Entries are stored as GameBit messages.
 * 
 * It automatically creates three indexes.
 * 
 * 1. by player,
 * 2. by stage,
 * 3. by key.
 * 
 * Uses GameStage.compare to compare the stage property of each entry.
 * 
 * 	@see GameBit
 * 	@see GameStage.compare
 * 
 * ---
 * 
 */
(function (exports, node) {

// ## Global scope	
var JSUS = node.JSUS,
	NDDB = node.NDDB;
	
var GameStage = node.GameStage;

// Inheriting from NDDB	
GameDB.prototype = new NDDB();
GameDB.prototype.constructor = GameDB;


// Expose constructors
exports.GameDB = GameDB;
exports.GameBit = GameBit;

/**
 * ## GameDB constructor 
 *
 * Creates an instance of GameDB
 * 
 * @param {object} options Optional. A configuration object
 * @param {array} db Optional. An initial array of items to import into the database
 * @param {NDDB|GameDB} parent Optional. A reference to the parent database
 * 
 * 	@see NDDB constructor 
 */

function GameDB (options, db, parent) {
	options = options || {};
	
	
	if (!options.update) options.update = {};
	// Auto build indexes by default
	options.update.indexes = true;
	
	NDDB.call(this, options, db, parent);
	
	this.c('stage', GameBit.compareState);
	  
	
	if (!this.player) {
		this.h('player', function(gb) {
			return gb.player;
		});
	}
	if (!this.stage) {
		this.h('stage', function(gb) {
			return GameStage.toHash(gb.stage, 'S.s.r');
		});
	}  
	if (!this.key) {
		this.h('key', function(gb) {
			return gb.key;
		});
	}
	
}

// ## GameDB methods

/**
 * ### GameDB.add
 * 
 * Creates a GameBit and adds it to the database
 * 
 * @param {string} key An alphanumeric id for the entry
 * @param {mixed} value Optional. The value to store
 * @param {Player} player Optional. The player associated to the entry. Defaults, node.player
 * @param {GameStage} player Optional. The stage associated to the entry. Defaults, node.game.stage
 * 
 * @return {boolean} TRUE, if insertion was successful
 * 
 * 	@see GameBit
 */
GameDB.prototype.add = function (key, value, player, stage) {
	if (!key) return false;
	
	stage = stage || node.game.stage;
	player = player || node.player;

	this.insert(new GameBit({
						player: player, 
						key: key,
						value: value,
						stage: stage
	}));

	return true;
};

/**
 * # GameBit
 * 
 * ### Container of relevant information for the game
 * 
 *  ---
 *  
 * A GameBit unit always contains the following properties
 * 
 * - stage GameStage
 * - player Player
 * - key 
 * - value
 * - time 
 */

// ## GameBit methods

/**
 * ### GameBit constructor
 * 
 * Creates a new instance of GameBit
 */
function GameBit (options) {
	
	this.stage = options.stage;
	this.player = options.player;
	this.key = options.key;
	this.value = options.value;
	this.time = (Date) ? Date.now() : null;
};


/**
 * ### GameBit.toString
 * 
 * Returns a string representation of the instance of GameBit
 * 
 * @return {string} string representation of the instance of GameBit
 */
GameBit.prototype.toString = function () {
	return this.player + ', ' + GameStage.stringify(this.stage) + ', ' + this.key + ', ' + this.value;
};

/** 
 * ### GameBit.equals (static)
 * 
 * Compares two GameBit objects
 * 
 * Returns TRUE if the attributes of `player`, `stage`, and `key`
 * are identical. 
 *  
 * If the strict parameter is set, also the `value` property 
 * is used for comparison
 *  
 * @param {GameBit} gb1 The first game-bit to compare
 * @param {GameBit} gb2 The second game-bit to compare
 * @param {boolean} strict Optional. If TRUE, compares also the `value` property
 * 
 * @return {boolean} TRUE, if the two objects are equals
 * 
 * 	@see GameBit.comparePlayer
 * 	@see GameBit.compareState
 * 	@see GameBit.compareKey
 * 	@see GameBit.compareValue
 */
GameBit.equals = function (gb1, gb2, strict) {
	if (!gb1 || !gb2) return false;
	strict = strict || false;
	if (GameBit.comparePlayer(gb1, gb2) !== 0) return false;
	if (GameBit.compareState(gb1, gb2) !== 0) return false;
	if (GameBit.compareKey(gb1, gb2) !== 0) return false;
	if (strict && gb1.value && GameBit.compareValue(gb1, gb2) !== 0) return false;
	return true;	
};

/**
 * ### GameBit.comparePlayer (static)
 * 
 * Sort two game-bits by player numerical id
 * 
 * Returns a numerical id that can assume the following values
 * 
 * - `-1`: the player id of the second game-bit is larger 
 * - `1`: the player id of the first game-bit is larger
 * - `0`: the two gamebits belong to the same player
 * 
 * @param {GameBit} gb1 The first game-bit to compare
 * @param {GameBit} gb2 The second game-bit to compare
 * 
 * @return {number} The result of the comparison
 */
GameBit.comparePlayer = function (gb1, gb2) {
	if (!gb1 && !gb2) return 0;
	if (!gb1) return 1;
	if (!gb2) return -1;
	if (gb1.player === gb2.player) return 0;

	if (gb1.player > gb2.player) return 1;
	return -1;
};

/**
 * ### GameBit.compareState (static)
 * 
 * Sort two game-bits by their stage property
 * 
 * GameStage.compare is used for comparison
 * 
 * @param {GameBit} gb1 The first game-bit to compare
 * @param {GameBit} gb2 The second game-bit to compare
 * 
 * @return {number} The result of the comparison
 * 
 * 	@see GameStage.compare
 */
GameBit.compareState = function (gb1, gb2) {
	return GameStage.compare(gb1.stage, gb2.stage);
};

/**
 * ### GameBit.compareKey (static)
 * 
 * 	Sort two game-bits by their key property 
 * 
 * Returns a numerical id that can assume the following values
 * 
 * - `-1`: the key of the first game-bit comes first alphabetically  
 * - `1`: the key of the second game-bit comes first alphabetically 
 * - `0`: the two gamebits have the same key
 * 
 * @param {GameBit} gb1 The first game-bit to compare
 * @param {GameBit} gb2 The second game-bit to compare
 * 
 * @return {number} The result of the comparison
 */
GameBit.compareKey = function (gb1, gb2) {
	if (!gb1 && !gb2) return 0;
	if (!gb1) return 1;
	if (!gb2) return -1;
	if (gb1.key === gb2.key) return 0;
	if (gb1.key < gb2.key) return -1;
	return 1;
};

/**
 * ### GameBit.compareValue (static)
 *  
 * Sorts two game-bits by their value property
 * 
 * Uses JSUS.equals for equality. If they differs, 
 * further comparison is performed, but results will be inaccurate
 * for objects. 
 * 
 * Returns a numerical id that can assume the following values
 * 
 * - `-1`: the value of the first game-bit comes first alphabetically / numerically
 * - `1`: the value of the second game-bit comes first alphabetically / numerically 
 * - `0`: the two gamebits have identical value properties
 * 
 * @param {GameBit} gb1 The first game-bit to compare
 * @param {GameBit} gb2 The second game-bit to compare
 * 
 * @return {number} The result of the comparison
 * 
 * 	@see JSUS.equals
 */
GameBit.compareValue = function (gb1, gb2) {
	if (!gb1 && !gb2) return 0;
	if (!gb1) return 1;
	if (!gb2) return -1;
	if (JSUS.equals(gb1.value, gb2.value)) return 0;
	if (gb1.value > gb2.value) return 1;
	return -1;
};	

// ## Closure
	
})(
	'undefined' != typeof node ? node : module.exports
  , 'undefined' != typeof node ? node : module.parent.exports
);
/**
 * # Game
 * 
 * Copyright(c) 2012 Stefano Balietti
 * MIT Licensed 
 *
 * Wrapper class for a `GameLoop` object and functions to control the game flow
 * 
 * Defines a number of event listeners, diveded in
 * 	
 * - incoming,
 * - outgoing,
 * - internal 
 *  
 *  ---
 *  
 */
	
(function (exports, node) {
	
// ## Global scope

var GameStage = node.GameStage,
	GameMsg = node.GameMsg,
	GameDB = node.GameDB,
	GameLoop = node.GameLoop,
	PlayerList = node.PlayerList,
	Player = node.Player,
	Stager = node.Stager,
	J = node.JSUS;

var action = node.action;

exports.Game = Game;

var name,
	description,
	gameLoop,
	pl,
	ml;
	
Game.levels = {
		UNINITIALIZED: 0, 	// game created, the init function has not been called
		INITIALIZING: 1, 	// executing init
		INITIALIZED: 5, 	// init executed
		READY:	7,		// stages are set
		ONGOING: 50,
		GAMEOVER: 100,		// game complete
		RUNTIME_ERROR: -1
	};

Game.stageLevels = {
	LOADING: 1,
	LOADED: 2,
	PLAYING: 50,
	PAUSING:  55,
	PAUSED: 60,
	RESUMING: 65,
	RESUMED: 70,
	DONE: 100
};

/**
 * ## Game constructor
 * 
 * Creates a new instance of Game
 * 
 * @param {object} settings Optional. A configuration object
 */
function Game (settings) {
	settings = settings || {};

	this.updateGameState(Game.levels.UNINITIALIZED);
	
// ## Private properties

/**
 * ### Game.name
 * 
 * The name of the game
 * 
 * @api private
 */
	name = settings.name || 'A nodeGame game';
	
	if (node.support.defineProperty) {
		Object.defineProperty(this, 'name', {
			value: name,
			enumerable: true
		});
	}
	else {
		this.name = name;
	}

/**
 * ### Game.description
 * 
 * A text describing the game
 * 
 * @api private
 */
	description = settings.description || 'No Description';
	if (node.support.defineProperty) {
		Object.defineProperty(this, 'description', {
			value: description,
			enumerable: true
		});
	}
	else {
		this.description = description;
	}
	
	
/**
 * ### Game.pl
 * 
 * The list of players connected to the game
 * 
 * The list may be empty, depending on the server settings
 * 
 * @api private
 */
	pl = new PlayerList();
	if (node.support.defineProperty) {
		Object.defineProperty(this, 'pl', {
			value: pl,
			enumerable: true,
			configurable: true,
			writable: true
		});
	}
	else {
		this.pl = pl;
	}

/**
 * ### Game.pl
 * 
 * The list of monitor clients connected to the game
 * 
 * The list may be empty, depending on the server settings
 * 
 * @api private
 */
	ml = new PlayerList();
	if (node.support.defineProperty) {
		Object.defineProperty(this, 'ml', {
			value: ml,
			enumerable: true,
			configurable: true,
			writable: true
		});
	}
	else {
		this.ml = ml;
	}
	
/**
 * ### Game.ready
 * 
 * If TRUE, the nodeGame engine is fully loaded
 * 
 * Shortcut to game.isReady
 * 
 * If the browser does not support the method object setters,
 * this property is disabled, and Game.isReady() should be used
 * instead.
 * 
 * @see Game.isReady();
 * 
 * @api private
 * @deprecated
 * 
 */
	if (node.support.getter) {
		Object.defineProperty(this, 'ready', {
			set: function(){},
			get: this.isReady,
			enumerable: true
		});
	}
	else {
		this.ready = null;
	}



// ## Public properties

/**
 * ### Game.observer
 * 
 * If TRUE, silently observes the game. Defaults, FALSE
 * 
 * An nodeGame observer will not send any automatic notification
 * to the server, but it will just *observe* the game played by
 * other clients.
 * 
 */
	this.observer = ('undefined' !== typeof settings.observer) ? settings.observer 
		   													: false;

/**
 * ### Game.auto_step
 * 
 * If TRUE, automatically advances to the next state if all the players 
 * have completed the same state
 * 
 * After a successful STAGEDONE event is fired, the client will automatically 
 * goes to the next function in the game-loop without waiting for a STATE
 * message from the server. 
 * 
 * Depending on the configuration settings, it can still perform additional
 * checkings (e.g.wheter the mininum number of players is connected) 
 * before stepping to the next state.
 * 
 * Defaults: true
 * 
 */
	this.auto_step = ('undefined' !== typeof settings.auto_step) ? settings.auto_step 
															 : true;

/**
 * ### Game.auto_wait
 * 
 * If TRUE, fires a WAITING... event immediately after a successful DONE event
 * 
 * Under default settings, the WAITING... event temporarily prevents the user
 * to access the screen and displays a message to the player.
 * 
 * Defaults: FALSE
 * 
 */
	this.auto_wait = ('undefined' !== typeof settings.auto_wait) ? settings.auto_wait 
																 : false; 

/**
 * ### Game.solo_mode
 * 
 * If TRUE, automatically advances to the next state upon completion of a state
 * 
 * After a successful DONE event is fired, the client will automatically 
 * goes to the next function in the game-loop without waiting for a STATE
 * message from the server, or checking the STATE of the other players. 
 * 
 * Defaults: FALSE
 * 
 */
	this.solo_mode = ('undefined' !== typeof settings.solo_mode) ? settings.solo_mode 
															 : false;	
	// TODO: check this
	this.minPlayers = settings.minPlayers || 1;
	this.maxPlayers = settings.maxPlayers || 1000;
	

	
/**
 * ### Game.memory
 * 
 * A storage database for the game
 * 
 * In the server logic the content of SET messages are
 * automatically inserted in this object
 * 
 * 	@see node.set
 */
	this.memory = new GameDB();
	

	
/**
 * ### Game.stager
 * 
 * Stage manager 
 * 
 * retrocompatible with gameLoop
 * 
 * @see Stager
 * @api private
 */
	this.gameLoop = this.stager = new GameLoop(settings.stages);
	
	
	this.currentStep = new GameStage();
	this.currentStepObj = null;
	
	// Update the init function if one is passed
	if (settings.init) {
		this.init = function() {
			this.updateGameState(Game.levels.INITIALIZING);
			settings.init.call(node.game);
			this.updateGameState(Game.levels.INITIALIZED);
		}
	}
	

	this.player = null;	


	this.paused = false;
	
} // <!-- ends constructor -->

// ## Game methods

/** 
 * ### Game.init
 * 
 * Initialization function
 * 
 * This function is called as soon as the game is instantiated,
 * i.e. at stage 0.0.0. 
 * 
 * Event listeners defined here stay valid throughout the whole
 * game, unlike event listeners defined inside a function of the
 * gameLoop, which are valid only within the specific function.
 * 
 */
Game.prototype.init = function () {
	this.updateGameState(Game.levels.INITIALIZING);
	this.updateGameState(Game.levels.INITIALIZED);
};

/** 
 * ### Game.gameover
 * 
 * Cleaning up function
 * 
 * This function is called after the last stage of the gameLoop
 * is terminated
 * 
 */
Game.prototype.gameover = function () {};

/**
 * ### Game.start
 * 
 * Starts the game 
 * 
 * Calls the init function, and steps.
 * 
 * Important: it does not use `Game.publishUpdate` because that is
 * just for change of state after the game has started
 * 
 * 
 * @see node.play
 * @see Game.publishStage
 * 
 */
Game.prototype.start = function() {
	// INIT the game
	this.init();
	this.step();
	
	node.log('game started');
};

/**
 * ### Game.pause
 * 
 * Experimental. Sets the game to pause
 * 
 * @TODO: check with Game.ready
 */
Game.prototype.pause = function () {
	this.paused = true;
};

/**
 * ### Game.resume
 * 
 * Experimental. Resumes the game from a pause
 * 
 * @TODO: check with Game.ready
 */
Game.prototype.resume = function () {
	this.paused = false;
};




/**
 * ### Game.step
 * 
 * Executes the next stage / step 
 * 
 * @return {Boolean} FALSE, if the execution encountered an error
 * 
 * @see Game.stager
 * @see Game.currentStage
 * @see Game.execStage
 */
Game.prototype.step = function() {
	var nextStep;
	
	nextStep = this.stager.next(this.currentStep);
	
	if ('string' === typeof nextStep) {
		// TODO: appropriate checkings
		// Reached the last stage
		if (!nextStep) {
			console.log(this.stager.size());
			console.log(this.currentStep);
			console.log(nextStep);
			node.emit('GAMEOVER');
			return this.gameover(); // can throw Errors
		}
		// TODO: what to return??
	}
	else {
		// TODO maybe update also in case of string
		this.currentStep = nextStep;
		this.currentStepObj = this.stager.getStep(nextStep);
		return this.execStage(this.currentStepObj);
	}
};

/**
 * ### Game.execStage
 * 
 * Executes the specified stage
 * 
 * @param stage {GameStage} GameStage object to execute
 * 
 */
Game.prototype.execStage = function(stage) {
	var cb, err, res;
	
	cb = stage.cb; 
			
	// Local Listeners from previous stage are erased 
	// before proceeding to next one
	node.events.clearStage(this.currentStep);
			
	this.updateStageLevel('LOADING');
	
			
	try {
		res = cb.call(node.game);
		this.updateStageLevel('LOADED');
		
		// This does not make sense. Basically it waits for the nodegame window to be loaded too
		if (this.isReady()) {
			node.emit('LOADED');
		}
		if (res === false) {
			// A non fatal error occurred
			// log it
		}
		
		return res;
		
	} 
	catch (e) {
		err = 'An error occurred while executing a custom callback'; //  
			
		node.err(err);
		
		if (node.debug) {
			throw new node.NodeGameRuntimeError();
		}
				
		return true;
	}
};

// ERROR, WORKING, etc
Game.prototype.updateGameState = function (state) {
	this.state = state;
	//this.publishUpdate();
};

// PLAYING, DONE, etc.
Game.prototype.updateStageLevel= function (state) {
	this.stageState = state;
	//this.publishUpdate();
};

Game.prototype.publishUpdate = function() {
	// <!-- Important: SAY -->
	if (!this.observer) {
		var stateEvent = node.OUT + action.SAY + '.STATE'; 
		node.emit(stateEvent, this.state, 'ALL'); // SHOULD BE A GAME STATE EVENT
	}
};

/**
 * ### Game.isReady
 * 
 * Returns TRUE if the nodeGame engine is fully loaded
 * 
 * As soon as the nodegame-client library is loaded 
 * `node.game.state` is equal to 0.0.0. In this situation the
 * game will be considered READY unless the nodegame-window 
 * says otherwise
 * 
 * During stepping between functions in the game-loop
 * the flag is temporarily turned to FALSE, and all events 
 * are queued and fired only after nodeGame is ready to 
 * handle them again.
 * 
 * If the browser does not support the method object setters,
 * this property is disabled, and Game.isReady() should be used
 * instead.
 * 
 * @see Game.ready;
 * 
 */
Game.prototype.isReady = function() {
	if (this.state < Game.levels.READY) return false;
	if (this.stageStage === 1) return false;
		
	// Check if there is a gameWindow obj and whether it is loading
	return node.window ? node.window.state >= node.is.LOADED : true;
};



// TODO : MAYBE TO REMOVE THEM

/**
* ### Game.next
* 
* Fetches a state from the game-loop N steps ahead
* 
* Optionally, a parameter can control the number of steps to take
* in the game-loop before returning the state
* 
* @param {number} N Optional. The number of steps to take in the game-loop. Defaults 1
* @return {boolean|GameStage} The next state, or FALSE if it does not exist
* 
* 	@see GameStage
* 	@see Game.gameLoop
*/
Game.prototype.next = function (N) {
	if (!N) return this.gameLoop.next(this.state);
	return this.gameLoop.jump(this.state, Math.abs(N));
};

/**
* ### Game.previous
* 
* Fetches a state from the game-loop N steps back
* 
* Optionally, a parameter can control the number of steps to take
* backward in the game-loop before returning the state
* 
* @param {number} times Optional. The number of steps to take in the game-loop. Defaults 1
* @return {boolean|GameStage} The previous state, or FALSE if it does not exist
* 
* 	@see GameStage
* 	@see Game.gameLoop
*/
Game.prototype.previous = function (N) {
	if (!N) return this.gameLoop.previous(this.state);
	return this.gameLoop.jump(this.state, -Math.abs(N));
};


/**
* ### Game.jumpTo
* 
* Moves the game forward or backward in the game-loop
* 
* Optionally, a parameter can control the number of steps to take
* in the game-loop before executing the next function. A negative 
* value jumps backward in the game-loop, and a positive one jumps
* forward in the game-loop
* 
* @param {number} jump  The number of steps to take in the game-loop
* @return {boolean} TRUE, if the game succesfully jumped to the desired state
* 
* 	@see GameStage
* 	@see Game.gameLoop
*/
Game.prototype.jumpTo = function (jump) {
	if (!jump) return false;
	var gs = this.gameLoop.jump(this.state, jump);
	if (!gs) return false;
	return this.updateStage(gs);
};

// ## Closure
})(
	'undefined' != typeof node ? node : module.exports
  , 'undefined' != typeof node ? node : module.parent.exports
);

/**
 * # GameSession
 * 
 * Copyright(c) 2012 Stefano Balietti
 * MIT Licensed 
 * 
 * `nodeGame` session manager
 * 
 * ---
 * 
 */

(function (exports, node) {
	
// ## Global scope
	
var GameMsg = node.GameMsg,
	Player = node.Player,
	GameMsgGenerator = node.GameMsgGenerator,
	J = node.JSUS;

//Exposing constructor
exports.GameSession = GameSession;
exports.GameSession.SessionManager = SessionManager;

GameSession.prototype = new SessionManager();
GameSession.prototype.constructor = GameSession; 

function GameSession() {
	SessionManager.call(this);
	
	this.register('player', {
		set: function(p) {
			node.createPlayer(p);
		},
		get: function() {
			return node.player;
		}
	});
	
	this.register('game.memory', {
		set: function(value) {
			node.game.memory.clear(true);
			node.game.memory.importDB(value);
		},
		get: function() {
			return (node.game.memory) ? node.game.memory.fetch() : null;	
		}
	});
	
	this.register('events.history', {
		set: function(value) {
			node.events.history.history.clear(true);
			node.events.history.history.importDB(value);
		},
		get: function() {
			return (node.events.history) ? node.events.history.history.fetch() : null;
		}
	});
	
	
	this.register('game.currentStepObj', {
		set: GameSession.restoreStage
	});
	
	this.register('node.env');
	
}


GameSession.prototype.restoreStage = function(stage) {
		
	try {
		// GOTO STATE
		node.game.execStage(node.gameLoop.getStep(stage));
		
		var discard = ['LOG', 
		               'STATECHANGE',
		               'WINDOW_LOADED',
		               'BEFORE_LOADING',
		               'LOADED',
		               'in.say.STATE',
		               'UPDATED_PLIST',
		               'NODEGAME_READY',
		               'out.say.STATE',
		               'out.set.STATE',
		               'in.say.PLIST',
		               'STAGEDONE', // maybe not here
		               'out.say.HI'	               
		];
		
		// RE-EMIT EVENTS
		node.events.history.remit(node.game.state, discard);
		node.info('game stage restored');
		return true;
	}
	catch(e) {
		node.err('could not restore game stage. An error has occurred: ' + e);
		return false;
	}

};


/// Session Manager

function SessionManager() {
	this.session = {};
}

SessionManager.getVariable = function(p) {
	J.getNestedValue(p, node);
};

SessionManager.setVariable = function(p, value) {
	J.setNestedValue(p, value, node);
};

SessionManager.prototype.register = function(path, options) {
	if (!path) {
		node.err('cannot add an empty path to session');
		return false;
	}
	
	this.session[path] = {
			
		get: (options && options.get) ? options.get
									  : function() {
										  return J.getNestedValue(path, node);
									  },
									  
		set: (options && options.set) ? options.set 
									  : function(value) {
										  J.setNestedValue(path, value, node);
									  }
		
	};
	
	return true;
};

SessionManager.prototype.unregister = function(path) {
	if (!path) {
		node.err('cannot delete an empty path from session');
		return false;
	}
	if (!this.session[path]) {
		node.err(path + ' is not registered in the session');
		return false;
	}
	
	delete this.session[path];	
	return true;
};

SessionManager.prototype.get = function(path) {
	var session = {};
	
	if (path) {
		 return (this.session[path]) ? this.session[path].get() : undefined;
	}
	else {
		for (var path in this.session) {
			if (this.session.hasOwnProperty(path)) {
				session[path] = this.session[path].get();
			}
		}

		return session;
	}
};

SessionManager.prototype.save = function() {
	var session = {};
	for (var path in this.session) {
		if (this.session.hasOwnProperty(path)) {
			session[path] = {
					value: this.session[path].get(),
					get: this.session[path].get,
					set: this.session[path].set
			};
		}
	}
	return session;
};

SessionManager.prototype.load = function(session) {
	for (var i in session) {
		if (session.hasOwnProperty(i)) {
			this.register(i, session[i]);
		}
	}
};

SessionManager.prototype.clear = function() {
	this.session = {};
};

SessionManager.prototype.restore = function (sessionObj) {
	if (!sessionObj) {
		node.err('cannot restore empty session object');
		return ;
	}
	
	for (var i in sessionObj) {
		if (sessionObj.hasOwnProperty(i)) {
			sessionObj[i].set(sessionObj[i].value);
		}
	}
	
	return true;
};

SessionManager.prototype.store = function() {
	//node.store(node.socket.id, this.get());
};

SessionManager.prototype.store = function() {
	//node.store(node.socket.id, this.get());
};

// Helping functions

//function isReference(value) {
//	var type = typeof(value);
//	if ('function' === type) return true;
//	if ('object' === type) return true;
//	return false;
//}


})(
	'undefined' != typeof node ? node : module.exports
  , 'undefined' != typeof node ? node : module.parent.exports
);
/**
 * # nodeGame
 * 
 * Social Experiments in the Browser
 * 
 * Copyright(c) 2012 Stefano Balietti MIT Licensed
 * 
 * *nodeGame* is a free, open source, event-driven javascript framework for on
 * line, multiplayer games in the browser.
 * 
 * ---
 * 
 */
(function (exports, node) {
		
	var EventEmitter = node.EventEmitter,
		Socket = node.Socket,
		GameStage = node.GameStage,
		GameMsg = node.GameMsg,
		Game = node.Game,
		Player = node.Player,
		GameSession = node.GameSession,
		J = node.JSUS;		
	
// ## Methods
	
	
/**
 * ### nove.env
 * 
 * Executes a block of code conditionally to nodeGame environment variables  
 * 
 * @param env {string} The name of the environment
 * @param func {function} The callback function to execute
 * @param ctx {object} Optional. The context of execution
 * @param params {array} Optional. An array of additional parameters for the callback
 * 
 */	
	node.env = function (env, func, ctx, params) {
		if (!env || !func || !node.env[env]) return;
		ctx = ctx || node;
		params = params || [];
		func.apply(ctx, params);
	};
	
		
/**
 * ### node.createPlayer
 * 
 * Mixes in default properties for the player object and
 * additional configuration variables from node.conf.player
 * 
 * Writes the node.player object
 * 
 * Properties: `id`, `sid`, `ip` can never be overwritten.
 * 
 * Properties added as local configuration cannot be further
 * modified during the game. 
 * 
 * Only the property `name`, can be changed.
 * 
 */
	node.createPlayer = function (player) {
		
		player = new Player(player);
		
		if (node.conf && node.conf.player) {			
			var pconf = node.conf.player;
			for (var key in pconf) {
				if (pconf.hasOwnProperty(key)) {
					if (J.inArray(key, ['id', 'sid', 'ip'])) {
						continue;
					} 
					
					// Cannot be overwritten properties previously 
					// set in other sessions (recovery)
//						if (player.hasOwnProperty(key)) {
//							continue;
//						}
					if (node.support.defineProperty) {
						Object.defineProperty(player, key, {
					    	value: pconf[key],
					    	enumerable: true
						});
					}
					else {
						player[key] = pconf[key];
					}
				}
			}
		}
		
		
		if (node.support.defineProperty) {
			Object.defineProperty(node, 'player', {
		    	value: player,
		    	enumerable: true
			});
		}
		else {
			node.player = player;
		}
		
		node.emit('PLAYER_CREATED', player);
		
		return player;
	};	
	
/**
 * ### node.connect
 * 
 * Establishes a connection with a nodeGame server
 * 
 * @param {object} conf A configuration object
 * @param {object} game The game object
 */		
	node.connect = function (url) {	
		if (node.socket.connect(url)) {
			node.emit('NODEGAME_CONNECTED');
		}
	};	

	
/**
 * ### node.play
 * 
 * Starts a game
 * 
 * @param {object} conf A configuration object
 * @param {object} game The game object
 */	
	node.play = function(game) {	
		
		node.setup.game(game);
		
		node.game.start();
	};
	
/**
 * ### node.replay
 * 
 * Moves the game stage to 1.1.1
 * 
 * @param {boolean} rest TRUE, to erase the game memory before update the game stage
 */	
	node.replay = function (reset) {
		if (reset) node.game.memory.clear(true);
		node.game.execStage(node.gameLoop.getStep("1.1.1"));
	};	
	
	
/**
 * ### node.emit
 * 
 * Emits an event locally
 *
 * @param {string} event The name of the event to emit
 * @param {object} p1 Optional. A parameter to be passed to the listener
 * @param {object} p2 Optional. A parameter to be passed to the listener
 * @param {object} p3 Optional. A parameter to be passed to the listener
 */	
	node.emit = function (event, p1, p2, p3) {	
		node.events.emit(event, p1, p2, p3);
	};	
	
/**
 * ### node.say
 * 
 * Sends a DATA message to a specified recipient
 * 
 * @param {mixed} data The content of the DATA message
 * @param {string} what The label associated to the message
 * @param {string} whom Optional. The recipient of the message
 *  
 */	
	node.say = function (data, what, whom) {
		node.events.emit('out.say.DATA', data, whom, what);
	};
	
/**
 * ### node.set
 * 
 * Stores a key-value pair in the server memory
 * 
 * 
 * 
 * @param {string} key An alphanumeric (must not be unique)
 * @param {mixed} The value to store (can be of any type)
 * 
 */
	node.set = function (key, value) {
		// TODO: parameter to say who will get the msg
		node.events.emit('out.set.DATA', value, null, key);
	};
	

/**
 * ### node.get
 * 
 * Sends a GET message to a recipient and listen to the reply 
 * 
 * @param {string} key The label of the GET message
 * @param {function} func The callback function to handle the return message
 */	
	node.get = function (key, func) {
		if (!key || !func) return;
		
		node.events.emit('out.get.DATA', key);
		
		var listener = function(msg) {
			if (msg.text === key) {
				func.call(node.game, msg.data);
				node.events.remove('in.say.DATA', listener);
			}
		};
		
		node.on('in.say.DATA', listener);
	};

/**
 * ### node.on
 * 
 * Registers an event listener
 * 
 * Listeners registered before a game is started, e.g. in
 * the init function of the game object, will stay valid 
 * throughout the game. Listeners registered after the game 
 * is started will be removed after the game has advanced
 * to its next stage. 
 * 
 * @param {string} event The name of the event
 * @param {function} listener The callback function
 */	
	node.on = function (event, listener) {
		
		if (!event) { 
			node.err('undefined event'); 
			return;
		}
		if ('function' !== typeof listener) { 
			node.err('callback must be of time function'); 
			return;
		}
		
		// It is in the init function;
		if (!node.game || !node.game.currentStepObj || (GameStage.compare(node.game.currentStepObj, new GameStage(), true) === 0 )) {
			node.events.add(event, listener);
		}
		else {
			node.events.addLocal(event, listener);
		}
	};

/**
 * ### node.once
 * 
 * Registers an event listener that will be removed 
 * after its first invocation
 * 
 * @param {string} event The name of the event
 * @param {function} listener The callback function
 * 
 * @see node.on
 * @see node.off
 */		
	node.once = function (event, listener) {
		if (!event || !listener) return;
		node.on(event, listener);
		node.on(event, function(event, listener) {
			node.events.remove(event, listener);
		});
	};
	
/**
 * ### node.off
 * 
 * Deregisters one or multiple event listeners
 * 
 * @param {string} event The name of the event
 * @param {function} listener The callback function
 * 
 * @see node.on
 * @see node.EventEmitter.remove
 */			
	node.off = node.removeListener = function (event, func) {
		return node.events.remove(event, func);
	};

	
	
/**
 * ### node.redirect
 * 
 * Redirects a player to the specified url
 * 
 * Works only if it is a monitor client to send
 * the message, i.e. players cannot redirect each 
 * other.
 * 
 * Examples
 *  
 * 	// Redirect to http://mydomain/mygame/missing_auth
 * 	node.redirect('missing_auth', 'xxx'); 
 * 
 *  // Redirect to external urls
 *  node.redirect('http://www.google.com');
 * 
 * @param {string} url the url of the redirection
 * @param {string} who A player id or 'ALL'
 * @return {boolean} TRUE, if the redirect message is sent
 */	
	node.redirect = function (url, who) {
		if (!url || !who) return false;
		
		var msg = node.msg.create({
			target: node.target.REDIRECT,
			data: url,
			to: who
		});
		node.socket.send(msg);
		return true;
	};
	
	node.info(node.version + ' loaded');
	
	
	// Creating the objects
	// <!-- object commented in index.js -->
	node.events = new EventEmitter();

	node.msg	= node.GameMsgGenerator;	
	
	node.session = new GameSession();
	
	node.socket = node.gsc = new Socket();
	
	node.game = new Game();
	
	
})(
		this
	, 	'undefined' != typeof node ? node : module.parent.exports
);

/**
 * # Setup
 * 
 * Copyright(c) 2012 Stefano Balietti
 * MIT Licensed 
 * 
 * `nodeGame` configuration module
 * 
 * ---
 * 
 */

(function (exports, node) {
	
// ## Global scope
	
var GameMsg = node.GameMsg,
	GameState = node.GameState,
	Player = node.Player,
	Game = node.Game,
	GameMsgGenerator = node.GameMsgGenerator,
	J = node.JSUS;

// TODO: check this
var frozen = false;

/**
 * ### node.setup
 * 
 * Setups the nodeGame object
 * 
 * Configures a specific feature of nodeGame and and stores 
 * the settings in `node.conf`.
 * 
 * See the examples folder for all available configuration options.
 * 
 * @param {string} property The feature to configure
 * @param {mixed} options The value of the option to configure
 * @return{boolean} TRUE, if configuration is successful
 * 
 * @see node.setup.register
 * 
 */	
	node.setup = function(property, options) {
		if (frozen) {
			node.err('nodeGame configuration is frozen. No modification allowed.');
			return false;
		}
		
		if (property === 'register') {
			node.warn('cannot setup property "register"');
			return false;
		}
		
		if (!node.setup[property]) {
			node.warn('no such property to configure: ' + property);
			return false;
		}
		
		var result = node.setup[property].call(exports, options);
		
		if (property !== 'nodegame') {
			node.conf[property] = result;
		}
		
		return true;
	};
	
/**
 * ### node.setup.register
 * 
 * Registers a configuration function
 * 
 * @param {string} property The feature to configure
 * @param {mixed} options The value of the option to configure
 * @return{boolean} TRUE, if configuration is successful
 * 
 * @see node.setup
 */	
	node.setup.register = function(property, func) {
		if (!property || !func) {
			node.err('cannot register empty setup function');
			return false;
		}
		
		if (property === 'register') {
			node.err('cannot overwrite register function');
			return false;
		}
		
		node.setup[property] = func;
		return true;
	};	

// ## Configuration functions	

// ### node.setup.nodegame
// Runs all the registered configuration functions	
// Matches the keys of the configuration objects with the name of the registered 
// functions and executes them. If no match is found, the configuration function 
// will set the default values
	node.setup.register('nodegame', function(options) {
		for (var i in node.setup) {
			if (node.setup.hasOwnProperty(i)) {
				if (i !== 'register' && i !== 'nodegame') {
					node.conf[i] = node.setup[i].call(exports, options[i]);
				}
			}
		}
		
		
	});
	
// ### node.setup.socket	
// Configures the socket connection to the nodegame-server
// @see node.Socket
// @see node.SocketFactory
	node.setup.register('socket', function(conf) {
		if (!conf) return;
		node.socket.setup(conf);
		return conf;
	});

// ### node.setup.host
// Sets the uri of the host
// If no value is passed, it will try to set the host from the window object
// in the browser enviroment. 
	node.setup.register('host', function(host) {		
		// URL
		if (!host) {
			if ('undefined' !== typeof window) {
				if ('undefined' !== typeof window.location) {
					host = window.location.href;
				}
			}
		}
			
		if (host) {
			var tokens = host.split('/').slice(0,-2);
			// url was not of the form '/channel'
			if (tokens.length > 1) {
				host = tokens.join('/');
			}
			
			// Add a trailing slash if missing
			if (host.lastIndexOf('/') !== host.length) {
				host = host + '/';
			}
		}
		
		return host;
	});
	
// ### node.setup.verbosity
// Sets the verbosity level for nodegame	
	node.setup.register('verbosity', function(level){
		if ('undefined' !== typeof level) {
			node.verbosity = level;
		}
		return level;
	});
	
// ### node.setup.env	
// Defines global variables to be stored in `node.env[myvar]`	
	node.setup.register('env', function(conf){
		if ('undefined' !== typeof conf) {
			for (var i in conf) {
				if (conf.hasOwnProperty(i)) {
					node.env[i] = conf[i];
				}
			}
		}
		
		return conf;
	});

// ### node.setup.events
// Configure the EventEmitter object
// @see node.EventEmitter
	node.setup.register('events', function(conf){
		conf = conf || {};
		if ('undefined' === typeof conf.history) {
			conf.history = false;
		}
		
		if ('undefined' === typeof conf.dumpEvents) {
			conf.dumpEvents = false;
		}
		
		return conf;
	});
	
// ### node.setup.window
// Configure the node.window object, if existing
// @see GameWindow
	node.setup.register('window', function(conf){
		if (!node.window) {
			node.warn('node.window not found, cannot configure it.');
			return;
		}
		conf = conf || {};
		if ('undefined' === typeof conf.promptOnleave) {
			conf.promptOnleave = false;
		}
		
		if ('undefined' === typeof conf.noEscape) {
			conf.noEscape = true;
		}
		
		node.window.init(conf);
		
		return conf;
	});
	
	
// ### node.setup.game
// Creates the `node.game` object
// The input parameter can be either an object (function) or 
// a stringified object (function)
	node.setup.register('game', function(game) {
		if (!game) return {};
		
		// Trying to parse the string, maybe it
		// comes from a remote setup
		if ('string' === typeof game) {
			game = J.parse(game);
			
			if ('function' !== typeof game) {
				node.err('Error while parsing the game object/string');
				return false;
			}
		}
		
		if ('function' === typeof game) {
			// creates the object
			game = new game();
		}
		
		node.game = new Game(game);
		node.emit('NODEGAME_GAME_CREATED');
		return node.game;
	});
		
// ### node.setup.player
// Creates the `node.player` object
// @see node.Player
// @see node.createPlayer
	node.setup.register('player', node.createPlayer);


/**
 * ### node.remoteSetup
 * 
 * Sends a setup configuration to a connected client
 * 
 * @param {string} property The feature to configure
 * @param {mixed} options The value of the option to configure
 * @param {string} to The id of the remote client to configure
 * 
 * @return{boolean} TRUE, if configuration is successful
 *
 * @see node.setup
 */	
	node.remoteSetup = function (property, options, to) {
		if (!property) {
			node.err('cannot send remote setup: empty property');
			return false;
		}
		if (!to) {
			node.err('cannot send remote setup: empty recipient');
			return false;
		}
		var msg = node.msg.create({
			target: node.target.SETUP,
			to: to,
			text: property,
			data: options
		});
		
		return node.socket.send(msg);
	};
		

})(
	'undefined' != typeof node ? node : module.exports
  , 'undefined' != typeof node ? node : module.parent.exports
);
/**
 * # Alias
 * 
 * Copyright(c) 2012 Stefano Balietti
 * MIT Licensed 
 * 
 * `nodeGame` aliasing module
 * 
 * ---
 * 
 */

(function (exports, node) {
	
// ## Global scope
	
var GameMsg = node.GameMsg,
	Player = node.Player,
	GameMsgGenerator = node.GameMsgGenerator,
	J = node.JSUS;


//## Aliases	


/**
 * ### node.alias
 * 
 * Creates event listeners aliases
 * 
 * This method creates a new property to the `node.on` object named
 * after the alias. The alias can be used as a shortcut to register
 * to new listeners on the given events.
 * 
 * 
 * ```javascript
 * 	node.alias('myAlias', ['in.say.DATA', 'myEvent']);
 * 
 * 	node.on.myAlias(function(){ console.log('myEvent or in.say.DATA'); };
 * ```	
 * 
 * @param {string} alias The name of alias
 * @param {string|array} The events under which the listeners will be registered to
 */	
	node.alias = function(alias, events) {
		if (!alias || !events) { 
			node.err('undefined alias or events'); 
			return; 
		}
		if (!J.isArray(events)) events = [events];
		
		J.each(events, function(){
			node.on[alias] = function(func) {
				node.on(event, function(msg){
					func.call(node.game, msg);
				});
			};
		});
	};	
				
	
/**
 *  ### node.DONE
 * 
 * Emits locally a DONE event
 * 
 * The DONE event signals that the player has terminated a game stage, 
 * and that it is ready to advance to the next one.
 * 
 * @param {mixed} param Optional. An additional parameter passed along
 */
	node.DONE = function (param) {
		node.emit("DONE", param);
	};

/**
 *  ### node.TXT
 * 
 *  Emits locally a TXT event
 *  
 *  The TXT event signals that a text message needs to be delivered
 *  to a recipient.
 *  
 *  @param {string} text The text of the message
 *  @param {string} to The id of the recipient
 */	
	node.TXT = function (text, to) {
		node.emit('out.say.TXT', text, to);
	};			
	
// ### node.on.txt	
	node.alias('txt', 'in.say.TXT');
	
// ### node.on.data	
	node.alias('data', ['in.say.DATA', 'in.set.DATA']);
	
// ### node.on.state	
	node.alias('state', 'in.set.STATE');
	
// ### node.on.stage	
	node.alias('stage', 'in.set.STAGE');	
	
// ### node.on.plist	
	node.alias('plist', ['in.set.PLIST', 'in.say.PLIST']);
 		
	node.onTXT = function(func) {
		if (!func) return;
		node.on("", function(msg) {
			func.call(node.game,msg);
		});
	};
	
	node.onDATA = function(text, func) {
		if (!text || !func) return;
		
		node.on('in.say.DATA', function(msg) {
			if (msg.text === text) {
				func.call(node.game, msg);
			}
		});
		
		node.on('in.set.DATA', function(msg) {
			if (msg.text === text) {
				func.call(node.game, msg);
			}
		});
	};
	
	node.onSTATE = function(func) {
		node.on("in.set.STATE", function(msg) {
			func.call(node.game, msg);
		});
	};
	
	node.onSTAGE = function(func) {
		node.on("in.set.STAGE", function(msg) {
			func.call(node.game, msg);
		});
	};
	
	node.onPLIST = function(func) {
		node.on("in.set.PLIST", function(msg) {
			func.call(node.game, msg);
		});
		
		node.on("in.say.PLIST", function(msg) {
			func.call(node.game, msg);
		});
	};
		


})(
	'undefined' != typeof node ? node : module.exports
  , 'undefined' != typeof node ? node : module.parent.exports
);
/**
 * # Setup
 * 
 * Copyright(c) 2012 Stefano Balietti
 * MIT Licensed 
 * 
 * `nodeGame` random operation module
 * 
 * ---
 * 
 */

(function (exports, node) {
	
// ## Global scope
	
var GameMsg = node.GameMsg,
	GameState = node.GameState,
	Player = node.Player,
	GameMsgGenerator = node.GameMsgGenerator,
	J = node.JSUS;
//## Extra

node.random = {};

/**
* ### node.random.emit
* 
* Emits an event after a random time interval between 0 and maxWait 
* 
* @param {string} event The name of the event
* @param {number} maxWait Optional. The maximum time (in milliseconds)
* 	to wait before emitting the event. to Defaults, 6000
*/	
	node.random.emit = function (event, maxWait){
		maxWait = maxWait || 6000;
		setTimeout(function(event) {
			node.emit(event);
		}, Math.random() * maxWait, event);
	};

/**
* ### node.random.exec 
* 
* Executes a callback function after a random time interval between 0 and maxWait 
* 
* @param {function} The callback function to execute
* @param {number} maxWait Optional. The maximum time (in milliseconds) 
* 	to wait before executing the callback. to Defaults, 6000
*/	
	node.random.exec = function (func, maxWait) {
		maxWait = maxWait || 6000;
		setTimeout(function(func) {
			func.call();
		}, Math.random() * maxWait, func);
	};	


})(
	'undefined' != typeof node ? node : module.exports
  , 'undefined' != typeof node ? node : module.parent.exports
);
// # Incoming listeners
// Incoming listeners are fired in response to incoming messages
(function (node) {

	if (!node) {
		console.log('nodeGame not found. Cannot add incoming listeners');
		return false;
	}
	
	var GameMsg = node.GameMsg,
		GameStage = node.GameStage,
		PlayerList = node.PlayerList,
		Player = node.Player,
		J = node.JSUS;
	
	var action = node.action,
		target = node.target;
	
	var say = action.SAY + '.',
		set = action.SET + '.',
		get = action.GET + '.',
		IN  = node.IN;

	
/**
 * ## in.say.PCONNECT
 * 
 * Adds a new player to the player list from the data contained in the message
 * 
 * @emit UPDATED_PLIST
 * @see Game.pl 
 */
	node.on( IN + say + 'PCONNECT', function (msg) {
		if (!msg.data) return;
		node.game.pl.add(new Player(msg.data));
		node.emit('UPDATED_PLIST');
		node.game.pl.checkStage();
	});	
	
/**
 * ## in.say.PDISCONNECT
 * 
 * Removes a player from the player list based on the data contained in the message
 * 
 * @emit UPDATED_PLIST
 * @see Game.pl 
 */
	node.on( IN + say + 'PDISCONNECT', function (msg) {
		if (!msg.data) return;
		node.game.pl.remove(msg.data.id);
		node.emit('UPDATED_PLIST');
		node.game.pl.checkStage();
	});	

/**
 * ## in.say.MCONNECT
 * 
 * Adds a new monitor to the monitor list from the data contained in the message
 * 
 * @emit UPDATED_MLIST
 * @see Game.ml 
 */
	node.on( IN + say + 'MCONNECT', function (msg) {
		if (!msg.data) return;
		node.game.ml.add(new Player(msg.data));
		node.emit('UPDATED_MLIST');
	});	
		
/**
 * ## in.say.MDISCONNECT
 * 
 * Removes a monitor from the player list based on the data contained in the message
 * 
 * @emit UPDATED_MLIST
 * @see Game.ml 
 */
	node.on( IN + say + 'MDISCONNECT', function (msg) {
		if (!msg.data) return;
		node.game.ml.remove(msg.data.id);
		node.emit('UPDATED_MLIST');
	});		
			

/**
 * ## in.say.PLIST
 * 
 * Creates a new player-list object from the data contained in the message
 * 
 * @emit UPDATED_PLIST
 * @see Game.pl 
 */
node.on( IN + say + 'PLIST', function (msg) {
	if (!msg.data) return;
	node.game.pl = new PlayerList({}, msg.data);
	node.emit('UPDATED_PLIST');
});	
	
/**
 * ## in.say.MLIST
 * 
 * Creates a new monitor-list object from the data contained in the message
 * 
 * @emit UPDATED_MLIST
 * @see Game.pl 
 */
node.on( IN + say + 'MLIST', function (msg) {
	if (!msg.data) return;
	node.game.ml = new PlayerList({}, msg.data);
	node.emit('UPDATED_MLIST');
});	
	
/**
 * ## in.get.DATA
 * 
 * Experimental feature. Undocumented (for now)
 */ 
node.on( IN + get + 'DATA', function (msg) {
	if (msg.text === 'LOOP'){
		node.socket.sendDATA(action.SAY, node.game.gameLoop, msg.from, 'GAME');
	}
	// <!-- We could double emit
	// node.emit(msg.text, msg.data); -->
});

/**
 * ## in.set.STATE
 * 
 * Adds an entry to the memory object 
 * 
 */
node.on( IN + set + 'STATE', function (msg) {
	node.game.memory.add(msg.text, msg.data, msg.from);
});

/**
 * ## in.set.DATA
 * 
 * Adds an entry to the memory object 
 * 
 */
node.on( IN + set + 'DATA', function (msg) {
	node.game.memory.add(msg.text, msg.data, msg.from);
});

/**
 * ## in.say.STAGE
 * 
 * Updates the game stage or updates a player's state in
 * the player-list object
 *
 * If the message is from the server, it updates the game stage,
 * else the stage in the player-list object from the player who
 * sent the message is updated 
 * 
 *  @emit UPDATED_PLIST
 *  @see Game.pl 
 */
	node.on( IN + say + 'STAGE', function (msg) {

		if (node.socket.serverid && msg.from === node.socket.serverid) {
//			console.log(node.socket.serverid + ' ---><--- ' + msg.from);
//			console.log('NOT EXISTS');
		}
		
		if (node.game.pl.exist(msg.from)) {			
			node.game.pl.updatePlayerStage(msg.from, msg.data);
			node.emit('UPDATED_PLIST');
			node.game.pl.checkStage();
		}
		// <!-- Assume this is the server for now
		// TODO: assign a string-id to the server -->
		else {
			node.game.execStage(node.gameLoop.getStep(msg.data));
		}
	});
	
/**
 * ## in.say.REDIRECT
 * 
 * Redirects to a new page
 * 
 * @see node.redirect
 */
node.on( IN + say + 'REDIRECT', function (msg) {
	if (!msg.data) return;
	if ('undefined' === typeof window || !window.location) {
		node.log('window.location not found. Cannot redirect', 'err');
		return false;
	}

	window.location = msg.data; 
});	


/**
 * ## in.say.SETUP
 * 
 * Setups a features of nodegame
 * 
 * @see node.setup
 */
node.on( IN + say + 'SETUP', function (msg) {
	if (!msg.text) return;
	node.setup(msg.text, msg.data);
	
});	


/**
 * ## in.say.GAMECOMMAND
 * 
 * Setups a features of nodegame
 * 
 * @see node.setup
 */
node.on( IN + say + 'GAMECOMMAND', function (msg) {
	if (!msg.text) return;
	if (!node.gamecommand[msg.text]) return;
	node.emit('NODEGAME_GAMECOMMAND_' + msg.text,msg.data);
});	

/**
 * ## in.say.JOIN
 * 
 * Invites the client to leave the current channel and joining another one
 * 
 * It differs from `REDIRECT` messages because the client 
 * does not leave the page, it just switches channel. 
 * 
 */
node.on( IN + say + 'JOIN', function (msg) {
	if (!msg.text) return;
	//node.socket.disconnect();
	node.connect(msg.text);
});	

	node.log('incoming listeners added');
	
})('undefined' !== typeof node ? node : module.parent.exports); 
// <!-- ends incoming listener -->
// # Outgoing listeners
// Outgoing listeners are fired when messages are sent

(function (node) {

	if (!node) {
		console.log('nodeGame not found. Cannot add outgoing listeners');
		return false;
	}
	
	var GameMsg = node.GameMsg,
		GameState = node.GameState;
	
	var action = node.action,
		target = node.target;
	
	var say = action.SAY + '.',
		set = action.SET + '.',
		get = action.GET + '.',
		OUT  = node.OUT;
	
/**
 * ## out.say.STAGE
 * 
 * Sends out a STAGE message to the specified recipient
 * 
 * TODO: check with the server 
 * The message is for informative purpose
 * 
 */
node.on( OUT + say + 'STAGE', function (stage, to) {
	node.socket.sendSTAGE(action.SAY, stage, to);
});	
	
/**
 * ## out.say.STATE
 * 
 * Sends out a STATE message to the specified recipient
 * 
 * TODO: check with the server 
 * The message is for informative purpose
 * 
 */
node.on( OUT + say + 'STATE', function (state, to) {
	node.socket.sendSTATE(action.SAY, state, to);
});	

/**
 * ## out.say.TXT
 * 
 * Sends out a TXT message to the specified recipient
 */
node.on( OUT + say + 'TXT', function (text, to) {
	node.socket.sendTXT(text,to);
});

/**
 * ## out.say.DATA
 * 
 * Sends out a DATA message to the specified recipient
 */
node.on( OUT + say + 'DATA', function (data, to, key) {
	node.socket.sendDATA(action.SAY, data, to, key);
});

/**
 * ## out.set.STATE
 * 
 * Sends out a STATE message to the specified recipient
 * 
 * TODO: check with the server 
 * The receiver will update its representation of the state
 * of the sender
 */
node.on( OUT + set + 'STATE', function (state, to) {
	node.socket.sendSTATE(action.SET, state, to);
});

/**
 * ## out.set.DATA
 * 
 * Sends out a DATA message to the specified recipient
 * 
 * The sent data will be stored in the memory of the recipient
 * 
 * @see node.GameDB
 */
node.on( OUT + set + 'DATA', function (data, to, key) {
	node.socket.sendDATA(action.SET, data, to, key);
});

/**
 * ## out.get.DATA
 * 
 * Issues a DATA request
 * 
 * Experimental. Undocumented (for now)
 */
node.on( OUT + get + 'DATA', function (data, to, key) {
	node.socket.sendDATA(action.GET, data, to, data);
});
	
node.log('outgoing listeners added');

})('undefined' !== typeof node ? node : module.parent.exports); 
// <!-- ends outgoing listener -->
// # Internal listeners

// Internal listeners are not directly associated to messages,
// but they are usually responding to internal nodeGame events, 
// such as progressing in the loading chain, or finishing a game stage 

(function (node) {

	if (!node) {
		console.log('nodeGame not found. Cannot add internal listeners');
		return false;
	}
	
	var action = node.action,
		target = node.target;
	
	var GameMsg = node.GameMsg,
		GameStage = node.GameStage,
		Game = node.Game;
	
	var say = action.SAY + '.',
		set = action.SET + '.',
		get = action.GET + '.',
		IN  = node.IN,
		OUT = node.OUT;
	
/**
 * ## STAGEDONE
 * 
 * Fired when all the players in the player list are DONE
 */ 
node.on('STAGEDONE', function() {
	
	// In single player mode we ignore when all the players have completed the stage
	if (node.game.solo_mode) {
		return;
	}
	
	// <!-- If we go auto -->
	if (node.game.auto_step && !node.game.observer) {
		node.log('We play AUTO', 'DEBUG');
		var morePlayers = ('undefined' !== typeof node.game.minPlayers) ? node.game.minPlayers - node.game.pl.count() : 0 ;
		node.log('Additional player required: ' + morePlayers > 0 ? MorePlayers : 0, 'DEBUG');
		
		if (morePlayers > 0) {
			node.emit(OUT + say + target.TXT, morePlayers + ' player/s still needed to play the game');
			node.log(morePlayers + ' player/s still needed to play the game');
		}
		// TODO: differentiate between before the game starts and during the game
		else {
			node.emit(OUT + say + target.TXT, node.game.minPlayers + ' players ready. Game can proceed');
			node.log(node.game.pl.count() + ' players ready. Game can proceed');
			node.game.step();
		}
	}
	else {
		node.log('Waiting for monitor to step', 'DEBUG');
	}
});

/**
 * ## DONE
 * 
 * Updates and publishes that the client has successfully terminated a stage 
 * 
 * If a DONE handler is defined in the game-loop, it will executes it before
 * continuing with further operations. In case it returns FALSE, the update
 * process is stopped. 
 * 
 * @emit BEFORE_DONE
 * @emit WAITING...
 */
node.on('DONE', function(p1, p2, p3) {
	
	// Execute done handler before updating stage
	var ok = true;
	
	var done = node.game.currentStepObj.done;
	
	if (done) ok = done.call(node.game, p1, p2, p3);
	if (!ok) return;
	node.game.updateStageLevel(Game.stageLevels.DONE)
	
	// Call all the functions that want to do 
	// something before changing stage
	node.emit('BEFORE_DONE');
	
	if (node.game.auto_wait) {
		if (node.window) {	
			node.emit('WAITING...');
		}
	}
	node.game.publishUpdate();
	
	if (node.game.solo_mode) {
		node.game.step();
	}
});

/**
 * ## WINDOW_LOADED
 * 
 * Checks if the game is ready, and if so fires the LOADED event
 *
 * @emit BEFORE_LOADING
 * @emit LOADED
 */
node.on('WINDOW_LOADED', function() {
	if (node.game.ready) node.emit('LOADED');
});

/**
 * ## GAME_LOADED
 * 
 * Checks if the window was loaded, and if so fires the LOADED event
 *
 * @emit BEFORE_LOADING
 * @emit LOADED
 */
node.on('GAME_LOADED', function() {
	if (node.game.ready) node.emit('LOADED');
});

/**
 * ## LOADED
 * 
 * 
 */
node.on('LOADED', function() {
	node.emit('BEFORE_LOADING');
	node.game.updateStageLevel('PLAYING');
	//TODO: the number of messages to emit to inform other players
	// about its own stage should be controlled. Observer is 0 
	//node.game.publishUpdate();
	node.socket.clearBuffer();
	
});


/**
 * ## LOADED
 * 
 * 
 */
node.on('NODEGAME_GAMECOMMAND_' + node.gamecommand.start, function(options) {
	
	
	node.emit('BEFORE_GAMECOMMAND', node.gamecommand.start, options);
	
	if (node.game.currentStepObj.stage !== 0) {
		node.err('Game already started. Use restart if you want to start the game again');
		return;
	}
	
	node.game.start();
	
	
});


node.log('internal listeners added');
	
})('undefined' !== typeof node ? node : module.parent.exports); 
// <!-- ends outgoing listener -->
/**
 * # GameTimer
 * 
 * Copyright(c) 2012 Stefano Balietti
 * MIT Licensed 
 * 
 * Creates a controllable timer object for nodeGame 
 * 
 * ---
 * 
 */

(function (exports, node) {
	
// ## Global scope
	
	exports.GameTimer = GameTimer;
	
	var JSUS = node.JSUS;

/**
 * ### GameTimer status levels
 * Numerical levels representing the state of the GameTimer
 * 
 * 	@see GameTimer.status
 */
	GameTimer.STOPPED = -5
	GameTimer.PAUSED = -3;
	GameTimer.UNINITIALIZED = -1;
	GameTimer.INITIALIZED = 0;
	GameTimer.LOADING = 3;
	GameTimer.RUNNING = 5;
	
/**
 * ## GameTimer constructor
 * 
 * Creates an instance of GameTimer
 * 
 * @param {object} options. Optional. A configuration object
 */	
function GameTimer (options) {
	options = options || {};

// ## Public properties

/**
 * ### GameTimer.status
 * 
 * Numerical index representing the current the state of the GameTimer object
 * 
 */
	this.status = GameTimer.UNINITIALIZED;	
	
/**
 * ### GameTimer.options
 * 
 * The current settings for the GameTimer
 * 
 */	
	this.options = options;

/**
 * ### GameTimer.timer
 * 
 * The ID of the javascript interval
 * 
 */	
	this.timer = null; 		

/**
 * ### GameTimer.timeLeft
 * 
 * Milliseconds left before time is up
 * 
 */	
	this.timeLeft = null;
	
/**
 * ### GameTimer.timePassed
 * 
 * Milliseconds already passed from the start of the timer
 * 
 */	
	this.timePassed = 0;

/**
 * ### GameTimer.update
 * 
 * The frequency of update for the timer (in milliseconds)
 * 
 */	
	this.update = 1000;	
	
/**
 * ### GameTimer.timeup
 * 
 * Event string or function to fire when the time is up
 * 
 * 	@see GameTimer.fire
 */		
	this.timeup = 'TIMEUP';	
	
/**
 * ### GameTimer.hooks
 * 
 * Array of hook functions to fire at every update
 * 
 * The array works as a LIFO queue
 * 
 * 	@see GameTimer.fire
 */	
	this.hooks = [];
	
	this.init();
	// TODO: remove into a new addon
	this.listeners();
};

// ## GameTimer methods

/**
 * ### GameTimer.init
 * 
 * Inits the GameTimer
 * 
 * Takes the configuration as an input parameter or 
 * recycles the settings in `this.options`.
 * 
 * The configuration object is of the type
 * 
 * 	var options = {
 * 		milliseconds: 4000, // The length of the interval
 * 		update: 1000, // How often to update the time counter. Defaults every 1sec
 * 		timeup: 'MY_EVENT', // An event ot function to fire when the timer expires
 * 		hooks: [ myFunc, // Array of functions or events to fire at every update
 * 				'MY_EVENT_UPDATE', 
 * 				{ hook: myFunc2,
 * 				  ctx: that, }, 	
 * 				], 
 * 	} 
 * 	// Units are in milliseconds 
 * 
 * @param {object} options Optional. Configuration object
 * 
 * 	@see GameTimer.addHook
 */
GameTimer.prototype.init = function (options) {
	options = options || this.options;
	this.status = GameTimer.UNINITIALIZED;
	if (this.timer) clearInterval(this.timer);
	this.milliseconds = options.milliseconds || 0;
	this.timeLeft = this.milliseconds;
	this.timePassed = 0;
	this.update = options.update || 1000;
	this.timeup = options.timeup || 'TIMEUP'; // event to be fire when timer is expired
	// TODO: update and milliseconds must be multiple now
	if (options.hooks) {
		for (var i=0; i < options.hooks.length; i++){
			this.addHook(options.hooks[i]);
		}
	}
	
	this.status = GameTimer.INITIALIZED;
};


/**
 * ### GameTimer.fire
 * 
 * Fires a registered hook
 * 
 * If it is a string it is emitted as an event, 
 * otherwise it called as a function.
 * 
 * @param {mixed} h The hook to fire
 * 
 */
GameTimer.prototype.fire = function (h) {
	if (!h && !h.hook) return;
	var hook = h.hook || h;
	if ('function' === typeof hook) {
		var ctx = h.ctx || node.game;
		hook.call(ctx);
	}
	else {
		node.emit(hook);
	}	
};
	
/**
 * ### GameTimer.start
 * 
 * Starts the timer
 * 
 * Updates the status of the timer and calls `setInterval`
 * At every update all the registered hooks are fired, and 
 * time left is checked. 
 * 
 * When the timer expires the timeup event is fired, and the
 * timer is stopped
 * 
 * 	@see GameTimer.status
 * 	@see GameTimer.timeup
 * 	@see GameTimer.fire 
 * 
 */
GameTimer.prototype.start = function() {
	this.status = GameTimer.LOADING;
	// fire the event immediately if time is zero
	if (this.options.milliseconds === 0) {
		node.emit(this.timeup);
		return;
	}

	var that = this;
	this.timer = setInterval(function() {
		that.status = GameTimer.RUNNING;
		node.log('interval started: ' + that.timeLeft, 'DEBUG', 'GameTimer: ');
		that.timePassed = that.timePassed + that.update;
		that.timeLeft = that.milliseconds - that.timePassed;
		// Fire custom hooks from the latest to the first if any
		for (var i = that.hooks.length; i > 0; i--) {
			that.fire(that.hooks[(i-1)]);
		}
		// Fire Timeup Event
		if (that.timeLeft <= 0) {
			// First stop the timer and then call the timeup
			that.stop();
			that.fire(that.timeup);
			node.log('time is up: ' + that.timeup, 'DEBUG', 'GameTimer: ');
		}
		
	}, this.update);
};
	
/**
 * ### GameTimer.addHook
 * 
 * 
 * Add an hook to the hook list after performing conformity checks.
 * The first parameter hook can be a string, a function, or an object
 * containing an hook property.
 */
GameTimer.prototype.addHook = function (hook, ctx) {
	if (!hook) return;
	var ctx = ctx || node.game;
	if (hook.hook) {
		ctx = hook.ctx || ctx;
		var hook = hook.hook;
	}
	this.hooks.push({hook: hook, ctx: ctx});
};

/**
 * ### GameTimer.pause
 * 
 * Pauses the timer
 * 
 * If the timer was running, clear the interval and sets the
 * status property to `GameTimer.PAUSED`
 * 
 */
GameTimer.prototype.pause = function() {
	if (this.status > 0) {
		this.status = GameTimer.PAUSED;
		//console.log('Clearing Interval... pause')
		clearInterval(this.timer);
	}
};	

/**
 * ### GameTimer.resume
 * 
 * Resumes a paused timer
 * 
 * If the timer was paused, restarts it with the current configuration
 * 
 * 	@see GameTimer.restart
 */
GameTimer.prototype.resume = function() {
	if (this.status !== GameTimer.PAUSED) return; // timer was not paused
	var options = JSUS.extend({milliseconds: this.milliseconds - this.timePassed}, this.options);
	this.restart(options);
};	

/**
 * ### GameTimer.stop
 * 
 * Stops the timer
 * 
 * If the timer was paused or running, clear the interval, sets the
 * status property to `GameTimer.STOPPED`, and reset the time passed
 * and time left properties
 * 
 */
GameTimer.prototype.stop = function() {
	if (this.status === GameTimer.UNINITIALIZED) return;
	if (this.status === GameTimer.INITIALIZED) return;
	if (this.status === GameTimer.STOPPED) return;
	this.status = GameTimer.STOPPED;
	clearInterval(this.timer);
	this.timePassed = 0;
	this.timeLeft = null;
};	

/**
 * ### GameTimer.restart
 * 
 * Restarts the timer
 *  
 * Uses the input parameter as configuration object, 
 * or the current settings, if undefined 
 *  
 * @param {object} options Optional. A configuration object
 *  
 * 	@see GameTimer.init
 */
GameTimer.prototype.restart = function (options) {
	this.init(options);
	this.start();
};

/**
 * ### GameTimer.listeners
 * 
 * Experimental. Undocumented (for now)
 * 
 */
GameTimer.prototype.listeners = function () {
	var that = this;
// <!--	
//		node.on('GAME_TIMER_START', function() {
//			that.start();
//		}); 
//		
//		node.on('GAME_TIMER_PAUSE', function() {
//			that.pause();
//		});
//		
//		node.on('GAME_TIMER_RESUME', function() {
//			that.resume();
//		});
//		
//		node.on('GAME_TIMER_STOP', function() {
//			that.stop();
//		});
	
//		node.on('DONE', function(){
//			console.log('TIMER PAUSED');
//			that.pause();
//		});
	
	// TODO: check what is right behavior for this
//		node.on('WAITING...', function(){
//			that.pause();
//		});
// -->
	
};

// ## Closure
})(
	'undefined' != typeof node ? node : module.exports
  , 'undefined' != typeof node ? node : module.parent.exports
);
/**
 * 
 * # TriggerManager: 
 * 
 * Copyright(c) 2012 Stefano Balietti
 * MIT Licensed 
 * 
 * Manages a collection of trigger functions to be called sequentially
 *  
 * ## Note for developers
 * 
 * Triggers are functions that operate on a common object, and each 
 * sequentially adds further modifications to it. 
 * 
 * If the TriggerManager were a beauty saloon, the first trigger function
 * would wash the hair, the second would cut the washed hair, and the third
 * would style it. All these operations needs to be done sequentially, and
 * the TriggerManager takes care of handling this process.
 * 
 * If `TriggerManager.returnAt` is set equal to `TriggerManager.first`, 
 * the first trigger function returning a truthy value will stop the process
 * and the target object will be immediately returned. In these settings,
 * if a trigger function returns `undefined`, the target is passed to the next
 * trigger function. 
 * 
 * Notice: TriggerManager works as a *LIFO* queue, i.e. new trigger functions
 * will be executed first.
 * 
 * ---
 * 
 */

(function(exports, node){

// ## Global scope
	
exports.TriggerManager = TriggerManager;

TriggerManager.first = 'first';
TriggerManager.last = 'last';



/**
 * ## TriggerManager constructor
 * 
 * Creates a new instance of TriggerManager
 * 
 */
function TriggerManager (options) {
// ## Public properties
	
	
/**
 * ### TriggerManager.triggers
 * 
 * Array of trigger functions 
 * 
 */
this.triggers = [];
	
// ## Public properties

/**
 * ### TriggerManager.options
 * 
 * Reference to current configuration
 * 
 */	
	this.options = options || {};

/**
 * ### TriggerManager.returnAt
 * 
 * Controls the behavior of TriggerManager.pullTriggers
 * 
 * By default it is equal to `TriggerManager.first`
 */	
	var returnAt = TriggerManager.first;
	Object.defineProperty(this, 'returnAt', {
		set: function(at){
			if (!at || (at !== TriggerManager.first && at !== TriggerManager.last)) {
				node.log('Invalid returnAt type: ' + at);
				return false;
			}
			returnAt = at;
			return at;
		},
		get: function(){
			return returnAt;
		},
		configurable: true,
		enumerable: true
	});

/**
 * ### TriggerManager.length
 * 
 * The number of registered trigger functions
 * 
 */
	Object.defineProperty(this, 'length', {
		set: function(){},
		get: function(){
			return this.triggers.length;
		},
		configurable: true
	});
	
	this.init();
};

// ## TriggerManager methods

/**
 * ### TriggerManager.init
 * 
 * Configures the TriggerManager instance
 * 
 * Takes the configuration as an input parameter or 
 * recycles the settings in `this.options`.
 * 
 * The configuration object is of the type
 * 
 * 	var options = {
 * 		returnAt: 'first', // or 'last'
 * 		triggers: [ myFunc,
 * 					myFunc2 
 * 		],
 * 	} 
 * 	 
 * @param {object} options Optional. Configuration object
 * 
 */
TriggerManager.prototype.init = function (options) {
	this.options = options || this.options;
	if (this.options.returnAt === TriggerManager.first || this.options.returnAt === TriggerManager.last) {
		this.returnAt = this.options.returnAt;
	}
	this.resetTriggers();
};

/**
 * ### TriggerManager.initTriggers
 * 
 * Adds a collection of trigger functions to the trigger array
 * 
 * @param {function|array} triggers An array of trigger functions or a single function 
 */
TriggerManager.prototype.initTriggers = function (triggers) {
	if (!triggers) return;
	if (!(triggers instanceof Array)) {
		triggers = [triggers];
	}
	for (var i=0; i< triggers.length; i++) {
		this.triggers.push(triggers[i]);
	}
  };
	
/**
 * ### TriggerManager.resetTriggers
 *   
 * Resets the trigger array to initial configuration
 *   
 * Delete existing trigger functions and re-add the ones
 * contained in `TriggerManager.options.triggers`
 * 
 */
TriggerManager.prototype.resetTriggers = function () {
	this.triggers = [];
	this.initTriggers(this.options.triggers);
};

/**
 * ### TriggerManager.clear
 * 
 * Clears the trigger array
 * 
 * Requires a boolean parameter to be passed for confirmation
 * 
 * @param {boolean} clear TRUE, to confirm clearing
 * @return {boolean} TRUE, if clearing was successful
 */
TriggerManager.prototype.clear = function (clear) {
	if (!clear) {
		node.log('Do you really want to clear the current TriggerManager obj? Please use clear(true)', 'WARN');
		return false;
	}
	this.triggers = [];
	return clear;
};
	
/**
 * ### TriggerManager.addTrigger
 * 
 * Pushes a trigger into the trigger array
 * 
 * @param {function} trigger The function to add
 * @param {number} pos Optional. The index of the trigger in the array
 * @return {boolean} TRUE, if insertion is successful
 */	  
TriggerManager.prototype.addTrigger = function (trigger, pos) {
	if (!trigger) return false;
	if (!('function' === typeof trigger)) return false;
	if (!pos) {
		this.triggers.push(trigger);
	}
	else {
		this.triggers.splice(pos, 0, trigger);
	}
	return true;
};
	  
/**
 * ### TriggerManager.removeTrigger
 * 
 * Removes a trigger from the trigger array
 * 
 * @param {function} trigger The function to remove
 * @return {boolean} TRUE, if removal is successful
 */	  
TriggerManager.prototype.removeTrigger = function (trigger) {
	if (!trigger) return false;
	for (var i=0; i< this.triggers.length; i++) {
		if (this.triggers[i] == trigger) {
			return this.triggers.splice(i,1);
		}
	}  
	return false;
};

/**
 * ### TriggerManager.pullTriggers
 * 
 * Fires the collection of trigger functions on the target object
 * 
 * Triggers are fired according to a LIFO queue, i.e. new trigger
 * functions are fired first.
 * 
 * Depending on the value of `TriggerManager.returnAt`, some trigger
 * functions may not be called. In fact a value is returned 
 * 
 * 	- 'first': after the first trigger returns a truthy value
 * 	- 'last': after all triggers have been executed
 * 
 * If no trigger is registered the target object is returned unchanged
 * 
 * @param {object} o The target object
 * @return {object} The target object after the triggers have been fired
 * 
 */	
TriggerManager.prototype.pullTriggers = function (o) {
	if ('undefined' === typeof o) return;
	if (!this.length) return o;
	
	for (var i = this.triggers.length; i > 0; i--) {
		var out = this.triggers[(i-1)].call(this, o);
		if ('undefined' !== typeof out) {
			if (this.returnAt === TriggerManager.first) {
				return out;
			}
		}
	}
	// Safety return
	return ('undefined' !== typeof out) ? out : o;
};

// <!-- old pullTriggers
//TriggerManager.prototype.pullTriggers = function (o) {
//	if (!o) return;
//	
//	for (var i = triggersArray.length; i > 0; i--) {
//		var out = triggersArray[(i-1)].call(this, o);
//		if (out) {
//			if (this.returnAt === TriggerManager.first) {
//				return out;
//			}
//		}
//	}
//	// Safety return
//	return o;
//}; 
//-->


/**
 * ### TriggerManager.size
 * 
 * Returns the number of registered trigger functions
 * 
 * Use TriggerManager.length instead 
 * 
 * @deprecated
 */
TriggerManager.prototype.size = function () {
	return this.triggers.length;
};
	

// ## Closure	
})(
	('undefined' !== typeof node) ? node : module.exports
  , ('undefined' !== typeof node) ? node : module.parent.exports
);<|MERGE_RESOLUTION|>--- conflicted
+++ resolved
@@ -1958,16 +1958,15 @@
     var result = [];
     for (var key in obj) {
         if (obj.hasOwnProperty(key)) {
-        	if (keyed) result.push(key);
             if ('object' === typeof obj[key]) {
                 result = result.concat(OBJ._obj2Array(obj[key], keyed, level, cur_level));
             } else {
+                if (keyed) result.push(key);
                 result.push(obj[key]);
             }
            
         }
-    }      
-    
+    }        
     return result;
 };
 
@@ -1984,7 +1983,7 @@
  * gets totally unfolded into an array.
  * 
  * @param {object} obj The object to convert in array
- * @param {number} level Optional. The level of recursion. Defaults, undefined
+ * @param {number} level Optional. The level of recursion. Defaults undefined
  * @return {array} The converted object
  * 
  * 	@see OBJ._obj2Array
@@ -2004,7 +2003,7 @@
  * returns it.
  * 
  * @param {object} obj The object to convert in array
- * @param {number} level Optional. The level of recursion. Defaults, undefined
+ * @param {number} level Optional. The level of recursion. Defaults undefined
  * @return {array} The converted object
  * 
  * @see OBJ.obj2Array 
@@ -2679,48 +2678,6 @@
 	return name;
 }
 
-/**
- * ## OBJ.augment
- * 
- * Creates an object containing arrays of all the values of 
- * 
- * User can specifies the subset of keys from both objects 
- * that will subject to augmentation. The values of the other keys 
- * will not be changed
- * 
- * Notice: the method modifies the first input paramteer
- * 
- * E.g.
- * 
- * ```javascript
- * var a = { a:1, b:2, c:3 };
- * var b = { a:10, b:2, c:100, d:4 };
- * OBJ.augment(a, b); // { a: [1, 10], b: [2, 2], c: [3, 100]}
- * 
- * OBJ.augment(a, b, ['b', 'c', 'd']); // { a: 1, b: [2, 2], c: [3, 100], d: [4]});
- * 
- * ```
- * 
- * @param {object} obj1 The object whose properties will be augmented
- * @param {object} obj2 The augmenting object
- * @param {array} key Optional. Array of key names common to both objects taken as
- * 	the set of properties to augment
- */
-OBJ.augment = function(obj1, obj2, keys) {  
-	var i, k, keys = keys || OBJ.keys(obj1);
-	
-	for (i = 0 ; i < keys.length; i++) {
-		k = keys[i];
-		if ('undefined' !== typeof obj1[k] && Object.prototype.toString.call(obj1[k]) !== '[object Array]') {
-			obj1[k] = [obj1[k]];
-		}
-		if ('undefined' !== obj2[k]) {
-			if (!obj1[k]) obj1[k] = []; 
-			obj1[k].push(obj2[k]);
-		}
-	}
-}
-
 
 JSUS.extend(OBJ);
     
@@ -4569,11 +4526,105 @@
 
 // ## Fetching
 
+
+/**
+ * ### NDDB._fetch
+ *
+ * Performs the fetching of the entries according to the
+ * specified parameters 
+ * 
+ * Examples
+ * 
+ * ```javascript
+ * var db = new NDDB();
+ * var items = [{a:1, b:2}, {a:3, b:4}, {a:5}];
+ * db.importDB(items);
+ * 
+ * db._fetch(); 
+ * // [ {a:1, b:2}, {a:3, b:4}, {a:5} ]
+ * 
+ * db._fetch('a'); 
+ * // [1, 3, 5];
+ * 
+ * db._fetch('a', 'VALUES'); 
+ * //  [ [ 1 ], [ 3 ], [ 5 ] ]
+ * 
+ * db._fetch('a', 'KEY_VALUES'); 
+ * // [ [ 'a', 1 ], [ 'a', 3 ], [ 'a', 5 ] ]
+ * 
+ * db._fetch(null, 'VALUES'); 
+ * // [ [ 1, 2 ], [ 3, 4 ], [ 5] ]
+ * 
+ * db._fetch(null, 'KEY_VALUES'); 
+ * // [ [ 'a', 1, 'b', 2 ], [ 'a', 3, 'b', 4 ], [ 'a', 5 ] ]
+ * ```
+ * 
+ * No further chaining is permitted after fetching.
+ * 
+ * @api private
+ * @param {string} key Optional. If set, returns only the value from the specified property 
+ * @param {string} array. Optional If set, objects are transformed in arrays and returned
+ * @return {array} out The fetched values 
+ * 
+ * 	@see NDDB.fetch
+ * 	@see NDDB.fetchArray
+ * 	@see NDDB.fetchKeyArray
+ * 
+ */
+NDDB.prototype._fetch = function (key, array) {
+    
+    function getValues (o, key) {        
+        return JSUS.getNestedValue(key, o);
+    };
+    
+    function getValuesArray (o, key) {
+        var el = JSUS.getNestedValue(key, o);
+        if ('undefined' !== typeof el) {
+            return JSUS.obj2KeyedArray(el);
+        }
+    };
+    
+    function getKeyValuesArray (o, key) {
+        var el = JSUS.getNestedValue(key, o);
+        if ('undefined' !== typeof el) {
+            return key.split('.').concat(JSUS.obj2KeyedArray(el));
+        }
+    };
+            
+    switch (array) {
+        case 'VALUES':
+            var func = (key) ? getValuesArray : 
+                               JSUS.obj2Array;
+            
+            break;
+        case 'KEY_VALUES':
+            var func = (key) ? getKeyValuesArray :
+                               JSUS.obj2KeyedArray;
+            break;
+            
+        default: // results are not 
+            if (!key) return this.db;
+            var func = getValues;        
+    }
+    
+    var out = [];    
+    for (var i=0; i < this.db.length; i++) {
+        var el = func.call(this.db[i], this.db[i], key);
+        if ('undefined' !== typeof el) out.push(el);
+    }    
+    
+    return out;
+}
+
 /**
  * ### NDDB.fetch
  *
  * Fetches all the entries in the database and returns 
- * them in one array 
+ * them in a array. 
+ * 
+ * If a second key parameter is passed, only the value of 
+ * the property named after the key are returned, otherwise  
+ * the whole entry is returned as it is.
  * 
  * Examples
  * 
@@ -4582,289 +4633,75 @@
  * db.insert([ { a:1, b:{c:2}, d:3 } ]);
  * 
  * db.fetch();    // [ {a: 1, b: {c: 2}, d: 3} ] 
+ * db.fetch('b'); // [ {c: 2} ];
+ * db.fetch('d'); // [ 3 ];
  * ```
  * 
  * No further chaining is permitted after fetching.
- *  
+ * 
+ * @param {string} key Optional. If set, returns only the value from the specified property 
  * @return {array} out The fetched values 
  * 
- * @see NDDB.fetchValues
- * @see NDDB.fetchArray
- * @see NDDB.fetchKeyArray
- * @see NDDB.fetchSubObj
- * 
- */
-NDDB.prototype.fetch = function () {
-    return this.db;
-};
-
-/**
- * ### NDDB.fetchSubObj
- *
- * Fetches all the entries in the database and trims out unwanted properties
- * 
+ * 	@see NDDB._fetch
+ * 	@see NDDB.fetchArray
+ * 	@see NDDB.fetchKeyArray
+ * 
+ */
+NDDB.prototype.fetch = function (key) {
+    return this._fetch(key, true);
+};
+
+/**
+ * ### NDDB.fetchArray
+ *
+ * Fetches all the entries in the database, transforms them into 
+ * one-dimensional array by exploding all nested values, and returns
+ * them into an array.
+ * 
+ * If a parameter is passed, only the value of the property
+ * named after the key is returned, otherwise the whole entry 
+ * is exploded, and its values returned in a array. 
  * 
  * Examples
  * 
  * ```javascript
  * var db = new NDDB();
  * db.insert([ { a:1, b:{c:2}, d:3 } ]);
- * db.insert([ { a:4, b:{c:5}, d:6 } ]);
- * 
- * db.fetchSubObj('a'); // [ { a: 1} , {a: 4}]
+ * 
+ * db.fetchArray();    // [ [ 1, 2, 3 ] ]
+ * db.fetchArray('b'); // [ ['c', 2 ] ]
+ * db.fetchArray('d'); // [ [ 3 ] ];
  * ```
  * 
  * No further chaining is permitted after fetching.
  * 
- * @param {string|array} key Optional. If set, returned objects will have only such properties  
- * @return {array} out The fetched objects 
- * 
- * @see NDDB.fetch
- * @see NDDB.fetchValues
- * @see NDDB.fetchArray
- * @see NDDB.fetchKeyArray
- */
-NDDB.prototype.fetchSubObj= function (key) {
-	if (!key) return [];
-	var i, el, out = [];
-	for (i=0; i < this.db.length; i++) {
-	    el = JSUS.subobj(this.db[i], key);
-	    if (!JSUS.isEmpty(el)) out.push(el);
-    }
-    return out;
-};
-
-
-/**
- * ### NDDB.fetchValues
- *
- * Fetches all the values of the entries in the database
- * 
- * The type of the input parameter determines the return value:
- *  - if it is `string`, returned value is a one-dimensional array. 
- * 	- if it is `array`, returned value is an object whose properties are arrays containing 
- * all the values found in the database for those keys.
- *   
- * Nested properties can be specified too.  
- *   
+ * @param {string} key Optional. If set, returns only the value from the specified property 
+ * @return {array} out The fetched values 
+ * 
+ * 	@see NDDB._fetch
+ * 	@see NDDB.fetch
+ * 	@see NDDB.fetchKeyArray
+ * 
+ */
+NDDB.prototype.fetchArray = function (key) {
+    return this._fetch(key, 'VALUES');
+};
+
+/**
+ * ### NDDB.fetchKeyArray
+ *
+ * Exactly as NDDB.fetchArray, but also the keys are added to the
+ * returned values. 
+ * 
  * Examples
  * 
  * ```javascript
  * var db = new NDDB();
  * db.insert([ { a:1, b:{c:2}, d:3 } ]);
  * 
- * db.fetchValues();    // [ [ 1, 2, 3 ] ]
- * db.fetchValues('b'); // { b: [ {c: 2} ] }
- * db.fetchValues('d'); // { d: [ 3 ] };
- * 
- * db.insert([ { a:4, b:{c:5}, d:6 } ]);
- * 
- * db.fetchValues([ 'a', 'd' ]); // { a: [ 1, 4] , d: [ 3, 6] };
- * ```
- * 
- * No further chaining is permitted after fetching.
- * 
- * @param {string|array} key Optional. If set, returns only the value from the specified property 
- * @return {array} out The fetched values 
- * 
- * @see NDDB.fetch
- * @see NDDB.fetchArray
- * @see NDDB.fetchKeyArray
- * @see NDDB.fetchSubObj
- * 
- */
-NDDB.prototype.fetchValues = function(key) {
-	var el, i, out, typeofkey;
-	
-	typeofkey = typeof key, out = {};
-	
-	if (typeofkey === 'undefined') {	
-		for (i=0; i < this.db.length; i++) {
-			JSUS.augment(out, this.db[i], JSUS.keys(this.db[i]));
-		} 
-	}
-	
-	else if (typeofkey === 'string') {
-		out[key] = [];
-		for (i=0; i < this.db.length; i++) {
-			el = JSUS.getNestedValue(key, this.db[i]);
-	        if ('undefined' !== typeof el) {
-	        	out[key].push(el);
-	        }
-		}
-		
-		
-	}
-		
-	else if (JSUS.isArray(key)) {
-    	out = JSUS.melt(key,JSUS.rep([],key.length)); // object not array  
-        for (i=0; i < this.db.length; i++) {
-        	el = JSUS.subobj(this.db[i], key);
-        	if (!JSUS.isEmpty(el)) {
-            	JSUS.augment(out, el);
-            }
-        }   
-	}
-	
-    return out;
-};
-
-function getValuesArray(o, key) {
-	return JSUS.obj2Array(o, 1);
-};
-
-function getKeyValuesArray(o, key) {
-	return JSUS.obj2KeyedArray(o, 1);
-};
-
-
-function getValuesArray_KeyString(o, key) {
-    var el = JSUS.getNestedValue(key, o);
-    if ('undefined' !== typeof el) {
-        return JSUS.obj2Array(el,1);
-    }
-};
-
-function getValuesArray_KeyArray(o, key) {
-    var el = JSUS.subobj(o, key);
-    if (!JSUS.isEmpty(el)) {
-    	return JSUS.obj2Array(el,1);
-	}
-};
-
-
-function getKeyValuesArray_KeyString(o, key) {
-    var el = JSUS.getNestedValue(key, o);
-    if ('undefined' !== typeof el) {
-        return key.split('.').concat(JSUS.obj2KeyedArray(el));
-    }
-};
-
-function getKeyValuesArray_KeyArray(o, key) {
-	var el = JSUS.subobj(o, key);
-    if (!JSUS.isEmpty(el)) {
-        return JSUS.obj2KeyedArray(el);
-    	//return key.split('.').concat(JSUS.obj2KeyedArray(el));
-	}
-};
-
-/**
- * ### NDDB._fetchArray
- *
- * Low level primitive for fetching the entities as arrays 
- * 
- * Examples
- * 
- * ```javascript
- * var db = new NDDB();
- * var items = [{a:1, b:2}, {a:3, b:4}, {a:5, c:6}];
- * db.importDB(items);
- * 
- * db._fetch(null, 'VALUES'); 
- * // [ [ 1, 2 ], [ 3, 4 ], [ 5, 6] ]
- * 
- * db._fetch(null, 'KEY_VALUES'); 
- * // [ [ 'a', 1, 'b', 2 ], [ 'a', 3, 'b', 4 ], [ 'a', 5, 'c', 6 ] ]
- * 
- * db._fetch('a', 'VALUES'); 
- * //  [ [ 1 ], [ 3 ], [ 5 ] ]
- * 
- * db._fetch('a', 'KEY_VALUES'); 
- * // [ [ 'a', 1 ], [ 'a', 3 ], [ 'a', 5 ] ] 
- * 
- * db._fetch(['a','b'], 'VALUES'); 
- * //  [ [ 1 , 2], [ 3, 4 ], [ 5 ] ]
- * 
- * db._fetch([ 'a', 'c'] 'KEY_VALUES'); 
- * // [ [ 'a', 1 ], [ 'a', 3 ], [ 'a', 5, 'c', 6 ] ]
- * ```
- * 
- * No further chaining is permitted after fetching.
- * 
- * @api private
- * @param {string|array} key Optional. If set, returns key/values only from the specified property 
- * @param {boolean} keyed. Optional. If set, also the keys are returned
- * @return {array} out The fetched values 
- * 
- */
-NDDB.prototype._fetchArray = function (key, keyed) {
-	
-    var cb, out, el, i;
-    
-    if (keyed) {
-    	
-    	if (!key) cb = getKeyValuesArray;
-    	
-    	else if ('string' === typeof key) {
-    		cb = getKeyValuesArray_KeyString;
-    	}
-    	else {
-    		cb = getKeyValuesArray_KeyArray;
-    	}
-    }
-    else {
-    	if (!key) cb = getValuesArray;
-    	
-    	else if ('string' === typeof key) {
-    		cb = getValuesArray_KeyString;
-    	}
-    	else {
-    		cb = getValuesArray_KeyArray;
-    	}
-    }
-    
-    out = [];
-    for (i=0; i < this.db.length; i++) {
-        el = cb.call(this.db[i], this.db[i], key);
-        if ('undefined' !== typeof el) out.push(el);
-    }    
-    
-    return out;
-}
-
-/**
- * ### NDDB.fetchArray
- *
- * Fetches the entities in the database as arrays instead of objects
- * 
- * Examples
- * 
- * ```javascript
- * var db = new NDDB();
- * db.insert([ { a:1, b:{c:2}, d:3 } ]);
- * db.insert([ { a:4, b:{c:5}, d:6 } ]);
- * 
- * db.fetchArray();     // [ [ 1, 'c', 2, 3 ],  ]
- * db.fetchArray('b');  // [ [ 'c', 2 ] ] 
- * db.fetchArray('d');  // [ [ 3 ] ]
- * ```
- * 
- * No further chaining is permitted after fetching.
- * 
- * @see NDDB._fetchArray
- * @see NDDB.fetchValues
- * @see NDDB.fetchKeyArray
- * @see NDDB.fetchSubObj
- */
-NDDB.prototype.fetchArray = function (key) {
-    return this._fetchArray(key);
-};
-
-/**
- * ### NDDB.fetchKeyArray
- *
- * Exactly as NDDB.fetchArray, but also the keys are added to the
- * returned values. 
- * 
- * Examples
- * 
- * ```javascript
- * var db = new NDDB();
- * db.insert([ { a:1, b:{c:2}, d:3 } ]);
- * 
- * db.fetchKeyArray();       // [ [ 'a', 1, 'c', 2, 'd', 3 ] ]
+ * db.fetchArray();       // [ [ 'a', 1, 'c', 2, 'd', 3 ] ]
  * db.fetchKeyArray('b'); // [ [ 'b', 'c', 2 ] ] 
- * db.fetchKeyArray('d');    // [ [ 'd', 3 ] ]
+ * db.fetchArray('d');    // [ [ 'd', 3 ] ]
  * ```
  * 
  * No further chaining is permitted after fetching.
@@ -4872,13 +4709,33 @@
  * @param {string} key Optional. If set, returns only the value from the specified property 
  * @return {array} out The fetched values 
  * 
- * @see NDDB._fetchArray
+ * 	@see NDDB._fetch
+ * 	@see NDDB.fetch
+ * 	@see NDDB.fetchArray
+ */
+NDDB.prototype.fetchKeyArray = function (key) {
+    return this._fetch(key, 'KEY_VALUES');
+};
+
+/**
+ * ### NDDB.fetchValues
+ *
+ * @deprecated
  * @see NDDB.fetchArray
- * @see NDDB.fetchValues
- * @see NDDB.fetchSubObj
- */
-NDDB.prototype.fetchKeyArray = function (key) {
-    return this._fetchArray(key, true);
+ * 
+ */
+NDDB.prototype.fetchValues = function (key) {
+    return this._fetch(key, 'VALUES');
+};
+
+/**
+ * ### NDDB.fetchKeyValues
+ *
+ * @deprecated
+ * @see NDDB.fetchKeyArray
+ */
+NDDB.prototype.fetchKeyValues = function (key) {
+    return this._fetch(key, 'KEY_VALUES');
 };
             
 /**
@@ -5385,8 +5242,7 @@
 // if node
 if (JSUS.isNodeJS()) {   
 	require('./external/cycle.js');		
-	var fs = require('fs'),
-		csv = require('ya-csv');
+	var fs = require('fs');
 };
 
 //end node  
@@ -5470,7 +5326,7 @@
  * @see https://github.com/douglascrockford/JSON-js/blob/master/cycle.js
  * 
  */
-NDDB.prototype.load = function (file, cb, options) {
+NDDB.prototype.load = function (file, cb) {
 	if (!file) {
 		NDDB.log('You must specify a valid file / id.', 'ERR');
 		return false;
@@ -5485,7 +5341,7 @@
 		
 		var items = store(file);
 		this.importDB(items);
-		if (cb) cb();
+		if (cb) callback();
 		return true;
 	}
 	
@@ -5507,42 +5363,6 @@
 	return true;
 };
 	
-
-NDDB.prototype.load.csv = function (file, cb, options) {
-	if (!file) {
-		NDDB.log('You must specify a valid CSV file.', 'ERR');
-		return false;
-	}
-	
-	if (!JSUS.isNodeJS()){
-		NDDB.log('Loading a CSV file is available only in Node.js environment.', 'ERR');
-		return false;
-	}
-	
-	// Mix options
-	options = options || {};
-	 
-	if ('undefined' === typeof options.columnsFromHeader) {
-		options.columnsFromHeader = true;
-	}
-
-
-	var reader = csv.createCsvStreamReader(file, options);
-
-	if (options.columnNames) {
-		reader.setColumnNames(options.columnNames);
-	}
-	
-	reader.addListener('data', function(data) {
-	    this.insert(data);
-	});
-	
-	reader.addListener('end', function(data) {
-		if (cb) callback();
-	});
-	
-	return true;
-};
 
 
 // ## Closure    
@@ -8322,7 +8142,6 @@
 
 /**
  * # GameLoop
-<<<<<<< HEAD
  *
  * `nodeGame` container of game-state functions
  *
@@ -8332,518 +8151,6 @@
 
 // ## Global scope
 exports.GameLoop = GameLoop;
-
-var Stager = node.Stager;
-var GameStage = node.GameStage;
-
-// ## Constants
-GameLoop.GAMEOVER = 'NODEGAME_GAMEOVER';
-GameLoop.END_SEQ  = 'NODEGAME_END_SEQ';
-GameLoop.NO_SEQ   = 'NODEGAME_NO_SEQ';
-
-/**
- * ## GameLoop constructor
- *
- * Creates a new instance of GameLoop
- *
- * Takes a sequence object created with Stager.
- *
- * If the Stager parameter has an empty sequence, flexibile mode is assumed
- * (used by e.g. GameLoop.next).
- *
- * @param {object} plot The Stager object
- *
- * @see Stager
- */
-function GameLoop(plot) {
-	if (!(plot instanceof Stager)) {
-		node.warn("GameLoop didn't receive a Stager object");
-		return;
-	}
-
-	this.plot = plot;
-}
-
-// ## GameLoop methods
-
-// TODO:
-// .jumpTo
-// more?
-
-/**
- * ### GameLoop.next
- *
- * Returns the next stage in the loop
- *
- * If the step in `curStage` is an integer and out of bounds, that bound is assumed.
- *
- * @param {object} curStage Optional. The GameStage object from which to get
- *  the next one. Defaults to returning the first stage.
- *
- * @return {object} The GameStage describing the next stage
- *
- * @see GameStage
- */
-GameLoop.prototype.next = function(curStage) {
-	// GameLoop was not correctly initialized
-	if (!this.plot) return GameLoop.NO_SEQ;
-	
-	// Find out flexibility mode:
-	var flexibleMode = this.plot.sequence.length === 0;
-
-	var seqIdx, seqObj = null, stageObj;
-	var stageNo, stepNo;
-	var normStage = null;
-	var nextStage = null;
-
-	curStage = new GameStage(curStage);
-
-	if (flexibleMode) {
-		if (curStage.stage === 0) {
-			// Get first stage:
-			if (this.plot.generalNextFunction) {
-				nextStage = this.plot.generalNextFunction();
-			}
-
-			if (nextStage) {
-				return new GameStage({
-					stage: nextStage,
-					step:  1,
-					round: 1
-				});
-			}
-
-			return GameLoop.END_SEQ;
-		}
-
-		// Get stage object:
-		stageObj = this.plot.stages[curStage.stage];
-
-		if ('undefined' === typeof stageObj) {
-			node.warn('next received nonexistent stage: ' + curStage.stage);
-			return null;
-		}
-
-		// Find step number:
-		if ('number' === typeof curStage.step) {
-			stepNo = curStage.step;
-		}
-		else {
-			stepNo = stageObj.steps.indexOf(curStage.step) + 1;
-		}
-		if (stepNo < 1) {
-			node.warn('next received nonexistent step: ' +
-					stageObj.id + '.' + curStage.step);
-			return null;
-		}
-
-		// Handle stepping:
-		if (stepNo + 1 <= stageObj.steps.length) {
-			return new GameStage({
-				stage: stageObj.id,
-				step:  stepNo + 1,
-				round: 1
-			});
-		}
-
-		// Get next stage:
-		if (this.plot.nextFunctions[stageObj.id]) {
-			nextStage = this.plot.nextFunctions[stageObj.id]();
-		}
-		else if (this.plot.generalNextFunction) {
-			nextStage = this.plot.generalNextFunction();
-		}
-
-		if (nextStage === GameLoop.GAMEOVER)  {
-			return GameLoop.GAMEOVER;
-		}
-		else if (nextStage) {
-			return new GameStage({
-				stage: nextStage,
-				step:  1,
-				round: 1
-			});
-		}
-
-		return GameLoop.END_SEQ;
-	}
-	else {
-		if (curStage.stage === 0) {
-			return new GameStage({
-				stage: 1,
-				step:  1,
-				round: 1
-			});
-		}
-
-		// Get normalized GameStage:
-		normStage = this.normalizeGameStage(curStage);
-		if (normStage === null) {
-			node.warn('next received invalid stage: ' + curStage);
-			return null;
-		}
-		stageNo  = normStage.stage;
-		stepNo   = normStage.step;
-		seqObj   = this.plot.sequence[stageNo - 1];
-		if (seqObj.type === 'gameover') return GameLoop.GAMEOVER;
-		stageObj = this.plot.stages[seqObj.id];
-
-		// Handle stepping:
-		if (stepNo + 1 <= stageObj.steps.length) {
-			return new GameStage({
-				stage: stageNo,
-				step:  stepNo + 1,
-				round: normStage.round
-			});
-		}
-
-		// Handle repeat block:
-		if (seqObj.type === 'repeat' && normStage.round + 1 <= seqObj.num) {
-			return new GameStage({
-				stage: stageNo,
-				step:  1,
-				round: normStage.round + 1
-			});
-		}
-
-		// Handle looping blocks:
-		if ((seqObj.type === 'doLoop' || seqObj.type === 'loop') && seqObj.cb()) {
-			return new GameStage({
-				stage: stageNo,
-				step:  1,
-				round: normStage.round + 1
-			});
-		}
-
-		// Go to next stage:
-		if (stageNo < this.plot.sequence.length) {
-			// Skip over loops if their callbacks return false:
-			while (this.plot.sequence[stageNo].type === 'loop' &&
-			       !this.plot.sequence[stageNo].cb()) {
-				stageNo++;
-				if (stageNo >= this.plot.sequence.length) return GameLoop.END_SEQ;
-			}
-
-			return new GameStage({
-				stage: stageNo + 1,
-				step:  1,
-				round: 1
-			});
-		}
-
-		// No more stages remaining:
-		return GameLoop.END_SEQ;
-	}
-};
-
-/**
- * ### GameLoop.previous
- *
- * Returns the previous stage in the loop
- *
- * Works only in simple mode.
- * Behaves on loops the same as `GameLoop.next`, with round=1 always.
- *
- * @param {object} curStage The GameStage object from which to get the previous one
- *
- * @return {object} The GameStage describing the previous stage
- *
- * @see GameStage
- */
-GameLoop.prototype.previous = function(curStage) {
-	// GameLoop was not correctly initialized
-	if (!this.plot) return GameLoop.NO_SEQ;
-	
-	var normStage;
-	var seqIdx, seqObj = null, stageObj = null;
-	var prevSeqObj;
-	var stageNo, stepNo, prevStepNo;
-
-	curStage = new GameStage(curStage);
-
-	// Get normalized GameStage:
-	normStage = this.normalizeGameStage(curStage);
-	if (normStage === null) {
-		node.warn('previous received invalid stage: ' + curStage);
-		return null;
-	}
-	stageNo  = normStage.stage;
-	stepNo   = normStage.step;
-	seqObj   = this.plot.sequence[stageNo - 1];
-
-	// Handle stepping:
-	if (stepNo > 1) {
-		return new GameStage({
-			stage: stageNo,
-			step:  stepNo - 1,
-			round: curStage.round
-		});
-	}
-
-	if ('undefined' !== typeof seqObj.id) {
-		stageObj = this.plot.stages[seqObj.id];
-		// Handle rounds:
-		if (curStage.round > 1) {
-			return new GameStage({
-				stage: stageNo,
-				step:  stageObj.steps.length,
-				round: curStage.round - 1
-			});
-		}
-
-		// Handle looping blocks:
-		if ((seqObj.type === 'doLoop' || seqObj.type === 'loop') && seqObj.cb()) {
-			return new GameStage({
-				stage: stageNo,
-				step:  stageObj.steps.length,
-				round: 1
-			});
-		}
-	}
-
-	// Handle beginning:
-	if (stageNo <= 1) {
-		return new GameStage({
-			stage: 0,
-			step:  0,
-			round: 0
-		});
-	}
-
-	// Go to previous stage:
-	// Skip over loops if their callbacks return false:
-	while (this.plot.sequence[stageNo - 2].type === 'loop' &&
-		   !this.plot.sequence[stageNo - 2].cb()) {
-		stageNo--;
-
-		if (stageNo <= 1) {
-			return new GameStage({
-				stage: 0,
-				step:  0,
-				round: 0
-			});
-		}
-	}
-
-	// Get previous sequence object:
-	prevSeqObj = this.plot.sequence[stageNo - 2];
-
-	// Get number of steps in previous stage:
-	prevStepNo = this.plot.stages[prevSeqObj.id].steps.length;
-
-	// Handle repeat block:
-	if (prevSeqObj.type === 'repeat') {
-		return new GameStage({
-			stage: stageNo - 1,
-			step:  prevStepNo,
-			round: prevSeqObj.num
-		});
-	}
-
-	// Handle normal blocks:
-	return new GameStage({
-		stage: stageNo - 1,
-		step:  prevStepNo,
-		round: 1
-	});
-};
-
-/**
- * ### GameLoop.jump
- *
- * Returns a distant stage in the loop
- *
- * Works with negative delta only in simple mode.
- * Uses `GameLoop.previous` and `GameLoop.next` for stepping.
- * If a sequence end is reached, returns immediately.
- *
- * @param {object} curStage The GameStage object from which to get the offset one
- * @param {number} delta The offset. Negative number for backward stepping.
- *
- * @return {object} The GameStage describing the distant stage
- *
- * @see GameStage
- * @see GameLoop.previous
- * @see GameLoop.next
- */
-GameLoop.prototype.jump = function(curStage, delta) {
-	if (delta < 0) {
-		while (delta < 0) {
-			curStage = this.previous(curStage);
-			delta++;
-
-			if (!(curStage instanceof GameStage) || curStage.stage === 0) {
-				return curStage;
-			}
-		}
-	}
-	else {
-		while (delta > 0) {
-			curStage = this.next(curStage);
-			delta--;
-
-			if (!(curStage instanceof GameStage)) {
-				return curStage;
-			}
-		}
-	}
-
-	return curStage;
-};
-
-/**
- * ### GameLoop.getStage
- *
- * Returns the stage object corresponding to a GameStage
- *
- * @param {object|string} gameStage The GameStage object, or its string representation
- *
- * @return {object|null} The corresponding stage object, or null value 
- * 	if the step was not found
- */
-GameLoop.prototype.getStage = function(gameStage) {
-	if (!this.plot) return null;
-	
-	gameStage = new GameStage(gameStage);
-	if ('number' === typeof gameStage.stage) {
-		return this.plot.stages[this.plot.sequence[gameStage.stage - 1].id];
-	}
-	else {
-		return this.plot.stages[gameStage.stage];
-	}
-};
-
-/**
- * ### GameLoop.getStep
- *
- * Returns the step object corresponding to a GameStage
- *
- * @param {object|string} gameStage The GameStage object, or its string representation
- *
- * @return {object|null} The corresponding step object, or null value 
- * 	if the step was not found
- */
-GameLoop.prototype.getStep = function(gameStage) {
-	if (!this.plot) return null;
-	
-	gameStage = new GameStage(gameStage);
-	if ('number' === typeof gameStage.step) {
-		return this.plot.steps[this.getStage(gameStage).steps[gameStage.step - 1]];
-	}
-	else {
-		return this.plot.steps[gameStage.step];
-	}
-};
-
-/**
- * ### GameLoop.normalizeGameStage
- *
- * Converts the GameStage fields to numbers
- *
- * Works only in simple mode.
- *
- * @param {object} gameStage The GameStage object
- *
- * @return {object} The normalized GameStage object; null on error
- *
- * @api private
- */
-GameLoop.prototype.normalizeGameStage = function(gameStage) {
-	var stageNo, stepNo, seqIdx, seqObj;
-
-	// Find stage number:
-	if ('number' === typeof gameStage.stage) {
-		stageNo = gameStage.stage;
-	}
-	else {
-		for (seqIdx = 0; seqIdx < this.plot.sequence.length; seqIdx++) {
-			if (this.plot.sequence[seqIdx].id === gameStage.stage) {
-				break;
-			}
-		}
-		stageNo = seqIdx + 1;
-	}
-	if (stageNo < 1 || stageNo > this.plot.sequence.length) {
-		node.warn('normalizeGameStage received nonexistent stage: ' + gameStage.stage);
-		return null;
-	}
-
-	// Get sequence object:
-	seqObj = this.plot.sequence[stageNo - 1];
-
-	if (seqObj.type === 'gameover') {
-		return new GameStage({
-			stage: stageNo,
-			step:  1,
-			round: gameStage.round
-		});
-	}
-
-	// Get stage object:
-	stageObj = this.plot.stages[seqObj.id];
-
-	// Find step number:
-	if ('number' === typeof gameStage.step) {
-		stepNo = gameStage.step;
-	}
-	else {
-		stepNo = stageObj.steps.indexOf(gameStage.step) + 1;
-	}
-	if (stepNo < 1) {
-		node.warn('normalizeGameStage received nonexistent step: ' +
-				stageObj.id + '.' + gameStage.step);
-		return null;
-	}
-
-	return new GameStage({
-		stage: stageNo,
-		step:  stepNo,
-		round: gameStage.round
-	});
-};
-
-// ## Closure	
-})(
-	'undefined' != typeof node ? node : module.exports
-  , 'undefined' != typeof node ? node : module.parent.exports
-);
-
-/**
- * # GameMsgGenerator
- * 
- * Copyright(c) 2012 Stefano Balietti
- * MIT Licensed 
- * 
- * `nodeGame` component rensponsible creating messages 
- * 
- * Static factory of objects of type `GameMsg`.
- * 
- * All message are reliable, but TXT messages.
- * 
- * 	@see GameMSg
- * 	@see node.target
- * 	@see node.action
- * 
- * ---
-=======
->>>>>>> 680559fd
- *
- * `nodeGame` container of game-state functions
- *
- * ---
- */
-(function(exports, node) {
-
-// ## Global scope
-<<<<<<< HEAD
-	
-var GameMsg = node.GameMsg,
-	GameStage = node.GameStage,
-	Player = node.Player,
-	JSUS = node.JSUS;
-=======
-exports.GameLoop = GameLoop;
->>>>>>> 680559fd
 
 var Stager = node.Stager;
 var GameStage = node.GameStage;
@@ -10129,7 +9436,6 @@
 /**
  * @TODO: do we need this??
 * ### Socket.sendSTAGE
-<<<<<<< HEAD
 * 
 * Creates a STAGE message and pushes it into the socket
 * 
@@ -10146,8 +9452,6 @@
 
 /**
 * ### Socket.sendSTAGE
-=======
->>>>>>> 680559fd
 * 
 * Creates a STAGE message and pushes it into the socket
 * 
@@ -10156,25 +9460,6 @@
 * @param {string} to Optional. The recipient of the message.
 *  
 */
-<<<<<<< HEAD
-=======
-//Socket.prototype.sendSTATE = function (action, state, to) {	
-//	var msg = node.msg.createSTAGE(action, stage, to);
-//	this.send(msg);
-//};
-
-
-/**
-* ### Socket.sendSTAGE
-* 
-* Creates a STAGE message and pushes it into the socket
-* 
-* @param {string} action A nodeGame action (e.g. 'get' or 'set')
-* @param {GameStage} stage The GameStage object to send
-* @param {string} to Optional. The recipient of the message.
-*  
-*/
->>>>>>> 680559fd
 Socket.prototype.sendSTAGE = function (action, stage, to) {	
 	var msg = node.msg.create({
 		action: node.action.SAY,
