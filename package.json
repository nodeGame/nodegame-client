{
    "name": "nodegame-client"
  , "description": "nodeGame client for the browser and node.js"
<<<<<<< HEAD
  , "version": "0.1.8"
=======
  , "version": "0.1.12"
>>>>>>> 25bd3658
  , "main" : "nodeGame.js"
  , "homepage": "http://www.nodegame.org"
  , "keywords": ["game", "multiplayers", "experiments", "socket.io", "node", "websockets"]
  , "author": "Stefano Balietti <futur.dorko@gmail.com>"
  , "contributors": [
        { "name": "Stefano Balietti", "email": "futur.dorko@gmail.com" }
    ]
  , "repository": {
        "type": "git"
      , "url": "https://github.com/nodeGame/nodegame-client.git"
    }
  , "dependencies": {
      "socket.io-client": "0.9.2",
      "JSUS": ">= 0.2.1",
      "ya-csv": "0.9.2",
      "NDDB": ">= 0.1.6"
    }
  , "licenses": [
    { "type": "MIT" }
  ]
  , "engines": { "node": ">= 0.4.0" }
}<|MERGE_RESOLUTION|>--- conflicted
+++ resolved
@@ -1,11 +1,7 @@
 {
     "name": "nodegame-client"
   , "description": "nodeGame client for the browser and node.js"
-<<<<<<< HEAD
-  , "version": "0.1.8"
-=======
   , "version": "0.1.12"
->>>>>>> 25bd3658
   , "main" : "nodeGame.js"
   , "homepage": "http://www.nodegame.org"
   , "keywords": ["game", "multiplayers", "experiments", "socket.io", "node", "websockets"]
