{
    "name": "nodegame-client"
  , "description": "nodeGame client for the browser and node.js"
<<<<<<< HEAD
  , "version": "0.5.0"
=======
  , "version": "0.4.7"
>>>>>>> f05afbc5
  , "main" : "index.js"
  , "homepage": "http://www.nodegame.org"
  , "keywords": ["game", "multiplayers", "experiments", "socket.io", "node", "websockets"]
  , "author": "Stefano Balietti <futur.dorko@gmail.com>"
  , "contributors": [
        { "name": "Stefano Balietti", "email": "futur.dorko@gmail.com" }
    ]
  , "repository": {
        "type": "git"
      , "url": "https://github.com/nodeGame/nodegame-client.git"
    }
  , "dependencies": {
      "commander": "1.0.0",
      "docker": "0.2.2",
      "socket.io-client": "0.9.2",
      "JSUS": ">= 0.5.1",
      "ya-csv": "0.9.2",
      "smoosh": "0.4.0",
      "JSON": "1.0.0",
      "shelf.js": ">= 0.2.1",
      "es5-shim": "1.2.10",
      "nodegame-window": ">= 0.2.13",
      "nodegame-widgets": ">= 0.2.10",
      "NDDB": ">= 0.4.2"
    }
  , "devDependencies": {
    "mocha": ">= 0.3.0",
    "should": ">= 0.5.1"
  }
  , "licenses": [
    { "type": "MIT" }
  ]
  , "engines": { "node": ">= 0.4.0" }
  , "scripts": {
<<<<<<< HEAD
      "test": "make test",
      "prepublish": "node bin/make.js multibuild"
=======
      "test": "make test"
>>>>>>> f05afbc5
  }
}<|MERGE_RESOLUTION|>--- conflicted
+++ resolved
@@ -1,11 +1,7 @@
 {
     "name": "nodegame-client"
   , "description": "nodeGame client for the browser and node.js"
-<<<<<<< HEAD
-  , "version": "0.5.0"
-=======
-  , "version": "0.4.7"
->>>>>>> f05afbc5
+  , "version": "0.6.0"
   , "main" : "index.js"
   , "homepage": "http://www.nodegame.org"
   , "keywords": ["game", "multiplayers", "experiments", "socket.io", "node", "websockets"]
@@ -40,11 +36,7 @@
   ]
   , "engines": { "node": ">= 0.4.0" }
   , "scripts": {
-<<<<<<< HEAD
       "test": "make test",
       "prepublish": "node bin/make.js multibuild"
-=======
-      "test": "make test"
->>>>>>> f05afbc5
   }
 }