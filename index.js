--- conflicted
+++ resolved
@@ -15,7 +15,7 @@
 (function (node) {
 
 // ### version	
-node.version = '0.5.0';
+node.version = '0.6.0';
 
 // ## Logging system
 
@@ -72,7 +72,6 @@
 	}
 };
 
-<<<<<<< HEAD
 /**
  * ### node.info
  * 
@@ -140,12 +139,6 @@
  * 
  * Session variables can be saved and restored at a later stage
  */
-=======
-// <!-- It will be overwritten later -->
-node.conf 		= {};
-node.game 		= {};
-node.socket 	= {};
->>>>>>> f05afbc5
 node.session 	= {};
 
 /**
@@ -166,6 +159,15 @@
  * @see node.GameDB
  */
 node.memory 	= {};
+
+/**
+ * ### node.store
+ * 
+ * Makes the nodeGame session persistent, saving it
+ * to the browser local database or to a cookie
+ * 
+ * @see shelf.js
+ */
 node.store		= function() {};
 
 /**
@@ -183,15 +185,12 @@
 	// <!-- Node.js -->
 	require('./init.node.js');
     require('./nodeGame.js');
-<<<<<<< HEAD
-=======
 
     // ### Loading Sockets
     require('./lib/sockets/SocketIo.js');
     require('./lib/sockets/SocketDirect.js');
     
     // ### Loading Event listeners
->>>>>>> f05afbc5
     require('./listeners/incoming.js');
     require('./listeners/internal.js');
     require('./listeners/outgoing.js');
@@ -204,6 +203,5 @@
 	
 	node.support = JSUS.compatibility();
 }
-
 	
 })('object' === typeof module ? module.exports : (window.node = {}));	