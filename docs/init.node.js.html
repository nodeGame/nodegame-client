--- conflicted
+++ resolved
@@ -20,77 +20,6 @@
     <div id="headings">
       <div class="heading h1">
         <a href="#nodegame">nodeGame</a>
-<<<<<<< HEAD
-      </div>
-      <div class="heading h2">
-        <a href="#libraries">Libraries</a>
-      </div>
-      <div class="heading h3">
-        <a href="#node.jsus">node.JSUS</a>
-      </div>
-      <div class="heading h3">
-        <a href="#node.nddb">node.NDDB</a>
-      </div>
-      <div class="heading h3">
-        <a href="#node.socket.io-client">node.Socket.io-client</a>
-      </div>
-      <div class="heading h3">
-        <a href="#node.eventemitter">node.EventEmitter</a>
-      </div>
-      <div class="heading h3">
-        <a href="#node.gamestate">node.GameState</a>
-      </div>
-      <div class="heading h3">
-        <a href="#node.playerlist">node.PlayerList</a>
-      </div>
-      <div class="heading h3">
-        <a href="#node.player">node.Player</a>
-      </div>
-      <div class="heading h3">
-        <a href="#node.gamemsg">node.GameMsg</a>
-      </div>
-      <div class="heading h3">
-        <a href="#node.gameloop">node.GameLoop</a>
-      </div>
-      <div class="heading h3">
-        <a href="#node.gamemsggenerator">node.GameMsgGenerator</a>
-      </div>
-      <div class="heading h3">
-        <a href="#node.gamesocketclient">node.GameSocketClient</a>
-      </div>
-      <div class="heading h3">
-        <a href="#node.gamedb">node.GameDB</a>
-      </div>
-      <div class="heading h3">
-        <a href="#node.gamebit">node.GameBit</a>
-      </div>
-      <div class="heading h3">
-        <a href="#node.game">node.Game</a>
-      </div>
-      <div class="heading h3">
-        <a href="#addons">Addons</a>
-      </div>
-      <div class="heading h3">
-        <a href="#node.triggermanager">node.TriggerManager</a>
-      </div>
-      <div class="heading h3">
-        <a href="#node.gamesession">node.GameSession</a>
-      </div>
-      <div class="heading h2">
-        <a href="#file-system">File System</a>
-      </div>
-      <div class="heading h3">
-        <a href="#node.fs">node.fs</a>
-      </div>
-      <div class="heading h3">
-        <a href="#node.fs.writecsv--node.js-">node.fs.writeCsv (Node.JS)</a>
-      </div>
-      <div class="heading h3">
-        <a href="#node.memory.dump--node.js-">node.memory.dump (Node.JS)</a>
-      </div>
-      <div class="heading h3">
-        <a href="#node.memory.dumpallindexes--node.js-">node.memory.dumpAllIndexes (Node.JS)</a>
-=======
       </div>
       <div class="heading h2">
         <a href="#loading-libraries">Loading libraries</a>
@@ -100,7 +29,6 @@
       </div>
       <div class="heading h3">
         <a href="#loading-event-listeners">Loading Event listeners</a>
->>>>>>> b1f45c80
       </div>
     </div>
   </div>
@@ -124,11 +52,7 @@
 <p>Copyright(c) 2012 Stefano Balietti
 MIT Licensed </p>
 
-<<<<<<< HEAD
-<p>nodeGame is a free, open source, event-driven javascript framework for on line, 
-=======
 <p>nodeGame is a free, open source, event-driven javascript framework for on line,
->>>>>>> b1f45c80
 multiplayer games in the browser.</p>
   </div>
 </div>
@@ -139,45 +63,11 @@
       </tr>
       <tr>
         <td class="docs">
-<<<<<<< HEAD
-<div class="pilwrap" id="libraries">
-  <h2>
-    <a href="#libraries" class="pilcrow">&#182;</a>
-    Libraries
-  </h2>
-</div>
-
-        </td>
-        <td class="code highlight"><div class="highlight"><pre></pre></div>
-        </td>
-      </tr>
-      <tr>
-        <td class="docs"><div class="dox">
-  <div class="summary">
-<div class="pilwrap" id="node.jsus">
-  <h3>
-    <a href="#node.jsus" class="pilcrow">&#182;</a>
-    node.JSUS
-  </h3>
-</div>
-
-  </div>
-  <div class="body">
-  </div>
-  <div class="details">
-    <div class="dox_tag_title">API</div>
-    <div class="dox_tag_detail">
-      <span class="dox_type">public
-</span>
-    </span>
-  </div>
-=======
 <div class="pilwrap" id="loading-libraries">
   <h2>
     <a href="#loading-libraries" class="pilcrow">&#182;</a>
     Loading libraries
   </h2>
->>>>>>> b1f45c80
 </div>
 
         </td>
@@ -186,16 +76,11 @@
       </tr>
       <tr>
         <td class="docs">
-<<<<<<< HEAD
-<div class="pilwrap">
-  <a class="pilcrow" href="#section-4" id="section-4">&#182;</a>
-=======
 <div class="pilwrap" id="dependencies">
   <h3>
     <a href="#dependencies" class="pilcrow">&#182;</a>
     Dependencies
   </h3>
->>>>>>> b1f45c80
 </div>
 
         </td>
@@ -205,119 +90,43 @@
         </td>
       </tr>
       <tr>
-        <td class="docs"><div class="dox">
-  <div class="summary">
-<div class="pilwrap" id="node.nddb">
-  <h3>
-    <a href="#node.nddb" class="pilcrow">&#182;</a>
-    node.NDDB
-  </h3>
-</div>
-<<<<<<< HEAD
-
-  </div>
-  <div class="body">
-  </div>
-  <div class="details">
-    <div class="dox_tag_title">API</div>
-    <div class="dox_tag_detail">
-      <span class="dox_type">public
-</span>
-    </span>
-  </div>
-</div>
-=======
+        <td class="docs">
+<div class="pilwrap">
+  <a class="pilcrow" href="#section-4" id="section-4">&#182;</a>
+</div>
 <p>Costants</p>
->>>>>>> b1f45c80
         </td>
         <td class="code highlight"><div class="highlight"><pre>    <span class="nx">module</span><span class="p">.</span><span class="nx">exports</span><span class="p">.</span><span class="nx">constants</span> <span class="o">=</span> <span class="nx">require</span><span class="p">(</span><span class="s1">&#39;./lib/modules/variables&#39;</span><span class="p">);</span>
     <span class="nx">module</span><span class="p">.</span><span class="nx">exports</span><span class="p">.</span><span class="nx">stepRules</span> <span class="o">=</span> <span class="nx">require</span><span class="p">(</span><span class="s1">&#39;./lib/modules/stepRules&#39;</span><span class="p">);</span></pre></div>
         </td>
       </tr>
       <tr>
-        <td class="docs"><div class="dox">
-  <div class="summary">
-<div class="pilwrap" id="node.socket.io-client">
-  <h3>
-    <a href="#node.socket.io-client" class="pilcrow">&#182;</a>
-    node.Socket.io-client
-  </h3>
-</div>
-<<<<<<< HEAD
-
-  </div>
-  <div class="body">
-  </div>
-  <div class="details">
-    <div class="dox_tag_title">API</div>
-    <div class="dox_tag_detail">
-      <span class="dox_type">public
-</span>
-    </span>
-  </div>
-</div>
-=======
+        <td class="docs">
+<div class="pilwrap">
+  <a class="pilcrow" href="#section-5" id="section-5">&#182;</a>
+</div>
 <p>ErrorManager</p>
->>>>>>> b1f45c80
         </td>
         <td class="code highlight"><div class="highlight"><pre>    <span class="nx">require</span><span class="p">(</span><span class="s1">&#39;./lib/core/ErrorManager&#39;</span><span class="p">);</span></pre></div>
         </td>
       </tr>
       <tr>
-        <td class="docs"><div class="dox">
-  <div class="summary">
-<div class="pilwrap" id="node.eventemitter">
-  <h3>
-    <a href="#node.eventemitter" class="pilcrow">&#182;</a>
-    node.EventEmitter
-  </h3>
-</div>
-<<<<<<< HEAD
-
-  </div>
-  <div class="body">
-  </div>
-  <div class="details">
-    <div class="dox_tag_title">API</div>
-    <div class="dox_tag_detail">
-      <span class="dox_type">public
-</span>
-    </span>
-  </div>
-</div>
-=======
+        <td class="docs">
+<div class="pilwrap">
+  <a class="pilcrow" href="#section-6" id="section-6">&#182;</a>
+</div>
 <p>Events</p>
->>>>>>> b1f45c80
         </td>
         <td class="code highlight"><div class="highlight"><pre>    <span class="nx">module</span><span class="p">.</span><span class="nx">exports</span><span class="p">.</span><span class="nx">EventEmitterManager</span> <span class="o">=</span> <span class="nx">require</span><span class="p">(</span><span class="s1">&#39;./lib/core/EventEmitter&#39;</span><span class="p">).</span><span class="nx">EventEmitterManager</span><span class="p">;</span>
     <span class="nx">module</span><span class="p">.</span><span class="nx">exports</span><span class="p">.</span><span class="nx">EventEmitter</span> <span class="o">=</span> <span class="nx">require</span><span class="p">(</span><span class="s1">&#39;./lib/core/EventEmitter&#39;</span><span class="p">).</span><span class="nx">EventEmitter</span><span class="p">;</span></pre></div>
         </td>
       </tr>
       <tr>
-        <td class="docs"><div class="dox">
-  <div class="summary">
-<div class="pilwrap" id="node.gamestate">
-  <h3>
-    <a href="#node.gamestate" class="pilcrow">&#182;</a>
-    node.GameState
-  </h3>
-</div>
-<<<<<<< HEAD
-
-  </div>
-  <div class="body">
-  </div>
-  <div class="details">
-    <div class="dox_tag_title">API</div>
-    <div class="dox_tag_detail">
-      <span class="dox_type">public
-</span>
-    </span>
-  </div>
-</div>
-=======
+        <td class="docs">
+<div class="pilwrap">
+  <a class="pilcrow" href="#section-7" id="section-7">&#182;</a>
+</div>
 <p>Core</p>
->>>>>>> b1f45c80
         </td>
         <td class="code highlight"><div class="highlight"><pre>    <span class="nx">module</span><span class="p">.</span><span class="nx">exports</span><span class="p">.</span><span class="nx">GameStage</span> <span class="o">=</span> <span class="nx">require</span><span class="p">(</span><span class="s1">&#39;./lib/core/GameStage&#39;</span><span class="p">).</span><span class="nx">GameStage</span><span class="p">;</span>
     <span class="nx">module</span><span class="p">.</span><span class="nx">exports</span><span class="p">.</span><span class="nx">PlayerList</span> <span class="o">=</span> <span class="nx">require</span><span class="p">(</span><span class="s1">&#39;./lib/core/PlayerList&#39;</span><span class="p">).</span><span class="nx">PlayerList</span><span class="p">;</span>
@@ -330,30 +139,11 @@
         </td>
       </tr>
       <tr>
-        <td class="docs"><div class="dox">
-  <div class="summary">
-<div class="pilwrap" id="node.playerlist">
-  <h3>
-    <a href="#node.playerlist" class="pilcrow">&#182;</a>
-    node.PlayerList
-  </h3>
-</div>
-<<<<<<< HEAD
-
-  </div>
-  <div class="body">
-  </div>
-  <div class="details">
-    <div class="dox_tag_title">API</div>
-    <div class="dox_tag_detail">
-      <span class="dox_type">public
-</span>
-    </span>
-  </div>
-</div>
-=======
+        <td class="docs">
+<div class="pilwrap">
+  <a class="pilcrow" href="#section-8" id="section-8">&#182;</a>
+</div>
 <p>Sockets</p>
->>>>>>> b1f45c80
         </td>
         <td class="code highlight"><div class="highlight"><pre>    <span class="nx">module</span><span class="p">.</span><span class="nx">exports</span><span class="p">.</span><span class="nx">SocketFactory</span> <span class="o">=</span> <span class="nx">require</span><span class="p">(</span><span class="s1">&#39;./lib/core/SocketFactory&#39;</span><span class="p">).</span><span class="nx">SocketFactory</span><span class="p">;</span>
     <span class="nx">module</span><span class="p">.</span><span class="nx">exports</span><span class="p">.</span><span class="nx">Socket</span> <span class="o">=</span> <span class="nx">require</span><span class="p">(</span><span class="s1">&#39;./lib/core/Socket&#39;</span><span class="p">).</span><span class="nx">Socket</span><span class="p">;</span>
@@ -363,30 +153,11 @@
         </td>
       </tr>
       <tr>
-        <td class="docs"><div class="dox">
-  <div class="summary">
-<div class="pilwrap" id="node.player">
-  <h3>
-    <a href="#node.player" class="pilcrow">&#182;</a>
-    node.Player
-  </h3>
-</div>
-<<<<<<< HEAD
-
-  </div>
-  <div class="body">
-  </div>
-  <div class="details">
-    <div class="dox_tag_title">API</div>
-    <div class="dox_tag_detail">
-      <span class="dox_type">public
-</span>
-    </span>
-  </div>
-</div>
-=======
+        <td class="docs">
+<div class="pilwrap">
+  <a class="pilcrow" href="#section-9" id="section-9">&#182;</a>
+</div>
 <p>Game</p>
->>>>>>> b1f45c80
         </td>
         <td class="code highlight"><div class="highlight"><pre>    <span class="nx">module</span><span class="p">.</span><span class="nx">exports</span><span class="p">.</span><span class="nx">GameDB</span> <span class="o">=</span> <span class="nx">require</span><span class="p">(</span><span class="s1">&#39;./lib/core/GameDB&#39;</span><span class="p">).</span><span class="nx">GameDB</span><span class="p">;</span>
     <span class="nx">module</span><span class="p">.</span><span class="nx">exports</span><span class="p">.</span><span class="nx">GameBit</span> <span class="o">=</span> <span class="nx">require</span><span class="p">(</span><span class="s1">&#39;./lib/core/GameDB&#39;</span><span class="p">).</span><span class="nx">GameBit</span><span class="p">;</span>
@@ -395,30 +166,11 @@
         </td>
       </tr>
       <tr>
-        <td class="docs"><div class="dox">
-  <div class="summary">
-<div class="pilwrap" id="node.gamemsg">
-  <h3>
-    <a href="#node.gamemsg" class="pilcrow">&#182;</a>
-    node.GameMsg
-  </h3>
-</div>
-<<<<<<< HEAD
-
-  </div>
-  <div class="body">
-  </div>
-  <div class="details">
-    <div class="dox_tag_title">API</div>
-    <div class="dox_tag_detail">
-      <span class="dox_type">public
-</span>
-    </span>
-  </div>
-</div>
-=======
+        <td class="docs">
+<div class="pilwrap">
+  <a class="pilcrow" href="#section-10" id="section-10">&#182;</a>
+</div>
 <p>Extra (to be tested)</p>
->>>>>>> b1f45c80
         </td>
         <td class="code highlight"><div class="highlight"><pre>    <span class="nx">module</span><span class="p">.</span><span class="nx">exports</span><span class="p">.</span><span class="nx">GroupManager</span> <span class="o">=</span> <span class="nx">require</span><span class="p">(</span><span class="s1">&#39;./lib/core/GroupManager&#39;</span><span class="p">).</span><span class="nx">GroupManager</span><span class="p">;</span>
     <span class="nx">module</span><span class="p">.</span><span class="nx">exports</span><span class="p">.</span><span class="nx">RoleMapper</span> <span class="o">=</span> <span class="nx">require</span><span class="p">(</span><span class="s1">&#39;./lib/core/RoleMapper&#39;</span><span class="p">).</span><span class="nx">RoleMapper</span><span class="p">;</span>
@@ -426,232 +178,42 @@
         </td>
       </tr>
       <tr>
-        <td class="docs"><div class="dox">
-  <div class="summary">
-<div class="pilwrap" id="node.gameloop">
-  <h3>
-    <a href="#node.gameloop" class="pilcrow">&#182;</a>
-    node.GameLoop
-  </h3>
-</div>
-<<<<<<< HEAD
-
-  </div>
-  <div class="body">
-  </div>
-  <div class="details">
-    <div class="dox_tag_title">API</div>
-    <div class="dox_tag_detail">
-      <span class="dox_type">public
-</span>
-    </span>
-  </div>
-</div>
-=======
+        <td class="docs">
+<div class="pilwrap">
+  <a class="pilcrow" href="#section-11" id="section-11">&#182;</a>
+</div>
 <p>Addons</p>
->>>>>>> b1f45c80
         </td>
         <td class="code highlight"><div class="highlight"><pre>    <span class="nx">module</span><span class="p">.</span><span class="nx">exports</span><span class="p">.</span><span class="nx">GameTimer</span> <span class="o">=</span> <span class="nx">require</span><span class="p">(</span><span class="s1">&#39;./addons/GameTimer&#39;</span><span class="p">).</span><span class="nx">GameTimer</span><span class="p">;</span>
     <span class="nx">module</span><span class="p">.</span><span class="nx">exports</span><span class="p">.</span><span class="nx">TriggerManager</span> <span class="o">=</span> <span class="nx">require</span><span class="p">(</span><span class="s1">&#39;./addons/TriggerManager&#39;</span><span class="p">).</span><span class="nx">TriggerManager</span><span class="p">;</span></pre></div>
         </td>
       </tr>
       <tr>
-        <td class="docs"><div class="dox">
-  <div class="summary">
-<div class="pilwrap" id="node.gamemsggenerator">
-  <h3>
-    <a href="#node.gamemsggenerator" class="pilcrow">&#182;</a>
-    node.GameMsgGenerator
-  </h3>
-</div>
-<<<<<<< HEAD
-
-  </div>
-  <div class="body">
-  </div>
-  <div class="details">
-    <div class="dox_tag_title">API</div>
-    <div class="dox_tag_detail">
-      <span class="dox_type">public
-</span>
-    </span>
-  </div>
-</div>
-=======
+        <td class="docs">
+<div class="pilwrap">
+  <a class="pilcrow" href="#section-12" id="section-12">&#182;</a>
+</div>
 <p>FS</p>
->>>>>>> b1f45c80
         </td>
         <td class="code highlight"><div class="highlight"><pre>    <span class="nx">module</span><span class="p">.</span><span class="nx">exports</span><span class="p">.</span><span class="nx">NodeGameFS</span> <span class="o">=</span> <span class="nx">require</span><span class="p">(</span><span class="s1">&#39;./lib/core/NodeGameFS&#39;</span><span class="p">).</span><span class="nx">NodeGameFS</span><span class="p">;</span></pre></div>
         </td>
       </tr>
       <tr>
-        <td class="docs"><div class="dox">
-  <div class="summary">
-<div class="pilwrap" id="node.gamesocketclient">
-  <h3>
-    <a href="#node.gamesocketclient" class="pilcrow">&#182;</a>
-    node.GameSocketClient
-  </h3>
-</div>
-<<<<<<< HEAD
-
-  </div>
-  <div class="body">
-  </div>
-  <div class="details">
-    <div class="dox_tag_title">API</div>
-    <div class="dox_tag_detail">
-      <span class="dox_type">public
-</span>
-    </span>
-  </div>
-</div>
-=======
+        <td class="docs">
+<div class="pilwrap">
+  <a class="pilcrow" href="#section-13" id="section-13">&#182;</a>
+</div>
 <p>Load main nodegame-client class    </p>
->>>>>>> b1f45c80
         </td>
         <td class="code highlight"><div class="highlight"><pre>    <span class="nx">module</span><span class="p">.</span><span class="nx">exports</span><span class="p">.</span><span class="nx">NodeGameClient</span> <span class="o">=</span> <span class="nx">require</span><span class="p">(</span><span class="s1">&#39;./lib/core/NodeGameClient&#39;</span><span class="p">).</span><span class="nx">NodeGameClient</span><span class="p">;</span>
     </pre></div>
         </td>
       </tr>
       <tr>
-        <td class="docs"><div class="dox">
-  <div class="summary">
-<div class="pilwrap" id="node.gamedb">
-  <h3>
-    <a href="#node.gamedb" class="pilcrow">&#182;</a>
-    node.GameDB
-  </h3>
-</div>
-<<<<<<< HEAD
-
-  </div>
-  <div class="body">
-  </div>
-  <div class="details">
-    <div class="dox_tag_title">API</div>
-    <div class="dox_tag_detail">
-      <span class="dox_type">public
-</span>
-    </span>
-  </div>
-</div>
-        </td>
-        <td class="code highlight"><div class="highlight"><pre><span class="nx">node</span><span class="p">.</span><span class="nx">GameDB</span> <span class="o">=</span> <span class="nx">require</span><span class="p">(</span><span class="s1">&#39;./lib/GameDB&#39;</span><span class="p">).</span><span class="nx">GameDB</span><span class="p">;</span></pre></div>
-        </td>
-      </tr>
-      <tr>
-        <td class="docs"><div class="dox">
-  <div class="summary">
-<div class="pilwrap" id="node.gamebit">
-  <h3>
-    <a href="#node.gamebit" class="pilcrow">&#182;</a>
-    node.GameBit
-  </h3>
-</div>
-
-  </div>
-  <div class="body">
-  </div>
-  <div class="details">
-    <div class="dox_tag_title">API</div>
-    <div class="dox_tag_detail">
-      <span class="dox_type">public
-</span>
-    </span>
-  </div>
-</div>
-        </td>
-        <td class="code highlight"><div class="highlight"><pre><span class="nx">node</span><span class="p">.</span><span class="nx">GameBit</span> <span class="o">=</span> <span class="nx">require</span><span class="p">(</span><span class="s1">&#39;./lib/GameDB&#39;</span><span class="p">).</span><span class="nx">GameBit</span><span class="p">;</span></pre></div>
-        </td>
-      </tr>
-      <tr>
-        <td class="docs"><div class="dox">
-  <div class="summary">
-<div class="pilwrap" id="node.game">
-  <h3>
-    <a href="#node.game" class="pilcrow">&#182;</a>
-    node.Game
-  </h3>
-</div>
-
-  </div>
-  <div class="body">
-  </div>
-  <div class="details">
-    <div class="dox_tag_title">API</div>
-    <div class="dox_tag_detail">
-      <span class="dox_type">public
-</span>
-    </span>
-  </div>
-</div>
-        </td>
-        <td class="code highlight"><div class="highlight"><pre><span class="nx">node</span><span class="p">.</span><span class="nx">Game</span> <span class="o">=</span> <span class="nx">require</span><span class="p">(</span><span class="s1">&#39;./lib/Game&#39;</span><span class="p">).</span><span class="nx">Game</span><span class="p">;</span></pre></div>
-        </td>
-      </tr>
-      <tr>
-        <td class="docs">
-<div class="pilwrap" id="addons">
-  <h3>
-    <a href="#addons" class="pilcrow">&#182;</a>
-    Addons
-  </h3>
-</div>
-
-        </td>
-        <td class="code highlight"><div class="highlight"><pre><span class="nx">node</span><span class="p">.</span><span class="nx">GameTimer</span> <span class="o">=</span> <span class="nx">require</span><span class="p">(</span><span class="s1">&#39;./addons/GameTimer&#39;</span><span class="p">).</span><span class="nx">GameTimer</span><span class="p">;</span></pre></div>
-        </td>
-      </tr>
-      <tr>
-        <td class="docs"><div class="dox">
-  <div class="summary">
-<div class="pilwrap" id="node.triggermanager">
-  <h3>
-    <a href="#node.triggermanager" class="pilcrow">&#182;</a>
-    node.TriggerManager
-  </h3>
-</div>
-
-  </div>
-  <div class="body">
-  </div>
-  <div class="details">
-    <div class="dox_tag_title">API</div>
-    <div class="dox_tag_detail">
-      <span class="dox_type">public
-</span>
-    </span>
-  </div>
-</div>
-        </td>
-        <td class="code highlight"><div class="highlight"><pre><span class="nx">node</span><span class="p">.</span><span class="nx">TriggerManager</span> <span class="o">=</span> <span class="nx">require</span><span class="p">(</span><span class="s1">&#39;./addons/TriggerManager&#39;</span><span class="p">).</span><span class="nx">TriggerManager</span><span class="p">;</span></pre></div>
-        </td>
-      </tr>
-      <tr>
-        <td class="docs"><div class="dox">
-  <div class="summary">
-<div class="pilwrap" id="node.gamesession">
-  <h3>
-    <a href="#node.gamesession" class="pilcrow">&#182;</a>
-    node.GameSession
-  </h3>
-</div>
-
-  </div>
-  <div class="body">
-  </div>
-  <div class="details">
-    <div class="dox_tag_title">API</div>
-    <div class="dox_tag_detail">
-      <span class="dox_type">public
-</span>
-    </span>
-  </div>
-</div>
-        </td>
-        <td class="code highlight"><div class="highlight"><pre><span class="nx">require</span><span class="p">(</span><span class="s1">&#39;./addons/GameSession&#39;</span><span class="p">).</span><span class="nx">GameSession</span><span class="p">;</span></pre></div>
-=======
+        <td class="docs">
+<div class="pilwrap">
+  <a class="pilcrow" href="#section-14" id="section-14">&#182;</a>
+</div>
 <p>Load extensions to the prototype</p>
         </td>
         <td class="code highlight"><div class="highlight"><pre>
@@ -668,248 +230,10 @@
     <span class="nx">require</span><span class="p">(</span><span class="s1">&#39;./lib/modules/variables.js&#39;</span><span class="p">);</span>
 
     </pre></div>
->>>>>>> b1f45c80
-        </td>
-      </tr>
-      <tr>
-        <td class="docs">
-<<<<<<< HEAD
-<div class="pilwrap" id="file-system">
-  <h2>
-    <a href="#file-system" class="pilcrow">&#182;</a>
-    File System
-  </h2>
-</div>
-
-        </td>
-        <td class="code highlight"><div class="highlight"><pre></pre></div>
-        </td>
-      </tr>
-      <tr>
-        <td class="docs">
-<div class="pilwrap" id="node.fs">
-  <h3>
-    <a href="#node.fs" class="pilcrow">&#182;</a>
-    node.fs
-  </h3>
-</div>
-
-
-<p>Responsible for the file system operations</p>
-        </td>
-        <td class="code highlight"><div class="highlight"><pre><span class="nx">node</span><span class="p">.</span><span class="nx">fs</span> <span class="o">=</span> <span class="p">{};</span>
-
-<span class="kd">var</span> <span class="nx">fs</span> <span class="o">=</span> <span class="nx">require</span><span class="p">(</span><span class="s1">&#39;fs&#39;</span><span class="p">),</span>
-  <span class="nx">path</span> <span class="o">=</span> <span class="nx">require</span><span class="p">(</span><span class="s1">&#39;path&#39;</span><span class="p">),</span>
-  <span class="nx">csv</span> <span class="o">=</span> <span class="nx">require</span><span class="p">(</span><span class="s1">&#39;ya-csv&#39;</span><span class="p">);</span></pre></div>
-        </td>
-      </tr>
-      <tr>
-        <td class="docs"><div class="dox">
-  <div class="summary">
-<div class="pilwrap" id="node.fs.writecsv--node.js-">
-  <h3>
-    <a href="#node.fs.writecsv--node.js-" class="pilcrow">&#182;</a>
-    node.fs.writeCsv (Node.JS)
-  </h3>
-</div>
-
-  </div>
-  <div class="body"><p>Serializes an object as a csv file</p>
-
-<p>It accepts a configuration object as third paramter. Available options:</p>
-
-<p><code>
-{ headers: ['A', 'B', 'C'],  // specify the headers directly
-  writeHeaders: false,     // default true,
-  flags: 'w',         // default, 'a'
-  encoding: 'utf-8',     // default null
-  mode: 0777,         // default 0666 <br />
-}
-</code>   </p>
-  </div>
-  <div class="details">
-    <div class="dox_tag_title">Params</div>
-    <div class="dox_tag_detail">
-      <span class="dox_tag_name">path</span>
-      <span class="dox_type">string</span>
-      <span>The path to the csv file</span>
-    </div>
-    <div class="dox_tag_detail">
-      <span class="dox_tag_name">obj</span>
-      <span class="dox_type">object</span>
-      <span>The object to serialze as csv file</span>
-    </div>
-    <div class="dox_tag_detail">
-      <span class="dox_tag_name">options</span>
-      <span class="dox_type">options</span>
-      <span>Optional. Configuration options
-
-@see <a href="http://nodejs.org/api/fs.html#fs_fs_createwritestream_path_options">node fs api</a></span>
-    </div>
-  </div>
-</div>
-        </td>
-        <td class="code highlight"><div class="highlight"><pre><span class="nx">node</span><span class="p">.</span><span class="nx">fs</span><span class="p">.</span><span class="nx">writeCsv</span> <span class="o">=</span> <span class="kd">function</span> <span class="p">(</span><span class="nx">path</span><span class="p">,</span> <span class="nx">obj</span><span class="p">,</span> <span class="nx">options</span><span class="p">)</span> <span class="p">{</span>
-  <span class="k">if</span> <span class="p">(</span><span class="o">!</span><span class="nx">path</span> <span class="o">||</span> <span class="o">!</span><span class="nx">obj</span><span class="p">)</span> <span class="p">{</span>
-    <span class="nx">node</span><span class="p">.</span><span class="nx">log</span><span class="p">(</span><span class="s1">&#39;Empty path or object. Aborting.&#39;</span><span class="p">,</span> <span class="s1">&#39;ERR&#39;</span><span class="p">,</span> <span class="s1">&#39;node.fs.writeCsv: &#39;</span><span class="p">);</span>
-    <span class="k">return</span> <span class="kc">false</span><span class="p">;</span>
-  <span class="p">}</span>
-  
-  <span class="nx">options</span> <span class="o">=</span> <span class="nx">options</span> <span class="o">||</span> <span class="p">{};</span>
-  <span class="nx">options</span><span class="p">.</span><span class="nx">flags</span> <span class="o">=</span> <span class="nx">options</span><span class="p">.</span><span class="nx">flags</span> <span class="o">||</span> <span class="s1">&#39;a&#39;</span><span class="p">;</span>
-  
-  <span class="kd">var</span> <span class="nx">writer</span> <span class="o">=</span> <span class="nx">csv</span><span class="p">.</span><span class="nx">createCsvStreamWriter</span><span class="p">(</span><span class="nx">fs</span><span class="p">.</span><span class="nx">createWriteStream</span><span class="p">(</span><span class="nx">path</span><span class="p">,</span> <span class="nx">options</span><span class="p">));</span>
-  </pre></div>
-        </td>
-      </tr>
-      <tr>
-        <td class="docs">
-<div class="pilwrap">
-  <a class="pilcrow" href="#section-24" id="section-24">&#182;</a>
-</div>
-<!-- Add headers, if not otherwise requested, and if found -->
-        </td>
-        <td class="code highlight"><div class="highlight"><pre>  <span class="k">if</span> <span class="p">(</span><span class="s1">&#39;undefined&#39;</span> <span class="o">===</span> <span class="k">typeof</span> <span class="nx">options</span><span class="p">.</span><span class="nx">writeHeaders</span><span class="p">)</span> <span class="p">{</span>
-    <span class="nx">options</span><span class="p">.</span><span class="nx">writeHeaders</span> <span class="o">=</span> <span class="kc">true</span><span class="p">;</span>
-  <span class="p">}</span>
-  
-  <span class="k">if</span> <span class="p">(</span><span class="nx">options</span><span class="p">.</span><span class="nx">writeHeaders</span><span class="p">)</span> <span class="p">{</span>
-    <span class="kd">var</span> <span class="nx">headers</span> <span class="o">=</span> <span class="p">[];</span>
-    <span class="k">if</span> <span class="p">(</span><span class="nx">node</span><span class="p">.</span><span class="nx">JSUS</span><span class="p">.</span><span class="nx">isArray</span><span class="p">(</span><span class="nx">options</span><span class="p">.</span><span class="nx">headers</span><span class="p">))</span> <span class="p">{</span>
-      <span class="nx">headers</span> <span class="o">=</span> <span class="nx">options</span><span class="p">.</span><span class="nx">headers</span><span class="p">;</span>
-    <span class="p">}</span>
-    <span class="k">else</span> <span class="p">{</span>
-      <span class="nx">headers</span> <span class="o">=</span> <span class="nx">node</span><span class="p">.</span><span class="nx">JSUS</span><span class="p">.</span><span class="nx">keys</span><span class="p">(</span><span class="nx">obj</span><span class="p">[</span><span class="mi">0</span><span class="p">]);</span>
-    <span class="p">}</span>
-    
-    <span class="k">if</span> <span class="p">(</span><span class="nx">headers</span> <span class="o">&amp;&amp;</span> <span class="nx">headers</span><span class="p">.</span><span class="nx">length</span><span class="p">)</span> <span class="p">{</span>
-      <span class="nx">writer</span><span class="p">.</span><span class="nx">writeRecord</span><span class="p">(</span><span class="nx">headers</span><span class="p">);</span>
-    <span class="p">}</span>
-    <span class="k">else</span> <span class="p">{</span>
-      <span class="nx">node</span><span class="p">.</span><span class="nx">log</span><span class="p">(</span><span class="s1">&#39;Could not find headers&#39;</span><span class="p">,</span> <span class="s1">&#39;WARN&#39;</span><span class="p">);</span>
-    <span class="p">}</span>
-  <span class="p">}</span>
-  
-  <span class="kd">var</span> <span class="nx">i</span><span class="p">;</span>
-    <span class="k">for</span> <span class="p">(</span><span class="nx">i</span> <span class="o">=</span> <span class="mi">0</span><span class="p">;</span> <span class="nx">i</span> <span class="o">&lt;</span> <span class="nx">obj</span><span class="p">.</span><span class="nx">length</span><span class="p">;</span> <span class="nx">i</span><span class="o">++</span><span class="p">)</span> <span class="p">{</span>
-    <span class="nx">writer</span><span class="p">.</span><span class="nx">writeRecord</span><span class="p">(</span><span class="nx">obj</span><span class="p">[</span><span class="nx">i</span><span class="p">]);</span>
-  <span class="p">}</span>
-<span class="p">};</span></pre></div>
-        </td>
-      </tr>
-      <tr>
-        <td class="docs"><div class="dox">
-  <div class="summary">
-<div class="pilwrap" id="node.memory.dump--node.js-">
-  <h3>
-    <a href="#node.memory.dump--node.js-" class="pilcrow">&#182;</a>
-    node.memory.dump (Node.JS)
-  </h3>
-</div>
-
-  </div>
-  <div class="body"><p>Serializes as a csv file all the entries of the memory object</p>
-
-<p>By defaults, no headers are added. If requested, headers can 
-be specified in the <code>options</code> parameter.</p>
-  </div>
-  <div class="details">
-    <div class="dox_tag_title">Params</div>
-    <div class="dox_tag_detail">
-      <span class="dox_tag_name">path</span>
-      <span class="dox_type">string</span>
-      <span>The path to the csv file</span>
-    </div>
-    <div class="dox_tag_detail">
-      <span class="dox_tag_name">options</span>
-      <span class="dox_type">options</span>
-      <span>Optional. Configuration options
-
-@see node.fs.writeCsv</span>
-    </div>
-  </div>
-</div>
-        </td>
-        <td class="code highlight"><div class="highlight"><pre><span class="nx">node</span><span class="p">.</span><span class="nx">memory</span><span class="p">.</span><span class="nx">dump</span> <span class="o">=</span> <span class="kd">function</span> <span class="p">(</span><span class="nx">path</span><span class="p">,</span> <span class="nx">options</span><span class="p">)</span> <span class="p">{</span>
-  <span class="k">if</span> <span class="p">(</span><span class="s1">&#39;undefined&#39;</span> <span class="o">===</span> <span class="k">typeof</span> <span class="nx">path</span><span class="p">)</span> <span class="p">{</span>
-    <span class="nx">node</span><span class="p">.</span><span class="nx">log</span><span class="p">(</span><span class="s1">&#39;Missing path parameter&#39;</span><span class="p">,</span> <span class="s1">&#39;ERR&#39;</span><span class="p">,</span> <span class="s1">&#39;node.memory.dump: &#39;</span><span class="p">);</span>
-    <span class="k">return</span><span class="p">;</span>
-  <span class="p">}</span>
-  <span class="nx">options</span> <span class="o">=</span> <span class="nx">options</span> <span class="o">||</span> <span class="p">{};</span>
-  <span class="k">if</span> <span class="p">(</span><span class="o">!</span><span class="nx">options</span><span class="p">.</span><span class="nx">headers</span> <span class="o">&amp;&amp;</span> <span class="o">!</span><span class="nx">options</span><span class="p">.</span><span class="nx">writeHeaders</span><span class="p">)</span> <span class="nx">options</span><span class="p">.</span><span class="nx">writeHeaders</span> <span class="o">=</span> <span class="kc">false</span><span class="p">;</span>
-  
-  <span class="nx">node</span><span class="p">.</span><span class="nx">fs</span><span class="p">.</span><span class="nx">writeCsv</span><span class="p">(</span><span class="nx">path</span><span class="p">,</span> <span class="nx">node</span><span class="p">.</span><span class="nx">game</span><span class="p">.</span><span class="nx">memory</span><span class="p">.</span><span class="nx">split</span><span class="p">().</span><span class="nx">fetchValues</span><span class="p">(),</span> <span class="nx">options</span><span class="p">);</span>
-<span class="p">};</span></pre></div>
-        </td>
-      </tr>
-      <tr>
-        <td class="docs"><div class="dox">
-  <div class="summary">
-<div class="pilwrap" id="node.memory.dumpallindexes--node.js-">
-  <h3>
-    <a href="#node.memory.dumpallindexes--node.js-" class="pilcrow">&#182;</a>
-    node.memory.dumpAllIndexes (Node.JS)
-  </h3>
-</div>
-
-  </div>
-  <div class="body"><p>Serialezes as csv file each of the hashed indexes of the memory object</p>
-
-<p>Each file is named after the name of the hashed property 
-and the index. E.g. state_3.1.1.csv, or player_18432986411.csv`, etc.</p>
-  </div>
-  <div class="details">
-    <div class="dox_tag_title">Params</div>
-    <div class="dox_tag_detail">
-      <span class="dox_tag_name">dir</span>
-      <span class="dox_type">string</span>
-      <span>The path to the folder in which all files will be saved</span>
-    </div>
-    <div class="dox_tag_detail">
-      <span class="dox_tag_name">options</span>
-      <span class="dox_type">options</span>
-      <span>Optional. Configuration options
-
-@see node.fs.writeCsv</span>
-    </div>
-  </div>
-</div>
-        </td>
-        <td class="code highlight"><div class="highlight"><pre><span class="nx">node</span><span class="p">.</span><span class="nx">memory</span><span class="p">.</span><span class="nx">dumpAllIndexes</span> <span class="o">=</span> <span class="kd">function</span> <span class="p">(</span><span class="nx">dir</span><span class="p">,</span> <span class="nx">options</span><span class="p">)</span> <span class="p">{</span>
-  <span class="k">if</span> <span class="p">(</span><span class="nx">JSUS</span><span class="p">.</span><span class="nx">isEmpty</span><span class="p">(</span><span class="nx">node</span><span class="p">.</span><span class="nx">game</span><span class="p">.</span><span class="nx">memory</span><span class="p">.</span><span class="nx">__H</span><span class="p">))</span> <span class="k">return</span><span class="p">;</span>
-  <span class="k">if</span> <span class="p">(</span><span class="s1">&#39;undefined&#39;</span> <span class="o">===</span> <span class="k">typeof</span> <span class="nx">dir</span><span class="p">)</span> <span class="p">{</span>
-    <span class="nx">node</span><span class="p">.</span><span class="nx">log</span><span class="p">(</span><span class="s1">&#39;Missing dir parameter&#39;</span><span class="p">,</span> <span class="s1">&#39;ERR&#39;</span><span class="p">,</span> <span class="s1">&#39;node.memory.dumpAllIndexes: &#39;</span><span class="p">);</span>
-    <span class="k">return</span><span class="p">;</span>
-  <span class="p">}</span>
-  
-  <span class="k">if</span> <span class="p">(</span><span class="nx">dir</span><span class="p">[</span><span class="nx">dir</span><span class="p">.</span><span class="nx">length</span><span class="o">-</span><span class="mi">1</span><span class="p">]</span> <span class="o">!==</span> <span class="s1">&#39;/&#39;</span><span class="p">)</span> <span class="nx">dir</span> <span class="o">=</span> <span class="nx">dir</span> <span class="o">+</span> <span class="s1">&#39;/&#39;</span><span class="p">;</span>
-  <span class="kd">var</span> <span class="nx">hash</span><span class="p">,</span> <span class="nx">index</span><span class="p">,</span> <span class="nx">ipath</span><span class="p">;</span>
-  <span class="k">for</span> <span class="p">(</span><span class="nx">hash</span> <span class="k">in</span> <span class="nx">node</span><span class="p">.</span><span class="nx">game</span><span class="p">.</span><span class="nx">memory</span><span class="p">.</span><span class="nx">__H</span><span class="p">)</span> <span class="p">{</span>
-    <span class="k">if</span> <span class="p">(</span><span class="nx">node</span><span class="p">.</span><span class="nx">game</span><span class="p">.</span><span class="nx">memory</span><span class="p">.</span><span class="nx">__H</span><span class="p">.</span><span class="nx">hasOwnProperty</span><span class="p">(</span><span class="nx">hash</span><span class="p">)){</span>
-      <span class="k">if</span> <span class="p">(</span><span class="s1">&#39;undefined&#39;</span> <span class="o">!==</span> <span class="k">typeof</span> <span class="nx">node</span><span class="p">.</span><span class="nx">game</span><span class="p">.</span><span class="nx">memory</span><span class="p">[</span><span class="nx">hash</span><span class="p">])</span> <span class="p">{</span>
-        <span class="k">for</span> <span class="p">(</span><span class="nx">index</span> <span class="k">in</span> <span class="nx">node</span><span class="p">.</span><span class="nx">game</span><span class="p">.</span><span class="nx">memory</span><span class="p">[</span><span class="nx">hash</span><span class="p">])</span> <span class="p">{</span>
-          <span class="k">if</span> <span class="p">(</span><span class="nx">node</span><span class="p">.</span><span class="nx">game</span><span class="p">.</span><span class="nx">memory</span><span class="p">[</span><span class="nx">hash</span><span class="p">].</span><span class="nx">hasOwnProperty</span><span class="p">(</span><span class="nx">index</span><span class="p">))</span> <span class="p">{</span>
-            <span class="nx">ipath</span> <span class="o">=</span> <span class="nx">dir</span> <span class="o">+</span> <span class="nx">hash</span> <span class="o">+</span> <span class="s1">&#39;_&#39;</span> <span class="o">+</span> <span class="nx">index</span> <span class="o">+</span> <span class="s1">&#39;.csv&#39;</span><span class="p">;</span></pre></div>
-        </td>
-      </tr>
-      <tr>
-        <td class="docs">
-<div class="pilwrap">
-  <a class="pilcrow" href="#section-27" id="section-27">&#182;</a>
-</div>
-<!-- node.log('Writing ' + ipath, 'DEBUG', 'node.memory.dumpAllIndexes: '); -->
-        </td>
-        <td class="code highlight"><div class="highlight"><pre>              <span class="nx">node</span><span class="p">.</span><span class="nx">fs</span><span class="p">.</span><span class="nx">writeCsv</span><span class="p">(</span><span class="nx">ipath</span><span class="p">,</span> <span class="nx">node</span><span class="p">.</span><span class="nx">game</span><span class="p">.</span><span class="nx">memory</span><span class="p">[</span><span class="nx">hash</span><span class="p">][</span><span class="nx">index</span><span class="p">].</span><span class="nx">split</span><span class="p">().</span><span class="nx">fetchValues</span><span class="p">(),</span> <span class="nx">options</span><span class="p">);</span>
-          <span class="p">}</span>
-        <span class="p">}</span>
-        
-      <span class="p">}</span>
-    <span class="p">}</span>
-  <span class="p">}</span>
-  
-<span class="p">};</span>
-=======
+        </td>
+      </tr>
+      <tr>
+        <td class="docs">
 <div class="pilwrap" id="loading-event-listeners">
   <h3>
     <a href="#loading-event-listeners" class="pilcrow">&#182;</a>
@@ -920,7 +244,6 @@
         </td>
         <td class="code highlight"><div class="highlight"><pre>    <span class="nx">require</span><span class="p">(</span><span class="s1">&#39;./listeners/incoming.js&#39;</span><span class="p">);</span>
     <span class="nx">require</span><span class="p">(</span><span class="s1">&#39;./listeners/internal.js&#39;</span><span class="p">);</span>
->>>>>>> b1f45c80
 
 <span class="p">})();</span>
 </pre></div>
