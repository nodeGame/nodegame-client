<!DOCTYPE html>
<html>
<head>
  <title>index.js</title>
  <meta http-equiv="content-type" content="text/html; charset=UTF-8">
  <link rel="stylesheet" media="all" href="doc-style.css" />
  <script src="doc-filelist.js"></script>
  <script>
    var relativeDir = '', thisFile = 'index.js', defaultSidebar = true;
  </script>
  <script src="doc-script.js"></script>
</head>
<body>
  <div id="sidebar_wrapper">
    <div id="sidebar_switch">
      <span class="tree">Files</span>
      <span class="headings">Headings</span>
    </div>
    <div id="tree"></div>
    <div id="headings">
      <div class="heading h1">
        <a href="#nodegame">nodeGame</a>
      </div>
      <div class="heading h3">
        <a href="#version">version</a>
      </div>
      <div class="heading h2">
<<<<<<< HEAD
        <a href="#logging-system">Logging system</a>
      </div>
      <div class="heading h3">
        <a href="#node.verbosity">node.verbosity</a>
      </div>
      <div class="heading h3">
        <a href="#node.verbosity_levels">node.verbosity_levels</a>
      </div>
      <div class="heading h3">
        <a href="#node.log">node.log</a>
      </div>
      <div class="heading h3">
        <a href="#node.info">node.info</a>
      </div>
      <div class="heading h3">
        <a href="#node.warn">node.warn</a>
      </div>
      <div class="heading h3">
        <a href="#node.err">node.err</a>
      </div>
      <div class="heading h2">
        <a href="#objects">Objects</a>
      </div>
      <div class="heading h3">
        <a href="#node.events">node.events</a>
      </div>
      <div class="heading h3">
        <a href="#node.msg">node.msg</a>
      </div>
      <div class="heading h3">
        <a href="#node.socket">node.socket</a>
      </div>
      <div class="heading h3">
        <a href="#node.session">node.session</a>
      </div>
      <div class="heading h3">
        <a href="#node.player">node.player</a>
      </div>
      <div class="heading h3">
        <a href="#node.memory">node.memory</a>
      </div>
      <div class="heading h3">
        <a href="#node.support">node.support</a>
      </div>
      <div class="heading h2">
        <a href="#dependencies">Dependencies</a>
=======
        <a href="#for-on-line--multiplayer-games-in-the-browser.">for on line, multiplayer games in the browser.</a>
      </div>
      <div class="heading h2">
        <a href="#loading-libraries">Loading libraries</a>
      </div>
      <div class="heading h3">
        <a href="#dependencies">Dependencies</a>
      </div>
      <div class="heading h3">
        <a href="#loading-event-listeners">Loading Event listeners</a>
>>>>>>> b1f45c80
      </div>
    </div>
  </div>
  <div id="sidebar-toggle"></div>
  <div id="container"><div class="background highlight"></div>
<table cellpadding="0" cellspacing="0">
  <tbody>
      <tr>
        <td class="docs"><div class="dox">
  <div class="summary">
<div class="pilwrap" id="nodegame">
  <h1>
    <a href="#nodegame" class="pilcrow">&#182;</a>
    nodeGame
  </h1>
</div>


<p>Copyright(c) 2014 Stefano Balietti
MIT Licensed</p>
  </div>
  <div class="body"><p>Social Experiments in the Browser</p>
<<<<<<< HEAD
=======

<p>nodeGame is a free, open source, event-driven javascript framework</p>

>>>>>>> b1f45c80

<div class="pilwrap" id="for-on-line--multiplayer-games-in-the-browser.">
  <h2>
    <a href="#for-on-line--multiplayer-games-in-the-browser." class="pilcrow">&#182;</a>
    for on line, multiplayer games in the browser.
  </h2>
</div>

  </div>
</div>
        </td>
<<<<<<< HEAD
        <td class="code highlight"><div class="highlight"><pre><span class="p">(</span><span class="kd">function</span> <span class="p">(</span><span class="nx">node</span><span class="p">)</span> <span class="p">{</span></pre></div>
        </td>
      </tr>
      <tr>
        <td class="docs">
<div class="pilwrap" id="version">
  <h3>
    <a href="#version" class="pilcrow">&#182;</a>
    version
  </h3>
</div>

        </td>
        <td class="code highlight"><div class="highlight"><pre><span class="nx">node</span><span class="p">.</span><span class="nx">version</span> <span class="o">=</span> <span class="s1">&#39;0.4.8&#39;</span><span class="p">;</span></pre></div>
        </td>
      </tr>
      <tr>
        <td class="docs">
<div class="pilwrap" id="logging-system">
  <h2>
    <a href="#logging-system" class="pilcrow">&#182;</a>
    Logging system
  </h2>
</div>

        </td>
        <td class="code highlight"><div class="highlight"><pre></pre></div>
        </td>
      </tr>
      <tr>
        <td class="docs"><div class="dox">
  <div class="summary">
<div class="pilwrap" id="node.verbosity">
  <h3>
    <a href="#node.verbosity" class="pilcrow">&#182;</a>
    node.verbosity
  </h3>
=======
        <td class="code highlight"><div class="highlight"><pre><span class="p">(</span><span class="kd">function</span><span class="p">(</span><span class="nx">exports</span><span class="p">)</span> <span class="p">{</span></pre></div>
        </td>
      </tr>
      <tr>
        <td class="docs">
<div class="pilwrap" id="loading-libraries">
  <h2>
    <a href="#loading-libraries" class="pilcrow">&#182;</a>
    Loading libraries
  </h2>
>>>>>>> b1f45c80
</div>

        </td>
        <td class="code highlight"><div class="highlight"><pre></pre></div>
        </td>
      </tr>
      <tr>
<<<<<<< HEAD
        <td class="docs"><div class="dox">
  <div class="summary">
<div class="pilwrap" id="node.verbosity_levels">
  <h3>
    <a href="#node.verbosity_levels" class="pilcrow">&#182;</a>
    node.verbosity_levels
=======
        <td class="docs">
<div class="pilwrap" id="dependencies">
  <h3>
    <a href="#dependencies" class="pilcrow">&#182;</a>
    Dependencies
>>>>>>> b1f45c80
  </h3>
</div>

  </div>
  <div class="body"><p>ALWAYS, ERR, WARN, INFO, DEBUG</p>
  </div>
</div>
        </td>
        <td class="code highlight"><div class="highlight"><pre>    <span class="nx">exports</span><span class="p">.</span><span class="nx">JSUS</span> <span class="o">=</span> <span class="nx">require</span><span class="p">(</span><span class="s1">&#39;JSUS&#39;</span><span class="p">).</span><span class="nx">JSUS</span><span class="p">;</span>
    <span class="nx">exports</span><span class="p">.</span><span class="nx">support</span> <span class="o">=</span> <span class="nx">exports</span><span class="p">.</span><span class="nx">JSUS</span><span class="p">.</span><span class="nx">compatibility</span><span class="p">();</span>
    <span class="nx">exports</span><span class="p">.</span><span class="nx">NDDB</span> <span class="o">=</span> <span class="nx">require</span><span class="p">(</span><span class="s1">&#39;NDDB&#39;</span><span class="p">).</span><span class="nx">NDDB</span><span class="p">;</span></pre></div>
        </td>
      </tr>
      <tr>
        <td class="docs">
<div class="pilwrap">
  <a class="pilcrow" href="#section-6" id="section-6">&#182;</a>
</div>
<p>Costants</p>
        </td>
        <td class="code highlight"><div class="highlight"><pre>    <span class="nx">exports</span><span class="p">.</span><span class="nx">constants</span> <span class="o">=</span> <span class="nx">require</span><span class="p">(</span><span class="s1">&#39;./lib/modules/variables&#39;</span><span class="p">).</span><span class="nx">constants</span><span class="p">;</span>
    <span class="nx">exports</span><span class="p">.</span><span class="nx">stepRules</span> <span class="o">=</span> <span class="nx">require</span><span class="p">(</span><span class="s1">&#39;./lib/modules/stepRules&#39;</span><span class="p">).</span><span class="nx">stepRules</span><span class="p">;</span></pre></div>
        </td>
      </tr>
      <tr>
<<<<<<< HEAD
        <td class="docs"><div class="dox">
  <div class="summary">
<div class="pilwrap" id="node.log">
  <h3>
    <a href="#node.log" class="pilcrow">&#182;</a>
    node.log
  </h3>
</div>

  </div>
  <div class="body"><p>Default nodeGame standard out, override to redirect</p>

<p>Logs entries are displayed only if their verbosity level is 
greater than <code>node.verbosity</code></p>
  </div>
  <div class="details">
    <div class="dox_tag_title">Params</div>
    <div class="dox_tag_detail">
      <span class="dox_tag_name">txt</span>
      <span class="dox_type">string</span>
      <span>The text to output</span>
    </div>
    <div class="dox_tag_detail">
      <span class="dox_tag_name">level</span>
      <span class="dox_type">string</span>
      <span class="dox_type">number</span>
      <span>Optional. The verbosity level of this log. Defaults, level = 0</span>
    </div>
    <div class="dox_tag_detail">
      <span class="dox_tag_name">prefix</span>
      <span class="dox_type">string</span>
      <span>Optional. A text to display at the beginning of the log entry. Defaults prefix = 'nodeGame: ' </span>
    </div>
  </div>
=======
        <td class="docs">
<div class="pilwrap">
  <a class="pilcrow" href="#section-5" id="section-5">&#182;</a>
</div>
<p>ErrorManager</p>
        </td>
        <td class="code highlight"><div class="highlight"><pre>    <span class="nx">require</span><span class="p">(</span><span class="s1">&#39;./lib/core/ErrorManager&#39;</span><span class="p">);</span></pre></div>
        </td>
      </tr>
      <tr>
        <td class="docs">
<div class="pilwrap">
  <a class="pilcrow" href="#section-6" id="section-6">&#182;</a>
</div>
<p>Events</p>
        </td>
        <td class="code highlight"><div class="highlight"><pre>    <span class="nx">exports</span><span class="p">.</span><span class="nx">EventEmitterManager</span> <span class="o">=</span> <span class="nx">require</span><span class="p">(</span><span class="s1">&#39;./lib/core/EventEmitter&#39;</span><span class="p">).</span><span class="nx">EventEmitterManager</span><span class="p">;</span>
    <span class="nx">exports</span><span class="p">.</span><span class="nx">EventEmitter</span> <span class="o">=</span> <span class="nx">require</span><span class="p">(</span><span class="s1">&#39;./lib/core/EventEmitter&#39;</span><span class="p">).</span><span class="nx">EventEmitter</span><span class="p">;</span></pre></div>
        </td>
      </tr>
      <tr>
        <td class="docs">
<div class="pilwrap">
  <a class="pilcrow" href="#section-7" id="section-7">&#182;</a>
>>>>>>> b1f45c80
</div>
<p>Core</p>
        </td>
        <td class="code highlight"><div class="highlight"><pre>    <span class="nx">exports</span><span class="p">.</span><span class="nx">GameStage</span> <span class="o">=</span> <span class="nx">require</span><span class="p">(</span><span class="s1">&#39;./lib/core/GameStage&#39;</span><span class="p">).</span><span class="nx">GameStage</span><span class="p">;</span>
    <span class="nx">exports</span><span class="p">.</span><span class="nx">PlayerList</span> <span class="o">=</span> <span class="nx">require</span><span class="p">(</span><span class="s1">&#39;./lib/core/PlayerList&#39;</span><span class="p">).</span><span class="nx">PlayerList</span><span class="p">;</span>
    <span class="nx">exports</span><span class="p">.</span><span class="nx">Player</span> <span class="o">=</span> <span class="nx">require</span><span class="p">(</span><span class="s1">&#39;./lib/core/PlayerList&#39;</span><span class="p">).</span><span class="nx">Player</span><span class="p">;</span>
    <span class="nx">exports</span><span class="p">.</span><span class="nx">GameMsg</span> <span class="o">=</span> <span class="nx">require</span><span class="p">(</span><span class="s1">&#39;./lib/core/GameMsg&#39;</span><span class="p">).</span><span class="nx">GameMsg</span><span class="p">;</span>
    <span class="nx">exports</span><span class="p">.</span><span class="nx">Stager</span> <span class="o">=</span> <span class="nx">require</span><span class="p">(</span><span class="s1">&#39;./lib/core/Stager&#39;</span><span class="p">).</span><span class="nx">Stager</span><span class="p">;</span>
    <span class="nx">exports</span><span class="p">.</span><span class="nx">GamePlot</span> <span class="o">=</span> <span class="nx">require</span><span class="p">(</span><span class="s1">&#39;./lib/core/GamePlot&#39;</span><span class="p">).</span><span class="nx">GamePlot</span><span class="p">;</span>
    <span class="nx">exports</span><span class="p">.</span><span class="nx">GameMsgGenerator</span> <span class="o">=</span> <span class="nx">require</span><span class="p">(</span><span class="s1">&#39;./lib/core/GameMsgGenerator&#39;</span><span class="p">).</span><span class="nx">GameMsgGenerator</span><span class="p">;</span></pre></div>
        </td>
      </tr>
      <tr>
        <td class="docs"><div class="dox">
  <div class="summary">
<div class="pilwrap" id="node.info">
  <h3>
    <a href="#node.info" class="pilcrow">&#182;</a>
    node.info
  </h3>
</div>

  </div>
  <div class="body"><p>Logs an INFO message</p>
  </div>
</div>
        </td>
        <td class="code highlight"><div class="highlight"><pre><span class="nx">node</span><span class="p">.</span><span class="nx">info</span> <span class="o">=</span> <span class="kd">function</span> <span class="p">(</span><span class="nx">txt</span><span class="p">,</span> <span class="nx">prefix</span><span class="p">)</span> <span class="p">{</span>
  <span class="nx">node</span><span class="p">.</span><span class="nx">log</span><span class="p">(</span><span class="nx">txt</span><span class="p">,</span> <span class="nx">node</span><span class="p">.</span><span class="nx">verbosity_levels</span><span class="p">.</span><span class="nx">INFO</span><span class="p">,</span> <span class="nx">prefix</span><span class="p">);</span>
<span class="p">}</span></pre></div>
        </td>
      </tr>
      <tr>
        <td class="docs"><div class="dox">
  <div class="summary">
<div class="pilwrap" id="node.warn">
  <h3>
    <a href="#node.warn" class="pilcrow">&#182;</a>
    node.warn
  </h3>
</div>

  </div>
  <div class="body"><p>Logs a WARNING message</p>
  </div>
</div>
        </td>
        <td class="code highlight"><div class="highlight"><pre><span class="nx">node</span><span class="p">.</span><span class="nx">warn</span> <span class="o">=</span> <span class="kd">function</span> <span class="p">(</span><span class="nx">txt</span><span class="p">,</span> <span class="nx">prefix</span><span class="p">)</span> <span class="p">{</span>
  <span class="nx">node</span><span class="p">.</span><span class="nx">log</span><span class="p">(</span><span class="nx">txt</span><span class="p">,</span> <span class="nx">node</span><span class="p">.</span><span class="nx">verbosity_levels</span><span class="p">.</span><span class="nx">WARN</span><span class="p">,</span> <span class="nx">prefix</span><span class="p">);</span>
<span class="p">}</span></pre></div>
        </td>
      </tr>
      <tr>
        <td class="docs"><div class="dox">
  <div class="summary">
<div class="pilwrap" id="node.err">
  <h3>
    <a href="#node.err" class="pilcrow">&#182;</a>
    node.err
  </h3>
</div>

  </div>
  <div class="body"><p>Logs an ERROR message</p>
  </div>
</div>
        </td>
        <td class="code highlight"><div class="highlight"><pre><span class="nx">node</span><span class="p">.</span><span class="nx">err</span> <span class="o">=</span> <span class="kd">function</span> <span class="p">(</span><span class="nx">txt</span><span class="p">,</span> <span class="nx">prefix</span><span class="p">)</span> <span class="p">{</span>
  <span class="nx">node</span><span class="p">.</span><span class="nx">log</span><span class="p">(</span><span class="nx">txt</span><span class="p">,</span> <span class="nx">node</span><span class="p">.</span><span class="nx">verbosity_levels</span><span class="p">.</span><span class="nx">ERR</span><span class="p">,</span> <span class="nx">prefix</span><span class="p">);</span>
<span class="p">}</span></pre></div>
        </td>
      </tr>
      <tr>
        <td class="docs">
<div class="pilwrap">
  <a class="pilcrow" href="#section-8" id="section-8">&#182;</a>
</div>
<p>Sockets</p>
        </td>
        <td class="code highlight"><div class="highlight"><pre>    <span class="nx">exports</span><span class="p">.</span><span class="nx">SocketFactory</span> <span class="o">=</span> <span class="nx">require</span><span class="p">(</span><span class="s1">&#39;./lib/core/SocketFactory&#39;</span><span class="p">).</span><span class="nx">SocketFactory</span><span class="p">;</span>
    <span class="nx">exports</span><span class="p">.</span><span class="nx">Socket</span> <span class="o">=</span> <span class="nx">require</span><span class="p">(</span><span class="s1">&#39;./lib/core/Socket&#39;</span><span class="p">).</span><span class="nx">Socket</span><span class="p">;</span>

    <span class="nx">require</span><span class="p">(</span><span class="s1">&#39;./lib/sockets/SocketIo.js&#39;</span><span class="p">);</span>
    <span class="nx">require</span><span class="p">(</span><span class="s1">&#39;./lib/sockets/SocketDirect.js&#39;</span><span class="p">);</span></pre></div>
        </td>
      </tr>
      <tr>
        <td class="docs">
<div class="pilwrap">
  <a class="pilcrow" href="#section-9" id="section-9">&#182;</a>
</div>
<p>Timer</p>
        </td>
<<<<<<< HEAD
        <td class="code highlight"><div class="highlight"><pre></pre></div>
        </td>
      </tr>
      <tr>
        <td class="docs"><div class="dox">
  <div class="summary">
<div class="pilwrap" id="node.events">
  <h3>
    <a href="#node.events" class="pilcrow">&#182;</a>
    node.events
  </h3>
</div>

  </div>
  <div class="body"><p>Instance of the EventEmitter class</p>

<p>Takes care of emitting the events and calling the
proper listener functions </p>
  </div>
  <div class="details">
    <div class="dox_tag_title">See</div>
    <div class="dox_tag_detail">
      <span class="dox_type">node.EventEmitter
    </span>
    </div>
  </div>
</div>
        </td>
        <td class="code highlight"><div class="highlight"><pre><span class="nx">node</span><span class="p">.</span><span class="nx">events</span> <span class="o">=</span> <span class="p">{};</span>
  </pre></div>
        </td>
      </tr>
      <tr>
        <td class="docs"><div class="dox">
  <div class="summary">
<div class="pilwrap" id="node.msg">
  <h3>
    <a href="#node.msg" class="pilcrow">&#182;</a>
    node.msg
  </h3>
</div>

  </div>
  <div class="body"><p>Static factory of game messages</p>
  </div>
  <div class="details">
    <div class="dox_tag_title">See</div>
    <div class="dox_tag_detail">
      <span class="dox_type">node.GameMsgGenerator
    </span>
    </div>
  </div>
</div>
        </td>
        <td class="code highlight"><div class="highlight"><pre><span class="nx">node</span><span class="p">.</span><span class="nx">msg</span> <span class="o">=</span> <span class="p">{};</span>
  </pre></div>
        </td>
      </tr>
      <tr>
        <td class="docs"><div class="dox">
  <div class="summary">
<div class="pilwrap" id="node.socket">
  <h3>
    <a href="#node.socket" class="pilcrow">&#182;</a>
    node.socket
  </h3>
</div>

  </div>
  <div class="body"><p>Instantiates the connection to a nodeGame server</p>
  </div>
  <div class="details">
    <div class="dox_tag_title">See</div>
    <div class="dox_tag_detail">
      <span class="dox_type">node.GameSocketClient
    </span>
    </div>
  </div>
</div>
        </td>
        <td class="code highlight"><div class="highlight"><pre><span class="nx">node</span><span class="p">.</span><span class="nx">socket</span> <span class="o">=</span> <span class="nx">node</span><span class="p">.</span><span class="nx">gsc</span> <span class="o">=</span> <span class="p">{};</span></pre></div>
        </td>
      </tr>
      <tr>
        <td class="docs"><div class="dox">
  <div class="summary">
<div class="pilwrap" id="node.session">
  <h3>
    <a href="#node.session" class="pilcrow">&#182;</a>
    node.session
  </h3>
</div>

  </div>
  <div class="body"><p>Contains a reference to all session variables</p>

<p>Session variables can be saved and restored at a later stage</p>
  </div>
</div>
        </td>
        <td class="code highlight"><div class="highlight"><pre><span class="nx">node</span><span class="p">.</span><span class="nx">session</span>  <span class="o">=</span> <span class="p">{};</span></pre></div>
        </td>
      </tr>
      <tr>
        <td class="docs"><div class="dox">
  <div class="summary">
<div class="pilwrap" id="node.player">
  <h3>
    <a href="#node.player" class="pilcrow">&#182;</a>
    node.player
  </h3>
</div>


<p>Instance of node.Player</p>
  </div>
  <div class="body"><p>Contains information about the player</p>
  </div>
  <div class="details">
    <div class="dox_tag_title">See</div>
    <div class="dox_tag_detail">
      <span class="dox_type">node.PlayerList.Player
  </span>
    </div>
  </div>
</div>
        </td>
        <td class="code highlight"><div class="highlight"><pre><span class="nx">node</span><span class="p">.</span><span class="nx">player</span>   <span class="o">=</span> <span class="p">{};</span></pre></div>
        </td>
      </tr>
      <tr>
        <td class="docs"><div class="dox">
  <div class="summary">
<div class="pilwrap" id="node.memory">
  <h3>
    <a href="#node.memory" class="pilcrow">&#182;</a>
    node.memory
  </h3>
</div>

  </div>
  <div class="body"><p>Instance of node.GameDB database</p>
  </div>
  <div class="details">
    <div class="dox_tag_title">See</div>
    <div class="dox_tag_detail">
      <span class="dox_type">node.GameDB
  </span>
    </div>
  </div>
</div>
        </td>
        <td class="code highlight"><div class="highlight"><pre><span class="nx">node</span><span class="p">.</span><span class="nx">memory</span>   <span class="o">=</span> <span class="p">{};</span></pre></div>
        </td>
      </tr>
      <tr>
        <td class="docs"><div class="dox">
  <div class="summary">
<div class="pilwrap" id="node.support">
  <h3>
    <a href="#node.support" class="pilcrow">&#182;</a>
    node.support
  </h3>
</div>

  </div>
  <div class="body"><p>A collection of features that are supported by the current browser</p>
  </div>
</div>
=======
        <td class="code highlight"><div class="highlight"><pre>    <span class="nx">exports</span><span class="p">.</span><span class="nx">Timer</span> <span class="o">=</span> <span class="nx">require</span><span class="p">(</span><span class="s1">&#39;./lib/core/Timer&#39;</span><span class="p">).</span><span class="nx">Timer</span><span class="p">;</span></pre></div>
        </td>
      </tr>
      <tr>
        <td class="docs">
<div class="pilwrap">
  <a class="pilcrow" href="#section-10" id="section-10">&#182;</a>
</div>
<p>Game</p>
>>>>>>> b1f45c80
        </td>
        <td class="code highlight"><div class="highlight"><pre>    <span class="nx">exports</span><span class="p">.</span><span class="nx">GameDB</span> <span class="o">=</span> <span class="nx">require</span><span class="p">(</span><span class="s1">&#39;./lib/core/GameDB&#39;</span><span class="p">).</span><span class="nx">GameDB</span><span class="p">;</span>
    <span class="nx">exports</span><span class="p">.</span><span class="nx">GameBit</span> <span class="o">=</span> <span class="nx">require</span><span class="p">(</span><span class="s1">&#39;./lib/core/GameDB&#39;</span><span class="p">).</span><span class="nx">GameBit</span><span class="p">;</span>
    <span class="nx">exports</span><span class="p">.</span><span class="nx">Game</span> <span class="o">=</span> <span class="nx">require</span><span class="p">(</span><span class="s1">&#39;./lib/core/Game&#39;</span><span class="p">).</span><span class="nx">Game</span><span class="p">;</span></pre></div>
        </td>
      </tr>
      <tr>
        <td class="docs">
<<<<<<< HEAD
<div class="pilwrap" id="dependencies">
  <h2>
    <a href="#dependencies" class="pilcrow">&#182;</a>
    Dependencies
  </h2>
</div>


<p>Load dependencies</p>
=======
<div class="pilwrap">
  <a class="pilcrow" href="#section-11" id="section-11">&#182;</a>
</div>
<p>Extra (to be tested)</p>
>>>>>>> b1f45c80
        </td>
        <td class="code highlight"><div class="highlight"><pre>    <span class="nx">exports</span><span class="p">.</span><span class="nx">GroupManager</span> <span class="o">=</span> <span class="nx">require</span><span class="p">(</span><span class="s1">&#39;./lib/core/GroupManager&#39;</span><span class="p">).</span><span class="nx">GroupManager</span><span class="p">;</span>
    <span class="nx">exports</span><span class="p">.</span><span class="nx">RoleMapper</span> <span class="o">=</span> <span class="nx">require</span><span class="p">(</span><span class="s1">&#39;./lib/core/RoleMapper&#39;</span><span class="p">).</span><span class="nx">RoleMapper</span><span class="p">;</span>
    <span class="nx">exports</span><span class="p">.</span><span class="nx">GameSession</span> <span class="o">=</span> <span class="nx">require</span><span class="p">(</span><span class="s1">&#39;./lib/core/Session&#39;</span><span class="p">).</span><span class="nx">GameSession</span><span class="p">;</span></pre></div>
        </td>
      </tr>
      <tr>
        <td class="docs">
<div class="pilwrap">
<<<<<<< HEAD
  <a class="pilcrow" href="#section-20" id="section-20">&#182;</a>
=======
  <a class="pilcrow" href="#section-12" id="section-12">&#182;</a>
</div>
<p>Addons</p>
        </td>
        <td class="code highlight"><div class="highlight"><pre>    <span class="nx">exports</span><span class="p">.</span><span class="nx">TriggerManager</span> <span class="o">=</span> <span class="nx">require</span><span class="p">(</span><span class="s1">&#39;./addons/TriggerManager&#39;</span><span class="p">).</span><span class="nx">TriggerManager</span><span class="p">;</span></pre></div>
        </td>
      </tr>
      <tr>
        <td class="docs">
<div class="pilwrap">
  <a class="pilcrow" href="#section-13" id="section-13">&#182;</a>
>>>>>>> b1f45c80
</div>
<p>FS</p>
        </td>
        <td class="code highlight"><div class="highlight"><pre>    <span class="nx">exports</span><span class="p">.</span><span class="nx">NodeGameFS</span> <span class="o">=</span> <span class="nx">require</span><span class="p">(</span><span class="s1">&#39;./lib/core/NodeGameFS&#39;</span><span class="p">).</span><span class="nx">NodeGameFS</span><span class="p">;</span></pre></div>
        </td>
      </tr>
      <tr>
        <td class="docs">
<div class="pilwrap">
  <a class="pilcrow" href="#section-14" id="section-14">&#182;</a>
</div>
<p>Load main nodegame-client class</p>
        </td>
        <td class="code highlight"><div class="highlight"><pre>    <span class="nx">exports</span><span class="p">.</span><span class="nx">NodeGameClient</span> <span class="o">=</span> <span class="nx">require</span><span class="p">(</span><span class="s1">&#39;./lib/core/NodeGameClient&#39;</span><span class="p">).</span><span class="nx">NodeGameClient</span><span class="p">;</span></pre></div>
        </td>
      </tr>
      <tr>
        <td class="docs">
<div class="pilwrap">
  <a class="pilcrow" href="#section-15" id="section-15">&#182;</a>
</div>
<p>Load extensions to the prototype</p>
        </td>
        <td class="code highlight"><div class="highlight"><pre>    <span class="nx">require</span><span class="p">(</span><span class="s1">&#39;./lib/modules/log.js&#39;</span><span class="p">);</span>
    <span class="nx">require</span><span class="p">(</span><span class="s1">&#39;./lib/modules/setup.js&#39;</span><span class="p">);</span>
    <span class="nx">require</span><span class="p">(</span><span class="s1">&#39;./lib/modules/alias.js&#39;</span><span class="p">);</span>
    <span class="nx">require</span><span class="p">(</span><span class="s1">&#39;./lib/modules/events.js&#39;</span><span class="p">);</span>
    <span class="nx">require</span><span class="p">(</span><span class="s1">&#39;./lib/modules/connect.js&#39;</span><span class="p">);</span>
    <span class="nx">require</span><span class="p">(</span><span class="s1">&#39;./lib/modules/player.js&#39;</span><span class="p">);</span>
    <span class="nx">require</span><span class="p">(</span><span class="s1">&#39;./lib/modules/ssgd.js&#39;</span><span class="p">);</span>
    <span class="nx">require</span><span class="p">(</span><span class="s1">&#39;./lib/modules/commands.js&#39;</span><span class="p">);</span>
    <span class="nx">require</span><span class="p">(</span><span class="s1">&#39;./lib/modules/extra.js&#39;</span><span class="p">);</span>
    <span class="nx">require</span><span class="p">(</span><span class="s1">&#39;./lib/modules/getJSON.js&#39;</span><span class="p">);</span>

    <span class="nx">require</span><span class="p">(</span><span class="s1">&#39;./lib/modules/variables.js&#39;</span><span class="p">);</span></pre></div>
        </td>
      </tr>
      <tr>
        <td class="docs">
<div class="pilwrap" id="loading-event-listeners">
  <h3>
    <a href="#loading-event-listeners" class="pilcrow">&#182;</a>
    Loading Event listeners
  </h3>
</div>

        </td>
        <td class="code highlight"><div class="highlight"><pre>    <span class="nx">require</span><span class="p">(</span><span class="s1">&#39;./listeners/incoming.js&#39;</span><span class="p">);</span>
    <span class="nx">require</span><span class="p">(</span><span class="s1">&#39;./listeners/internal.js&#39;</span><span class="p">);</span>


    <span class="nx">exports</span><span class="p">.</span><span class="nx">getClient</span> <span class="o">=</span> <span class="kd">function</span><span class="p">()</span> <span class="p">{</span>
        <span class="kd">var</span> <span class="nx">node</span><span class="p">;</span>
        <span class="nx">node</span> <span class="o">=</span> <span class="k">new</span> <span class="nx">exports</span><span class="p">.</span><span class="nx">NodeGameClient</span><span class="p">();</span>
        <span class="nx">node</span><span class="p">.</span><span class="nx">constants</span> <span class="o">=</span> <span class="nx">exports</span><span class="p">.</span><span class="nx">constants</span><span class="p">;</span>
        <span class="nx">node</span><span class="p">.</span><span class="nx">stepRules</span> <span class="o">=</span> <span class="nx">exports</span><span class="p">.</span><span class="nx">stepRules</span><span class="p">;</span></pre></div>
        </td>
      </tr>
      <tr>
        <td class="docs">
<div class="pilwrap">
<<<<<<< HEAD
  <a class="pilcrow" href="#section-21" id="section-21">&#182;</a>
=======
  <a class="pilcrow" href="#section-17" id="section-17">&#182;</a>
>>>>>>> b1f45c80
</div>
<p>TODO: find a good way to incorpare all the classes
TODO: should they use the new operator?</p>
        </td>
        <td class="code highlight"><div class="highlight"><pre>        <span class="nx">node</span><span class="p">.</span><span class="nx">Stager</span> <span class="o">=</span> <span class="nx">exports</span><span class="p">.</span><span class="nx">Stager</span><span class="p">;</span>
        <span class="nx">node</span><span class="p">.</span><span class="nx">stepRules</span> <span class="o">=</span> <span class="nx">exports</span><span class="p">.</span><span class="nx">stepRules</span><span class="p">;</span>
        <span class="nx">node</span><span class="p">.</span><span class="nx">NodeGameRuntimeError</span> <span class="o">=</span> <span class="nx">exports</span><span class="p">.</span><span class="nx">NodeGameRuntimeError</span><span class="p">;</span>
        <span class="nx">node</span><span class="p">.</span><span class="nx">NodeGameStageCallbackError</span> <span class="o">=</span> <span class="nx">exports</span><span class="p">.</span><span class="nx">NodeGameStageCallbackError</span><span class="p">;</span>
        <span class="nx">node</span><span class="p">.</span><span class="nx">NodeGameMisconfiguredGameError</span> <span class="o">=</span> <span class="nx">exports</span><span class="p">.</span><span class="nx">NodeGameMisconfiguredGameError</span><span class="p">;</span>
        <span class="nx">node</span><span class="p">.</span><span class="nx">NodeGameIllegalOperationError</span> <span class="o">=</span> <span class="nx">exports</span><span class="p">.</span><span class="nx">NodeGameIllegalOperationError</span><span class="p">;</span>
        <span class="nx">node</span><span class="p">.</span><span class="nx">fs</span> <span class="o">=</span> <span class="k">new</span> <span class="nx">exports</span><span class="p">.</span><span class="nx">NodeGameFS</span><span class="p">(</span><span class="nx">node</span><span class="p">);</span>

        <span class="k">return</span> <span class="nx">node</span><span class="p">;</span>
    <span class="p">};</span>

    <span class="nx">exports</span><span class="p">.</span><span class="nx">getStager</span> <span class="o">=</span> <span class="kd">function</span><span class="p">(</span><span class="nx">state</span><span class="p">)</span> <span class="p">{</span>
        <span class="k">return</span> <span class="k">new</span> <span class="nx">exports</span><span class="p">.</span><span class="nx">Stager</span><span class="p">(</span><span class="nx">state</span><span class="p">);</span>
    <span class="p">};</span>

<span class="p">})(</span><span class="nx">module</span><span class="p">.</span><span class="nx">exports</span><span class="p">);</span>
</pre></div>
        </td>
      </tr>
  </tbody>
</table>
  </div>
</body>
</html><|MERGE_RESOLUTION|>--- conflicted
+++ resolved
@@ -21,58 +21,7 @@
       <div class="heading h1">
         <a href="#nodegame">nodeGame</a>
       </div>
-      <div class="heading h3">
-        <a href="#version">version</a>
-      </div>
       <div class="heading h2">
-<<<<<<< HEAD
-        <a href="#logging-system">Logging system</a>
-      </div>
-      <div class="heading h3">
-        <a href="#node.verbosity">node.verbosity</a>
-      </div>
-      <div class="heading h3">
-        <a href="#node.verbosity_levels">node.verbosity_levels</a>
-      </div>
-      <div class="heading h3">
-        <a href="#node.log">node.log</a>
-      </div>
-      <div class="heading h3">
-        <a href="#node.info">node.info</a>
-      </div>
-      <div class="heading h3">
-        <a href="#node.warn">node.warn</a>
-      </div>
-      <div class="heading h3">
-        <a href="#node.err">node.err</a>
-      </div>
-      <div class="heading h2">
-        <a href="#objects">Objects</a>
-      </div>
-      <div class="heading h3">
-        <a href="#node.events">node.events</a>
-      </div>
-      <div class="heading h3">
-        <a href="#node.msg">node.msg</a>
-      </div>
-      <div class="heading h3">
-        <a href="#node.socket">node.socket</a>
-      </div>
-      <div class="heading h3">
-        <a href="#node.session">node.session</a>
-      </div>
-      <div class="heading h3">
-        <a href="#node.player">node.player</a>
-      </div>
-      <div class="heading h3">
-        <a href="#node.memory">node.memory</a>
-      </div>
-      <div class="heading h3">
-        <a href="#node.support">node.support</a>
-      </div>
-      <div class="heading h2">
-        <a href="#dependencies">Dependencies</a>
-=======
         <a href="#for-on-line--multiplayer-games-in-the-browser.">for on line, multiplayer games in the browser.</a>
       </div>
       <div class="heading h2">
@@ -83,7 +32,6 @@
       </div>
       <div class="heading h3">
         <a href="#loading-event-listeners">Loading Event listeners</a>
->>>>>>> b1f45c80
       </div>
     </div>
   </div>
@@ -106,12 +54,9 @@
 MIT Licensed</p>
   </div>
   <div class="body"><p>Social Experiments in the Browser</p>
-<<<<<<< HEAD
-=======
 
 <p>nodeGame is a free, open source, event-driven javascript framework</p>
 
->>>>>>> b1f45c80
 
 <div class="pilwrap" id="for-on-line--multiplayer-games-in-the-browser.">
   <h2>
@@ -123,45 +68,6 @@
   </div>
 </div>
         </td>
-<<<<<<< HEAD
-        <td class="code highlight"><div class="highlight"><pre><span class="p">(</span><span class="kd">function</span> <span class="p">(</span><span class="nx">node</span><span class="p">)</span> <span class="p">{</span></pre></div>
-        </td>
-      </tr>
-      <tr>
-        <td class="docs">
-<div class="pilwrap" id="version">
-  <h3>
-    <a href="#version" class="pilcrow">&#182;</a>
-    version
-  </h3>
-</div>
-
-        </td>
-        <td class="code highlight"><div class="highlight"><pre><span class="nx">node</span><span class="p">.</span><span class="nx">version</span> <span class="o">=</span> <span class="s1">&#39;0.4.8&#39;</span><span class="p">;</span></pre></div>
-        </td>
-      </tr>
-      <tr>
-        <td class="docs">
-<div class="pilwrap" id="logging-system">
-  <h2>
-    <a href="#logging-system" class="pilcrow">&#182;</a>
-    Logging system
-  </h2>
-</div>
-
-        </td>
-        <td class="code highlight"><div class="highlight"><pre></pre></div>
-        </td>
-      </tr>
-      <tr>
-        <td class="docs"><div class="dox">
-  <div class="summary">
-<div class="pilwrap" id="node.verbosity">
-  <h3>
-    <a href="#node.verbosity" class="pilcrow">&#182;</a>
-    node.verbosity
-  </h3>
-=======
         <td class="code highlight"><div class="highlight"><pre><span class="p">(</span><span class="kd">function</span><span class="p">(</span><span class="nx">exports</span><span class="p">)</span> <span class="p">{</span></pre></div>
         </td>
       </tr>
@@ -172,7 +78,6 @@
     <a href="#loading-libraries" class="pilcrow">&#182;</a>
     Loading libraries
   </h2>
->>>>>>> b1f45c80
 </div>
 
         </td>
@@ -180,27 +85,14 @@
         </td>
       </tr>
       <tr>
-<<<<<<< HEAD
-        <td class="docs"><div class="dox">
-  <div class="summary">
-<div class="pilwrap" id="node.verbosity_levels">
-  <h3>
-    <a href="#node.verbosity_levels" class="pilcrow">&#182;</a>
-    node.verbosity_levels
-=======
         <td class="docs">
 <div class="pilwrap" id="dependencies">
   <h3>
     <a href="#dependencies" class="pilcrow">&#182;</a>
     Dependencies
->>>>>>> b1f45c80
   </h3>
 </div>
 
-  </div>
-  <div class="body"><p>ALWAYS, ERR, WARN, INFO, DEBUG</p>
-  </div>
-</div>
         </td>
         <td class="code highlight"><div class="highlight"><pre>    <span class="nx">exports</span><span class="p">.</span><span class="nx">JSUS</span> <span class="o">=</span> <span class="nx">require</span><span class="p">(</span><span class="s1">&#39;JSUS&#39;</span><span class="p">).</span><span class="nx">JSUS</span><span class="p">;</span>
     <span class="nx">exports</span><span class="p">.</span><span class="nx">support</span> <span class="o">=</span> <span class="nx">exports</span><span class="p">.</span><span class="nx">JSUS</span><span class="p">.</span><span class="nx">compatibility</span><span class="p">();</span>
@@ -210,7 +102,7 @@
       <tr>
         <td class="docs">
 <div class="pilwrap">
-  <a class="pilcrow" href="#section-6" id="section-6">&#182;</a>
+  <a class="pilcrow" href="#section-4" id="section-4">&#182;</a>
 </div>
 <p>Costants</p>
         </td>
@@ -219,42 +111,6 @@
         </td>
       </tr>
       <tr>
-<<<<<<< HEAD
-        <td class="docs"><div class="dox">
-  <div class="summary">
-<div class="pilwrap" id="node.log">
-  <h3>
-    <a href="#node.log" class="pilcrow">&#182;</a>
-    node.log
-  </h3>
-</div>
-
-  </div>
-  <div class="body"><p>Default nodeGame standard out, override to redirect</p>
-
-<p>Logs entries are displayed only if their verbosity level is 
-greater than <code>node.verbosity</code></p>
-  </div>
-  <div class="details">
-    <div class="dox_tag_title">Params</div>
-    <div class="dox_tag_detail">
-      <span class="dox_tag_name">txt</span>
-      <span class="dox_type">string</span>
-      <span>The text to output</span>
-    </div>
-    <div class="dox_tag_detail">
-      <span class="dox_tag_name">level</span>
-      <span class="dox_type">string</span>
-      <span class="dox_type">number</span>
-      <span>Optional. The verbosity level of this log. Defaults, level = 0</span>
-    </div>
-    <div class="dox_tag_detail">
-      <span class="dox_tag_name">prefix</span>
-      <span class="dox_type">string</span>
-      <span>Optional. A text to display at the beginning of the log entry. Defaults prefix = 'nodeGame: ' </span>
-    </div>
-  </div>
-=======
         <td class="docs">
 <div class="pilwrap">
   <a class="pilcrow" href="#section-5" id="section-5">&#182;</a>
@@ -279,7 +135,6 @@
         <td class="docs">
 <div class="pilwrap">
   <a class="pilcrow" href="#section-7" id="section-7">&#182;</a>
->>>>>>> b1f45c80
 </div>
 <p>Core</p>
         </td>
@@ -293,66 +148,6 @@
         </td>
       </tr>
       <tr>
-        <td class="docs"><div class="dox">
-  <div class="summary">
-<div class="pilwrap" id="node.info">
-  <h3>
-    <a href="#node.info" class="pilcrow">&#182;</a>
-    node.info
-  </h3>
-</div>
-
-  </div>
-  <div class="body"><p>Logs an INFO message</p>
-  </div>
-</div>
-        </td>
-        <td class="code highlight"><div class="highlight"><pre><span class="nx">node</span><span class="p">.</span><span class="nx">info</span> <span class="o">=</span> <span class="kd">function</span> <span class="p">(</span><span class="nx">txt</span><span class="p">,</span> <span class="nx">prefix</span><span class="p">)</span> <span class="p">{</span>
-  <span class="nx">node</span><span class="p">.</span><span class="nx">log</span><span class="p">(</span><span class="nx">txt</span><span class="p">,</span> <span class="nx">node</span><span class="p">.</span><span class="nx">verbosity_levels</span><span class="p">.</span><span class="nx">INFO</span><span class="p">,</span> <span class="nx">prefix</span><span class="p">);</span>
-<span class="p">}</span></pre></div>
-        </td>
-      </tr>
-      <tr>
-        <td class="docs"><div class="dox">
-  <div class="summary">
-<div class="pilwrap" id="node.warn">
-  <h3>
-    <a href="#node.warn" class="pilcrow">&#182;</a>
-    node.warn
-  </h3>
-</div>
-
-  </div>
-  <div class="body"><p>Logs a WARNING message</p>
-  </div>
-</div>
-        </td>
-        <td class="code highlight"><div class="highlight"><pre><span class="nx">node</span><span class="p">.</span><span class="nx">warn</span> <span class="o">=</span> <span class="kd">function</span> <span class="p">(</span><span class="nx">txt</span><span class="p">,</span> <span class="nx">prefix</span><span class="p">)</span> <span class="p">{</span>
-  <span class="nx">node</span><span class="p">.</span><span class="nx">log</span><span class="p">(</span><span class="nx">txt</span><span class="p">,</span> <span class="nx">node</span><span class="p">.</span><span class="nx">verbosity_levels</span><span class="p">.</span><span class="nx">WARN</span><span class="p">,</span> <span class="nx">prefix</span><span class="p">);</span>
-<span class="p">}</span></pre></div>
-        </td>
-      </tr>
-      <tr>
-        <td class="docs"><div class="dox">
-  <div class="summary">
-<div class="pilwrap" id="node.err">
-  <h3>
-    <a href="#node.err" class="pilcrow">&#182;</a>
-    node.err
-  </h3>
-</div>
-
-  </div>
-  <div class="body"><p>Logs an ERROR message</p>
-  </div>
-</div>
-        </td>
-        <td class="code highlight"><div class="highlight"><pre><span class="nx">node</span><span class="p">.</span><span class="nx">err</span> <span class="o">=</span> <span class="kd">function</span> <span class="p">(</span><span class="nx">txt</span><span class="p">,</span> <span class="nx">prefix</span><span class="p">)</span> <span class="p">{</span>
-  <span class="nx">node</span><span class="p">.</span><span class="nx">log</span><span class="p">(</span><span class="nx">txt</span><span class="p">,</span> <span class="nx">node</span><span class="p">.</span><span class="nx">verbosity_levels</span><span class="p">.</span><span class="nx">ERR</span><span class="p">,</span> <span class="nx">prefix</span><span class="p">);</span>
-<span class="p">}</span></pre></div>
-        </td>
-      </tr>
-      <tr>
         <td class="docs">
 <div class="pilwrap">
   <a class="pilcrow" href="#section-8" id="section-8">&#182;</a>
@@ -373,177 +168,6 @@
 </div>
 <p>Timer</p>
         </td>
-<<<<<<< HEAD
-        <td class="code highlight"><div class="highlight"><pre></pre></div>
-        </td>
-      </tr>
-      <tr>
-        <td class="docs"><div class="dox">
-  <div class="summary">
-<div class="pilwrap" id="node.events">
-  <h3>
-    <a href="#node.events" class="pilcrow">&#182;</a>
-    node.events
-  </h3>
-</div>
-
-  </div>
-  <div class="body"><p>Instance of the EventEmitter class</p>
-
-<p>Takes care of emitting the events and calling the
-proper listener functions </p>
-  </div>
-  <div class="details">
-    <div class="dox_tag_title">See</div>
-    <div class="dox_tag_detail">
-      <span class="dox_type">node.EventEmitter
-    </span>
-    </div>
-  </div>
-</div>
-        </td>
-        <td class="code highlight"><div class="highlight"><pre><span class="nx">node</span><span class="p">.</span><span class="nx">events</span> <span class="o">=</span> <span class="p">{};</span>
-  </pre></div>
-        </td>
-      </tr>
-      <tr>
-        <td class="docs"><div class="dox">
-  <div class="summary">
-<div class="pilwrap" id="node.msg">
-  <h3>
-    <a href="#node.msg" class="pilcrow">&#182;</a>
-    node.msg
-  </h3>
-</div>
-
-  </div>
-  <div class="body"><p>Static factory of game messages</p>
-  </div>
-  <div class="details">
-    <div class="dox_tag_title">See</div>
-    <div class="dox_tag_detail">
-      <span class="dox_type">node.GameMsgGenerator
-    </span>
-    </div>
-  </div>
-</div>
-        </td>
-        <td class="code highlight"><div class="highlight"><pre><span class="nx">node</span><span class="p">.</span><span class="nx">msg</span> <span class="o">=</span> <span class="p">{};</span>
-  </pre></div>
-        </td>
-      </tr>
-      <tr>
-        <td class="docs"><div class="dox">
-  <div class="summary">
-<div class="pilwrap" id="node.socket">
-  <h3>
-    <a href="#node.socket" class="pilcrow">&#182;</a>
-    node.socket
-  </h3>
-</div>
-
-  </div>
-  <div class="body"><p>Instantiates the connection to a nodeGame server</p>
-  </div>
-  <div class="details">
-    <div class="dox_tag_title">See</div>
-    <div class="dox_tag_detail">
-      <span class="dox_type">node.GameSocketClient
-    </span>
-    </div>
-  </div>
-</div>
-        </td>
-        <td class="code highlight"><div class="highlight"><pre><span class="nx">node</span><span class="p">.</span><span class="nx">socket</span> <span class="o">=</span> <span class="nx">node</span><span class="p">.</span><span class="nx">gsc</span> <span class="o">=</span> <span class="p">{};</span></pre></div>
-        </td>
-      </tr>
-      <tr>
-        <td class="docs"><div class="dox">
-  <div class="summary">
-<div class="pilwrap" id="node.session">
-  <h3>
-    <a href="#node.session" class="pilcrow">&#182;</a>
-    node.session
-  </h3>
-</div>
-
-  </div>
-  <div class="body"><p>Contains a reference to all session variables</p>
-
-<p>Session variables can be saved and restored at a later stage</p>
-  </div>
-</div>
-        </td>
-        <td class="code highlight"><div class="highlight"><pre><span class="nx">node</span><span class="p">.</span><span class="nx">session</span>  <span class="o">=</span> <span class="p">{};</span></pre></div>
-        </td>
-      </tr>
-      <tr>
-        <td class="docs"><div class="dox">
-  <div class="summary">
-<div class="pilwrap" id="node.player">
-  <h3>
-    <a href="#node.player" class="pilcrow">&#182;</a>
-    node.player
-  </h3>
-</div>
-
-
-<p>Instance of node.Player</p>
-  </div>
-  <div class="body"><p>Contains information about the player</p>
-  </div>
-  <div class="details">
-    <div class="dox_tag_title">See</div>
-    <div class="dox_tag_detail">
-      <span class="dox_type">node.PlayerList.Player
-  </span>
-    </div>
-  </div>
-</div>
-        </td>
-        <td class="code highlight"><div class="highlight"><pre><span class="nx">node</span><span class="p">.</span><span class="nx">player</span>   <span class="o">=</span> <span class="p">{};</span></pre></div>
-        </td>
-      </tr>
-      <tr>
-        <td class="docs"><div class="dox">
-  <div class="summary">
-<div class="pilwrap" id="node.memory">
-  <h3>
-    <a href="#node.memory" class="pilcrow">&#182;</a>
-    node.memory
-  </h3>
-</div>
-
-  </div>
-  <div class="body"><p>Instance of node.GameDB database</p>
-  </div>
-  <div class="details">
-    <div class="dox_tag_title">See</div>
-    <div class="dox_tag_detail">
-      <span class="dox_type">node.GameDB
-  </span>
-    </div>
-  </div>
-</div>
-        </td>
-        <td class="code highlight"><div class="highlight"><pre><span class="nx">node</span><span class="p">.</span><span class="nx">memory</span>   <span class="o">=</span> <span class="p">{};</span></pre></div>
-        </td>
-      </tr>
-      <tr>
-        <td class="docs"><div class="dox">
-  <div class="summary">
-<div class="pilwrap" id="node.support">
-  <h3>
-    <a href="#node.support" class="pilcrow">&#182;</a>
-    node.support
-  </h3>
-</div>
-
-  </div>
-  <div class="body"><p>A collection of features that are supported by the current browser</p>
-  </div>
-</div>
-=======
         <td class="code highlight"><div class="highlight"><pre>    <span class="nx">exports</span><span class="p">.</span><span class="nx">Timer</span> <span class="o">=</span> <span class="nx">require</span><span class="p">(</span><span class="s1">&#39;./lib/core/Timer&#39;</span><span class="p">).</span><span class="nx">Timer</span><span class="p">;</span></pre></div>
         </td>
       </tr>
@@ -553,7 +177,6 @@
   <a class="pilcrow" href="#section-10" id="section-10">&#182;</a>
 </div>
 <p>Game</p>
->>>>>>> b1f45c80
         </td>
         <td class="code highlight"><div class="highlight"><pre>    <span class="nx">exports</span><span class="p">.</span><span class="nx">GameDB</span> <span class="o">=</span> <span class="nx">require</span><span class="p">(</span><span class="s1">&#39;./lib/core/GameDB&#39;</span><span class="p">).</span><span class="nx">GameDB</span><span class="p">;</span>
     <span class="nx">exports</span><span class="p">.</span><span class="nx">GameBit</span> <span class="o">=</span> <span class="nx">require</span><span class="p">(</span><span class="s1">&#39;./lib/core/GameDB&#39;</span><span class="p">).</span><span class="nx">GameBit</span><span class="p">;</span>
@@ -562,22 +185,10 @@
       </tr>
       <tr>
         <td class="docs">
-<<<<<<< HEAD
-<div class="pilwrap" id="dependencies">
-  <h2>
-    <a href="#dependencies" class="pilcrow">&#182;</a>
-    Dependencies
-  </h2>
-</div>
-
-
-<p>Load dependencies</p>
-=======
 <div class="pilwrap">
   <a class="pilcrow" href="#section-11" id="section-11">&#182;</a>
 </div>
 <p>Extra (to be tested)</p>
->>>>>>> b1f45c80
         </td>
         <td class="code highlight"><div class="highlight"><pre>    <span class="nx">exports</span><span class="p">.</span><span class="nx">GroupManager</span> <span class="o">=</span> <span class="nx">require</span><span class="p">(</span><span class="s1">&#39;./lib/core/GroupManager&#39;</span><span class="p">).</span><span class="nx">GroupManager</span><span class="p">;</span>
     <span class="nx">exports</span><span class="p">.</span><span class="nx">RoleMapper</span> <span class="o">=</span> <span class="nx">require</span><span class="p">(</span><span class="s1">&#39;./lib/core/RoleMapper&#39;</span><span class="p">).</span><span class="nx">RoleMapper</span><span class="p">;</span>
@@ -587,9 +198,6 @@
       <tr>
         <td class="docs">
 <div class="pilwrap">
-<<<<<<< HEAD
-  <a class="pilcrow" href="#section-20" id="section-20">&#182;</a>
-=======
   <a class="pilcrow" href="#section-12" id="section-12">&#182;</a>
 </div>
 <p>Addons</p>
@@ -601,7 +209,6 @@
         <td class="docs">
 <div class="pilwrap">
   <a class="pilcrow" href="#section-13" id="section-13">&#182;</a>
->>>>>>> b1f45c80
 </div>
 <p>FS</p>
         </td>
@@ -663,11 +270,7 @@
       <tr>
         <td class="docs">
 <div class="pilwrap">
-<<<<<<< HEAD
-  <a class="pilcrow" href="#section-21" id="section-21">&#182;</a>
-=======
   <a class="pilcrow" href="#section-17" id="section-17">&#182;</a>
->>>>>>> b1f45c80
 </div>
 <p>TODO: find a good way to incorpare all the classes
 TODO: should they use the new operator?</p>
