--- conflicted
+++ resolved
@@ -755,17 +755,7 @@
   </div>
 </div>
         </td>
-<<<<<<< HEAD
-        <td class="code highlight"><div class="highlight"><pre>    <span class="nx">Stager</span><span class="p">.</span><span class="nx">prototype</span><span class="p">.</span><span class="nx">registerGeneralNext</span> <span class="o">=</span> <span class="kd">function</span><span class="p">(</span><span class="nx">func</span><span class="p">)</span> <span class="p">{</span>
-        <span class="k">if</span> <span class="p">(</span><span class="nx">func</span> <span class="o">!==</span> <span class="kc">null</span> <span class="o">&amp;&amp;</span> <span class="s1">&#39;function&#39;</span> <span class="o">!==</span> <span class="k">typeof</span> <span class="nx">func</span><span class="p">)</span> <span class="p">{</span>
-            <span class="k">throw</span> <span class="k">new</span> <span class="nx">TypeError</span><span class="p">(</span><span class="s1">&#39;Stager.registerGeneralNext: &#39;</span> <span class="o">+</span>
-                                <span class="s1">&#39;func must be function or undefined.&#39;</span><span class="p">);</span>
-        <span class="p">}</span>
-        <span class="k">this</span><span class="p">.</span><span class="nx">generalNextFunction</span> <span class="o">=</span> <span class="nx">func</span><span class="p">;</span>
-    <span class="p">};</span></pre></div>
-=======
         <td class="code highlight"><div class="highlight"><pre>        <span class="k">this</span><span class="p">.</span><span class="nx">unfinishedBlocks</span> <span class="o">=</span> <span class="p">[];</span></pre></div>
->>>>>>> 97c0d1a1
         </td>
       </tr>
       <tr>
@@ -820,10 +810,6 @@
   <div class="body"><p>Indicates what type of Block was added last</p>
   </div>
 </div>
-<<<<<<< HEAD
-<p>Initial default.</p>
-=======
->>>>>>> 97c0d1a1
         </td>
         <td class="code highlight"><div class="highlight"><pre>        <span class="k">this</span><span class="p">.</span><span class="nx">currentBlockType</span> <span class="o">=</span> <span class="s2">&quot;__default&quot;</span><span class="p">;</span></pre></div>
         </td>
@@ -1323,7 +1309,7 @@
 <div class="pilwrap">
   <a class="pilcrow" href="#section-49" id="section-49">&#182;</a>
 </div>
-<p>Initial default:</p>
+<p>Initial default.</p>
         </td>
         <td class="code highlight"><div class="highlight"><pre>            <span class="k">this</span><span class="p">.</span><span class="nx">defaultStepRule</span> <span class="o">=</span> <span class="nx">stepRules</span><span class="p">.</span><span class="nx">SOLO</span><span class="p">;</span>
         <span class="p">}</span>
@@ -2447,17 +2433,11 @@
             <span class="o">++</span><span class="nx">blockIndex</span><span class="p">)</span> <span class="p">{</span>
             <span class="k">this</span><span class="p">.</span><span class="nx">blocks</span><span class="p">[</span><span class="nx">blockIndex</span><span class="p">].</span><span class="nx">reset</span><span class="p">();</span>
         <span class="p">}</span>
-<<<<<<< HEAD
-        <span class="k">if</span> <span class="p">(</span><span class="o">!</span><span class="k">this</span><span class="p">.</span><span class="nx">steps</span><span class="p">[</span><span class="nx">stepId</span><span class="p">])</span> <span class="p">{</span>
-            <span class="k">throw</span> <span class="k">new</span> <span class="nb">Error</span><span class="p">(</span><span class="s1">&#39;Stager.extendStep: stepId not found: &#39;</span> <span class="o">+</span>
-                            <span class="nx">stepId</span> <span class="o">+</span> <span class="s1">&#39;.&#39;</span><span class="p">);</span>
-=======
         <span class="k">this</span><span class="p">.</span><span class="nx">sequence</span> <span class="o">=</span> <span class="p">[];</span>
         <span class="k">for</span> <span class="p">(</span><span class="nx">type</span> <span class="k">in</span> <span class="k">this</span><span class="p">.</span><span class="nx">defaultSteps</span><span class="p">)</span> <span class="p">{</span>
             <span class="k">if</span> <span class="p">(</span><span class="k">this</span><span class="p">.</span><span class="nx">defaultSteps</span><span class="p">.</span><span class="nx">hasOwnProperty</span><span class="p">(</span><span class="nx">type</span><span class="p">))</span> <span class="p">{</span>
                 <span class="k">this</span><span class="p">.</span><span class="nx">stages</span><span class="p">[</span><span class="nx">type</span><span class="p">].</span><span class="nx">steps</span> <span class="o">=</span> <span class="k">this</span><span class="p">.</span><span class="nx">defaultSteps</span><span class="p">[</span><span class="nx">type</span><span class="p">];</span>
             <span class="p">}</span>
->>>>>>> 97c0d1a1
         <span class="p">}</span>
 
         <span class="k">this</span><span class="p">.</span><span class="nx">finalized</span> <span class="o">=</span> <span class="kc">false</span><span class="p">;</span>
@@ -2499,30 +2479,6 @@
   </div>
 </div>
         </td>
-<<<<<<< HEAD
-        <td class="code highlight"><div class="highlight"><pre>    <span class="nx">Stager</span><span class="p">.</span><span class="nx">prototype</span><span class="p">.</span><span class="nx">extendStage</span> <span class="o">=</span> <span class="kd">function</span><span class="p">(</span><span class="nx">stageId</span><span class="p">,</span> <span class="nx">update</span><span class="p">)</span> <span class="p">{</span>
-        <span class="k">if</span> <span class="p">(</span><span class="s1">&#39;string&#39;</span> <span class="o">!==</span> <span class="k">typeof</span> <span class="nx">stageId</span><span class="p">)</span> <span class="p">{</span>
-            <span class="k">throw</span> <span class="k">new</span> <span class="nx">TypeError</span><span class="p">(</span><span class="s1">&#39;Stager.extendStage: stageId must be string.&#39;</span><span class="p">);</span>
-        <span class="p">}</span>
-        <span class="k">if</span> <span class="p">(</span><span class="o">!</span><span class="nx">update</span> <span class="o">||</span> <span class="s1">&#39;object&#39;</span> <span class="o">!==</span> <span class="k">typeof</span> <span class="nx">update</span><span class="p">)</span> <span class="p">{</span>
-            <span class="k">throw</span> <span class="k">new</span> <span class="nx">TypeError</span><span class="p">(</span><span class="s1">&#39;Stager.extendStage: update must be object.&#39;</span><span class="p">);</span>
-        <span class="p">}</span>
-        <span class="k">if</span> <span class="p">(</span><span class="nx">update</span><span class="p">.</span><span class="nx">id</span><span class="p">)</span> <span class="p">{</span>
-            <span class="k">throw</span> <span class="k">new</span> <span class="nx">TypeError</span><span class="p">(</span><span class="s1">&#39;Stager.extendStage: update.id must be &#39;</span> <span class="o">+</span>
-                                <span class="s1">&#39;undefined.&#39;</span><span class="p">);</span>
-        <span class="p">}</span>
-        <span class="k">if</span> <span class="p">(</span><span class="nx">update</span><span class="p">.</span><span class="nx">cb</span> <span class="o">&amp;&amp;</span> <span class="s1">&#39;function&#39;</span> <span class="o">!==</span> <span class="k">typeof</span> <span class="nx">update</span><span class="p">.</span><span class="nx">cb</span><span class="p">)</span> <span class="p">{</span>
-            <span class="k">throw</span> <span class="k">new</span> <span class="nx">TypeError</span><span class="p">(</span><span class="s1">&#39;Stager.extendStage: update.cb must be &#39;</span> <span class="o">+</span>
-                                <span class="s1">&#39;function or undefined.&#39;</span><span class="p">);</span>
-        <span class="p">}</span>
-        <span class="k">if</span> <span class="p">(</span><span class="nx">update</span><span class="p">.</span><span class="nx">steps</span> <span class="o">&amp;&amp;</span> <span class="o">!</span><span class="nx">J</span><span class="p">.</span><span class="nx">isArray</span><span class="p">(</span><span class="nx">update</span><span class="p">.</span><span class="nx">steps</span><span class="p">))</span> <span class="p">{</span>
-            <span class="k">throw</span> <span class="k">new</span> <span class="nx">TypeError</span><span class="p">(</span><span class="s1">&#39;Stager.extendStage: update.steps must be &#39;</span> <span class="o">+</span>
-                                <span class="s1">&#39;array or undefined.&#39;</span><span class="p">);</span>
-        <span class="p">}</span>
-        <span class="k">if</span> <span class="p">(</span><span class="nx">update</span><span class="p">.</span><span class="nx">steps</span> <span class="o">&amp;&amp;</span> <span class="nx">update</span><span class="p">.</span><span class="nx">cb</span><span class="p">)</span> <span class="p">{</span>
-            <span class="k">throw</span> <span class="k">new</span> <span class="nx">TypeError</span><span class="p">(</span><span class="s1">&#39;Stager.extendStage: update must have either &#39;</span> <span class="o">+</span>
-                                <span class="s1">&#39;a steps or a cb property.&#39;</span><span class="p">);</span>
-=======
         <td class="code highlight"><div class="highlight"><pre>    <span class="nx">Stager</span><span class="p">.</span><span class="nx">prototype</span><span class="p">.</span><span class="nx">beginBlock</span> <span class="o">=</span> <span class="kd">function</span><span class="p">(</span><span class="nx">positions</span><span class="p">,</span> <span class="nx">options</span><span class="p">)</span> <span class="p">{</span>
         <span class="kd">var</span> <span class="nx">block</span><span class="p">;</span>
         <span class="nx">options</span> <span class="o">=</span> <span class="nx">options</span> <span class="o">||</span> <span class="p">{};</span>
@@ -2560,7 +2516,6 @@
         <span class="nx">options</span> <span class="o">=</span> <span class="nx">options</span> <span class="o">||</span> <span class="p">{};</span>
         <span class="k">if</span> <span class="p">(</span><span class="nx">currentBlock</span><span class="p">)</span> <span class="p">{</span>
             <span class="nx">currentBlock</span><span class="p">.</span><span class="nx">add</span><span class="p">(</span><span class="nx">block</span><span class="p">,</span> <span class="nx">block</span><span class="p">.</span><span class="nx">positions</span><span class="p">);</span>
->>>>>>> 97c0d1a1
         <span class="p">}</span>
 
         <span class="k">if</span> <span class="p">(</span><span class="nx">options</span><span class="p">.</span><span class="nx">finalize</span><span class="p">)</span> <span class="p">{</span>
@@ -3033,15 +2988,9 @@
     <div class="dox_tag_detail">
       <span class="dox_tag_name">format</span>
       <span class="dox_type">string</span>
-<<<<<<< HEAD
-      <span>'hstages' for an array of human-readable stage
-  descriptions, 'hsteps' for an array of human-readable step
-    descriptions, 'o' for the internal JavaScript object</span>
-=======
       <span>'hstages' for an array of human-readable
   stage descriptions, 'hsteps' for an array of human-readable
   step descriptions, 'o' for the internal JavaScript object</span>
->>>>>>> 97c0d1a1
     </div>
     <div class="dox_tag_title">Returns</div>
     <div class="dox_tag_detail">
@@ -3060,6 +3009,7 @@
         <span class="kd">var</span> <span class="nx">seqIdx</span><span class="p">;</span>
         <span class="kd">var</span> <span class="nx">seqObj</span><span class="p">;</span>
         <span class="kd">var</span> <span class="nx">stepPrefix</span><span class="p">;</span>
+        <span class="kd">var</span> <span class="nx">gameOver</span> <span class="o">=</span> <span class="kc">false</span><span class="p">;</span>
 
         <span class="k">switch</span> <span class="p">(</span><span class="nx">format</span><span class="p">)</span> <span class="p">{</span>
         <span class="k">case</span> <span class="s1">&#39;hstages&#39;</span><span class="o">:</span>
@@ -4066,21 +4016,7 @@
 </div>
 <p>Assigning positions.</p>
         </td>
-<<<<<<< HEAD
-        <td class="code highlight"><div class="highlight"><pre>    <span class="kd">function</span> <span class="nx">checkStepValidity</span><span class="p">(</span><span class="nx">that</span><span class="p">,</span> <span class="nx">step</span><span class="p">,</span> <span class="nx">unique</span><span class="p">)</span> <span class="p">{</span>
-        <span class="k">if</span> <span class="p">(</span><span class="o">!</span><span class="nx">step</span><span class="p">)</span>  <span class="k">return</span> <span class="s1">&#39;missing step object&#39;</span><span class="p">;</span>
-        <span class="k">if</span> <span class="p">(</span><span class="s1">&#39;string&#39;</span> <span class="o">!==</span> <span class="k">typeof</span> <span class="nx">step</span><span class="p">.</span><span class="nx">id</span><span class="p">)</span> <span class="k">return</span> <span class="s1">&#39;missing ID&#39;</span><span class="p">;</span>
-        <span class="k">if</span> <span class="p">(</span><span class="s1">&#39;function&#39;</span> <span class="o">!==</span> <span class="k">typeof</span> <span class="nx">step</span><span class="p">.</span><span class="nx">cb</span><span class="p">)</span> <span class="k">return</span> <span class="s1">&#39;missing callback&#39;</span><span class="p">;</span>
-
-        <span class="k">if</span> <span class="p">(</span><span class="nx">unique</span> <span class="o">&amp;&amp;</span> <span class="nx">that</span><span class="p">.</span><span class="nx">steps</span><span class="p">.</span><span class="nx">hasOwnProperty</span><span class="p">(</span><span class="nx">step</span><span class="p">.</span><span class="nx">id</span><span class="p">))</span> <span class="p">{</span>
-            <span class="k">return</span> <span class="s1">&#39;step ID already existing: &#39;</span> <span class="o">+</span> <span class="nx">step</span><span class="p">.</span><span class="nx">id</span> <span class="o">+</span>
-                <span class="s1">&#39;. Use extendStep to modify it&#39;</span><span class="p">;</span>
-        <span class="p">}</span>
-        <span class="k">return</span> <span class="kc">null</span><span class="p">;</span>
-    <span class="p">}</span></pre></div>
-=======
         <td class="code highlight"><div class="highlight"><pre>        <span class="k">while</span> <span class="p">(</span><span class="k">this</span><span class="p">.</span><span class="nx">unfinishedEntries</span><span class="p">.</span><span class="nx">length</span> <span class="o">&gt;</span> <span class="mi">0</span><span class="p">)</span> <span class="p">{</span></pre></div>
->>>>>>> 97c0d1a1
         </td>
       </tr>
       <tr>
@@ -4103,21 +4039,10 @@
 </div>
 <p>No valid position specified.</p>
         </td>
-<<<<<<< HEAD
-        <td class="code highlight"><div class="highlight"><pre>        <span class="k">for</span> <span class="p">(</span><span class="kd">var</span> <span class="nx">i</span> <span class="o">=</span> <span class="mi">0</span><span class="p">;</span> <span class="nx">i</span> <span class="o">&lt;</span> <span class="nx">stage</span><span class="p">.</span><span class="nx">steps</span><span class="p">.</span><span class="nx">length</span><span class="p">;</span> <span class="o">++</span><span class="nx">i</span><span class="p">)</span> <span class="p">{</span>
-            <span class="k">if</span> <span class="p">(</span><span class="o">!</span><span class="nx">that</span><span class="p">.</span><span class="nx">steps</span><span class="p">[</span><span class="nx">stage</span><span class="p">.</span><span class="nx">steps</span><span class="p">[</span><span class="nx">i</span><span class="p">]])</span> <span class="p">{</span>
-                <span class="k">return</span> <span class="s1">&#39;unknown step &quot;&#39;</span> <span class="o">+</span> <span class="nx">stage</span><span class="p">.</span><span class="nx">steps</span><span class="p">[</span><span class="nx">i</span><span class="p">]</span> <span class="o">+</span> <span class="s1">&#39;&quot;&#39;</span><span class="p">;</span>
-            <span class="p">}</span>
-        <span class="p">}</span>
-
-        <span class="k">return</span> <span class="kc">null</span><span class="p">;</span>
-    <span class="p">}</span></pre></div>
-=======
         <td class="code highlight"><div class="highlight"><pre>            <span class="k">if</span> <span class="p">(</span><span class="nx">positions</span><span class="p">.</span><span class="nx">length</span> <span class="o">===</span> <span class="mi">0</span><span class="p">)</span> <span class="p">{</span>
                 <span class="k">throw</span> <span class="k">new</span> <span class="nb">Error</span><span class="p">(</span><span class="s2">&quot;Block.finalize: No valid position &quot;</span> <span class="o">+</span>
                     <span class="s2">&quot;specified in Block &quot;</span> <span class="o">+</span> <span class="k">this</span><span class="p">.</span><span class="nx">id</span><span class="p">);</span>
             <span class="p">}</span></pre></div>
->>>>>>> 97c0d1a1
         </td>
       </tr>
       <tr>
